--- conflicted
+++ resolved
@@ -1734,11 +1734,7 @@
 not correspond to an existing block prior to the current block, the function returns `none`. The currently available property names
 are as follows:
 
-<<<<<<< HEAD
-`burnchain-header-hash`: This property returns a `(buff 32)` value containing the header hash of the burnchain (Bitcoin) block that selected the
-=======
-- `burnchain-header-hash`: This property returns a `(buff 32)` value containing the header hash of the burnchain (Bitcoin) block that selected the 
->>>>>>> 75d5bc93
+- `burnchain-header-hash`: This property returns a `(buff 32)` value containing the header hash of the burnchain (Bitcoin) block that selected the
 Stacks block at the given Stacks chain height.
 
 - `id-header-hash`: This property returns a `(buff 32)` value containing the _index block hash_ of a Stacks block.   This hash is globally unique, and is derived
@@ -1747,11 +1743,7 @@
 - `header-hash`: This property returns a `(buff 32)` value containing the header hash of a Stacks block, given a Stacks chain height.  **WARNING* this hash is
 not guaranteed to be globally unique, since the same Stacks block can be mined in different PoX forks.  If you need global uniqueness, you should use `id-header-hash`.
 
-<<<<<<< HEAD
-`miner-address`: This property returns a `principal` value corresponding to the miner of the given block.  **WARNING** In Stacks 2.1, this is not guaranteed to
-=======
-- `miner-address`: This property returns a `principal` value corresponding to the miner of the given block.  **WARNING** In Stacks 2.1, this is not guaranteed to 
->>>>>>> 75d5bc93
+- `miner-address`: This property returns a `principal` value corresponding to the miner of the given block.  **WARNING** In Stacks 2.1, this is not guaranteed to
 be the same `principal` that received the block reward, since Stacks 2.1 supports coinbase transactions that pay the reward to a contract address.  This is merely
 the address of the `principal` that produced the block.
 
@@ -1762,11 +1754,7 @@
 
 - `vrf-seed`: This property returns a `(buff 32)` value of the VRF seed for the corresponding block.
 
-<<<<<<< HEAD
-`block-reward`: This property returns a `uint` value for the total block reward of the indicated Stacks block.  This value is only available once the reward for
-=======
-- `block-reward`: This property returns a `uint` value for the total block reward of the indicated Stacks block.  This value is only available once the reward for 
->>>>>>> 75d5bc93
+- `block-reward`: This property returns a `uint` value for the total block reward of the indicated Stacks block.  This value is only available once the reward for
 the block matures.  That is, the latest `block-reward` value available is at least 101 Stacks blocks in the past (on mainnet).  The reward includes the coinbase,
 the anchored block's transaction fees, and the shares of the confirmed and produced microblock transaction fees earned by this block's miner.  Note that this value may
 be smaller than the Stacks coinbase at this height, because the miner may have been punished with a valid `PoisonMicroblock` transaction in the event that the miner
