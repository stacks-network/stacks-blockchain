--- conflicted
+++ resolved
@@ -992,11 +992,7 @@
     return None if successes == 0 and required_successes == len(set(required) - set(skip)) else data_hash
 
 
-<<<<<<< HEAD
-def put_mutable_data(fq_data_id, data_text_or_json, privatekey_hex, sign=True, profile=False, blockchain_id=None, required=None, skip=None, required_exclusive=False):
-=======
 def put_mutable_data(fq_data_id, data_text_or_json, sign=True, raw=False, data_privkey=None, data_pubkey=None, data_signature=None, profile=False, blockchain_id=None, required=None, skip=None, required_exclusive=False):
->>>>>>> e3d7ffef
     """
     Given the unserialized data, store it into our mutable data stores.
     Do so in a best-effort way.  This method fails if all storage providers fail,
@@ -1031,23 +1027,6 @@
     if blockchain_id is not None:
         fqu = blockchain_id
 
-<<<<<<< HEAD
-    serialized_data = None
-    if sign:
-        # sanity check: only support single-sig private keys
-        if not is_singlesig_hex(privatekey_hex):
-            log.error('Only single-signature data private keys are supported')
-            return False
-
-        assert privatekey_hex is not None
-        pubkey_hex = get_pubkey_hex( privatekey_hex )
-        serialized_data = serialize_mutable_data(data_text_or_json, privatekey_hex, pubkey_hex, profile=profile)
-    
-    else:
-        serialized_data = data_text_or_json
-
-    successes = 0
-=======
     # sanity check: only support single-sig private keys
     if data_privkey is not None:
         if not is_singlesig_hex(data_privkey):
@@ -1055,7 +1034,6 @@
             return False
 
         data_pubkey = get_pubkey_hex( data_privkey )
->>>>>>> e3d7ffef
 
     elif sign:
         assert data_pubkey is not None
