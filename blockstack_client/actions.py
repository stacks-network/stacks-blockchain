#!/usr/bin/env python
# -*- coding: utf-8 -*-
from __future__ import print_function

"""
    Blockstack-client
    ~~~~~
    copyright: (c) 2014-2015 by Halfmoon Labs, Inc.
    copyright: (c) 2016 by Blockstack.org

    This file is part of Blockstack-client.

    Blockstack-client is free software: you can redistribute it and/or modify
    it under the terms of the GNU General Public License as published by
    the Free Software Foundation, either version 3 of the License, or
    (at your option) any later version.

    Blockstack-client is distributed in the hope that it will be useful,
    but WITHOUT ANY WARRANTY; without even the implied warranty of
    MERCHANTABILITY or FITNESS FOR A PARTICULAR PURPOSE.  See the
    GNU General Public License for more details.
    You should have received a copy of the GNU General Public License
    along with Blockstack-client. If not, see <http://www.gnu.org/licenses/>.
"""

"""
Every method that begins with `cli_` in this module
is matched to an action to be taken, based on the
CLI input.

CLI-accessible begin with `cli_`.  For exmample, "blockstack transfer ..."
will cause `cli_transfer(...)` to be called.

The following conventions apply to `cli_` methods here:
* Each will always take a Namespace (from ArgumentParser.parse_known_args())
as its first argument.
* Each will return a dict with the requested information.  The key 'error'
will be set to indicate an error condition.

If you want to add a new command-line action, implement it here.  This
will make it available not only via the command-line, but also via the
local RPC interface and the test suite.

Use the _cli_skel method below a template to create new functions.
"""

import sys
import json
import traceback
import os
import re
import errno
import virtualchain
from socket import error as socket_error
import time
import blockstack_zones
import blockstack_profiles
import requests
import binascii
from decimal import Decimal
import string
import jsontokens

requests.packages.urllib3.disable_warnings()

import logging
logging.disable(logging.CRITICAL)

# Hack around absolute paths
current_dir = os.path.abspath(os.path.dirname(__file__))
parent_dir = os.path.abspath(current_dir + '/../')

sys.path.insert(0, parent_dir)

from blockstack_client import (
    delete_immutable, delete_mutable, get_all_names, get_consensus_at,
    get_immutable, get_immutable_by_name, get_mutable, get_name_blockchain_record,
    get_name_zonefile, get_nameops_at, get_names_in_namespace, get_names_owned_by_address,
    get_namespace_blockchain_record, get_namespace_cost,
    is_user_zonefile, list_immutable_data_history, list_update_history,
    list_zonefile_history, lookup_snv, put_immutable, put_mutable, zonefile_data_replicate
)

from blockstack_client.profile import put_profile, delete_profile, get_profile, \
        profile_add_device_id, profile_remove_device_id, profile_list_accounts, profile_get_account, \
        profile_put_account, profile_delete_account

from rpc import local_api_connect, local_api_status 
import rpc as local_rpc
import config

from .config import configure_zonefile, set_advanced_mode, configure, get_utxo_provider_client, get_tx_broadcaster
from .constants import (
    CONFIG_PATH, CONFIG_DIR,
    FIRST_BLOCK_MAINNET, NAME_UPDATE,
    BLOCKSTACK_DEBUG, TX_MIN_CONFIRMATIONS, DEFAULT_SESSION_LIFETIME
)

from .storage import get_driver_urls, get_storage_handlers, sign_data_payload, \
    get_zonefile_data_hash

from .backend.blockchain import (
    get_balance, get_utxos, broadcast_tx, select_utxos,
    get_tx_confirmations, get_tx_fee, get_tx_fee_per_byte, get_block_height
)

from .backend.registrar import get_wallet as registrar_get_wallet 

from .backend.nameops import (
    do_namespace_preorder, do_namespace_reveal, do_namespace_ready,
    do_name_import
)

from .backend.safety import *
from .backend.queue import queuedb_remove, queuedb_find, queue_append
from .backend.queue import extract_entry as queue_extract_entry

from .wallet import *
from .keys import *
from .proxy import *
from .client import analytics_event 
from .scripts import UTXOException, is_name_valid, is_valid_hash, is_namespace_valid
from .user import make_empty_user_profile, user_zonefile_data_pubkey

from .tx import serialize_tx, sign_tx
from .zonefile import make_empty_zonefile, url_to_uri_record

from .utils import exit_with_error, satoshis_to_btc, ScatterGather
from .app import app_publish, app_get_config, app_get_resource, \
        app_put_resource, app_delete_resource 

from .data import datastore_mkdir, datastore_rmdir, make_datastore_info, put_datastore, delete_datastore, \
        datastore_getfile, datastore_putfile, datastore_deletefile, datastore_listdir, datastore_stat, \
        datastore_rmtree, datastore_get_id, datastore_get_privkey, \
        datastore_getinode, datastore_get_privkey, \
        make_mutable_data_info, data_blob_parse, data_blob_serialize, make_mutable_data_tombstones, sign_mutable_data_tombstones

from .schemas import OP_URLENCODED_PATTERN, OP_NAME_PATTERN, OP_USER_ID_PATTERN, OP_BASE58CHECK_PATTERN

import virtualchain
from virtualchain.lib.ecdsalib import *

log = config.get_logger()


"""
The _cli_skel method is provided as a template for developers of
cli_ methods.

NOTE: extra cli arguments may be included in function params

NOTE: $NAME_OF_COMMAND must not have embedded whitespaces.

NOTE: As a security precaution, a cli_ function is not accessible
NOTE: via RPC by default. It has to be enabled explicitly. See below.

NOTE: If the "rpc" pragma is present, then the method will be
NOTE: accessible via the RPC interface of the background process

NOTE: Help string in arg and opt must be enclosed in single quotes.

The entire docstr must strictly adhere to this convention:
    command: $NAME_OF_COMMAND [rpc]
    help: $HELP_STRING
    arg: $ARG_NAME ($ARG_TYPE) '$ARG_HELP'
    arg: $ARG_NAME ($ARG_TYPE) '$ARG_HELP'
    opt: $OPT_ARG_NAME ($OPT_ARG_TYPE) '$OPT_ARG_HELP'
    opt: $OPT_ARG_NAME ($OPT_ARG_TYPE) '$OPT_ARG_HELP'
"""


def _cli_skel(args, config_path=CONFIG_PATH):
    """
    command: skel
    help: Skeleton cli function - developer template
    arg: foo (str) 'A required argument - foo'
    opt: bar (int) 'An optional argument - bar'
    """

    result = {}

    # update result as needed

    if 'error' in result:
        # ensure meaningful error message
        result['error'] = 'Error generating skel'
        return result

    # continue processing the result

    return result


def wallet_ensure_exists(config_path=CONFIG_PATH):
    """
    Check that the wallet exists
    Return {'status': True} on success
    Return {'error': ...} on error
    """
    if not wallet_exists(config_path=config_path):
        return {'error': 'No wallet exists for {}.  Please create one with `blockstack setup`'.format(config_path)}

    return {'status': True}


def load_zonefile_from_string(fqu, zonefile_data, check_current=True):
    """
    Load a zonefile from a string, which can be
    either JSON or text.  Verify that it is
    well-formed and current.

    Return {'status': True, 'zonefile': the serialized zonefile data (as a string), 'parsed_zonefile': ...} on success.
    Return {'error': ..., 'nonstandard': True/False, 'identical': True/False} if the zonefile is nonstandard and/or identical
    """

    # is this a new, standard zonefile?
    nonstandard = False
    identical = False

    user_data = None
    user_zonefile = None
    try:
        user_data = json.loads(zonefile_data)
    except:
        log.debug('Zonefile is not a serialized JSON string; try parsing as text')
        try:
            user_data = blockstack_zones.parse_zone_file(zonefile_data)
            user_data = dict(user_data)  # force dict. e.g if not defaultdict
        except Exception as e:
            if BLOCKSTACK_DEBUG is not None:
                log.exception(e)

            nonstandard = True

    if user_data is not None:
        try:
            user_zonefile = blockstack_zones.make_zone_file(user_data)
        except Exception as e:
            if BLOCKSTACK_DEBUG:
                log.exception(e)

            log.error('Nonstandard zonefile')
            nonstandard = True

    # sanity checks on the standard-ness
    if not nonstandard:

        if fqu != user_data.get('$origin', ''):
            log.error('Zonefile is missing or has invalid $origin')
            nonstandard = True

        if '$ttl' not in user_data:
            log.error('Zonefile is missing a TTL')
            nonstandard = True

        if not is_user_zonefile(user_data):
            log.error("Zonefile does not match standard schema")
            nonstandard = True

        try:
            ttl = int(user_data['$ttl'])
            assert ttl >= 0
        except Exception as e:
            log.error("Zonefile has an invalid $ttl; must be a positive integer")
            nonstandard = True

    if check_current:
        current = False
        if not nonstandard and user_data is not None:
            current = is_zonefile_current(fqu, user_data)
        else:
            current = is_zonefile_data_current(fqu, zonefile_data)

        if current:
            log.debug('Zonefile data is same as current zonefile; update not needed.')
            identical = True

    if user_zonefile is not None and not identical and not nonstandard:
        return {'status': True, 'zonefile': user_zonefile, 'parsed_zonefile': user_data, 'identical': identical, 'nonstandard': nonstandard}

    elif nonstandard:
        return {'error': 'nonstandard zonefile', 'identical': identical, 'nonstandard': nonstandard}

    else:
        return {'error': 'identical zonefile', 'zonefile': user_zonefile, 'parsed_zonefile': user_data, 'identical': identical, 'nonstandard': nonstandard}


def get_default_password(password):
    """
    Get the default password
    """
    return password if password is not None else get_secret("BLOCKSTACK_CLIENT_WALLET_PASSWORD")


def get_default_interactive(interactive):
    """
    Get default interactive setting
    """
    if os.environ.get("BLOCKSTACK_CLIENT_INTERACTIVE_YES", None) == "1":
        return False
    else:
        return interactive


def cli_setup(args, config_path=CONFIG_PATH, password=None):
    """
    command: setup
    help: Set up your Blockstack installation
    """

    password = get_default_password(password)
    interactive = get_default_interactive(True)

    ret = {}
    
    log.debug("Set up config file")

    # are we configured?
    opts = config.setup_config(config_path=config_path, interactive=interactive)
    if 'error' in opts:
        return opts

    class WalletSetupArgs(object):
        pass

    wallet_args = WalletSetupArgs()
    
    # is our wallet ready?
    res = cli_setup_wallet(wallet_args, interactive=interactive, config_path=config_path, password=password)
    if 'error' in res:
        return res

    if 'backup_wallet' in res:
        ret['backup_wallet'] = res['backup_wallet']

    ret['status'] = True
    return ret


def cli_configure(args, config_path=CONFIG_PATH):
    """
    command: configure
    help: Interactively configure the client
    """

    interactive = True
    force = True

    if os.environ.get("BLOCKSTACK_CLIENT_INTERACTIVE_YES", None) == "1":
        interactive = False
        force = False

    opts = configure(interactive=interactive, force=force, config_file=config_path)
    result = {}
    result['path'] = opts['blockstack-client']['path']

    return result


def cli_balance(args, config_path=CONFIG_PATH):
    """
    command: balance
    help: Get the account balance
    """

    config_dir = os.path.dirname(config_path)
    wallet_path = os.path.join(config_dir, WALLET_FILENAME)

    res = wallet_ensure_exists(config_path=config_path)
    if 'error' in res:
        return res

    result = {}
    addresses = []
    satoshis = 0
    satoshis, addresses = get_total_balance(wallet_path=wallet_path, config_path=config_path)

    if satoshis is None:
        log.error('Failed to get balance')
        # contains error
        return addresses

    # convert to BTC
    btc = float(Decimal(satoshis / 1e8))

    for address_info in addresses:
        address_info['bitcoin'] = float(Decimal(address_info['balance'] / 1e8))
        address_info['satoshis'] = address_info['balance']
        del address_info['balance']

    result = {
        'total_balance': {
            'satoshis': int(satoshis),
            'bitcoin': btc
        },
        'addresses': addresses
    }

    return result


def cli_withdraw(args, password=None, interactive=True, wallet_keys=None, config_path=CONFIG_PATH):
    """
    command: withdraw
    help: Transfer funds out of the Blockstack wallet to a new address
    arg: address (str) 'The recipient address'
    opt: amount (int) 'The amount to withdraw (defaults to all)'
    opt: message (str) 'A message to include with the payment (up to 40 bytes)'
    opt: min_confs (int) 'The minimum confirmations for oustanding transactions'
    opt: tx_only (str) 'If "True", only return the transaction'
    """

    config_dir = os.path.dirname(config_path)
    wallet_path = os.path.join(config_dir, WALLET_FILENAME)
    password = get_default_password(password)

    recipient_addr = str(args.address)
    amount = getattr(args, 'amount', None)
    message = getattr(args, 'message', None)
    min_confs = getattr(args, 'min_confs', TX_MIN_CONFIRMATIONS)
    tx_only = getattr(args, 'tx_only', False)
   
    if min_confs is None:
        min_confs = TX_MIN_CONFIRMATIONS

    if tx_only:
        if tx_only.lower() in ['1', 'yes', 'true']:
            tx_only = True
        else:
            tx_only = False
    
    else:
        tx_only = False

    else:
        tx_only = False

    if not re.match(OP_BASE58CHECK_PATTERN, recipient_addr):
        log.debug("recipient = {}".format(recipient_addr))
        return {'error': 'Invalid address'}

    if amount is not None and not isinstance(amount, int):
        log.debug("amount = {}".format(amount))
        return {'error': 'Invalid amount'}

    if not isinstance(min_confs, int):
        log.debug("min_confs = {}".format(min_confs))
        return {'error': 'Invalid min confs'}

    if not isinstance(tx_only, bool):
        log.debug("tx_only = {}".format(tx_only))
        return {'error': 'Invalid tx_only'}

    if message:
        message = str(message)
        if len(message) > virtualchain.bitcoin_blockchain.MAX_DATA_LEN:
            return {'error': 'Message must be {} bytes or less (got {})'.format(virtualchain.bitcoin_blockchain.MAX_DATA_LEN, len(message))}

    res = wallet_ensure_exists(config_path=config_path)
    if 'error' in res:
        return res
 
    if wallet_keys is None:
        res = load_wallet(password=password, wallet_path=wallet_path, interactive=interactive, include_private=True)
        if 'error' in res:
            return res
    
        wallet_keys = res['wallet']

    send_addr, _, _ = get_addresses_from_file(config_dir=config_dir, wallet_path=wallet_path)
    inputs = get_utxos(str(send_addr), min_confirmations=min_confs, config_path=config_path)
    
    if len(inputs) == 0:
        log.error("No UTXOs for {}".format(send_addr))
        return {'error': 'Failed to find UTXOs for wallet payment address'}

    total_value = sum(inp['value'] for inp in inputs)

    def mktx( amt, tx_fee ):
        """
        Make the transaction with the given fee
        """
        change = 0
        selected_inputs = []
        if amt is None:
            # total transfer, minus tx fee
            log.debug("No amount given; assuming all ({})".format(total_value - tx_fee))
            amt = total_value - tx_fee
            if amt < 0:
                log.error("Dust: total value = {}, tx fee = {}".format(total_value, tx_fee))
                return {'error': 'Cannot withdraw dust'}
            
            selected_inputs = select_utxos(inputs, amt)
        else:
            selected_inputs = select_utxos(inputs, amt)
            change = virtualchain.calculate_change_amount(selected_inputs, amt, tx_fee)
            log.debug("Withdraw {}, tx fee {}".format(amt, tx_fee))
            
        outputs = [
            {'script': virtualchain.make_payment_script(recipient_addr),
             'value': amt},
        ]

        if amt < total_value and change > 0:
            # need change and tx fee
            outputs.append( 
                {'script': virtualchain.make_payment_script(send_addr),
                  "value": change}
            )

        if message:
            outputs = [
                {"script": virtualchain.make_data_script(binascii.hexlify(message)),
                 "value": 0} ] + outputs

        serialized_tx = serialize_tx(selected_inputs, outputs)
        signed_tx = sign_tx(serialized_tx, wallet_keys['payment_privkey'])
        return signed_tx

    tx = mktx(amount, 0)
    tx_fee = get_tx_fee(tx, config_path=config_path)
    tx = mktx(amount, tx_fee)

    if tx_only:
        return {'status': True, 'tx': tx}
    
    log.debug("Withdraw {} from {} to {}".format(amount, send_addr, recipient_addr))

    log.debug("Withdraw {} from {} to {}".format(amount, send_addr, recipient_addr))

    res = broadcast_tx( tx, config_path=config_path )
    if 'error' in res:
        res['errno'] = errno.EIO

    return res


def get_price_and_fees( name_or_ns, operations, payment_privkey_info, owner_privkey_info, payment_address=None, owner_address=None, transfer_address=None, config_path=CONFIG_PATH, proxy=None ):
    """
    Get the price and fees associated with a set of operations, using
    a given owner and payment key.
    Returns a dict with each operation as a key, and the prices in BTC and satoshis.
    Returns {'error': ...} on failure
    """
 
    # first things first: get fee per byte 
    tx_fee_per_byte = get_tx_fee_per_byte(config_path=config_path)
    if tx_fee_per_byte is None:
        log.error("Unable to calculate fee per byte")
        return {'error': 'Unable to get fee estimate'}

    log.debug("Get operation fees for {}".format(", ".join(operations)))

    sg = ScatterGather()
    res = get_operation_fees( name_or_ns, operations, sg, payment_privkey_info, owner_privkey_info, tx_fee_per_byte,
                              proxy=proxy, config_path=config_path, payment_address=payment_address,
                              owner_address=owner_address, transfer_address=transfer_address )

    if not res:
        return {'error': 'Failed to get the requisite operation fees'}

    if 'error' in res:
        return res

    # do queries 
    sg.run_tasks()

    # get results 
    fees = interpret_operation_fees(operations, sg)
    if 'error' in fees:
        log.error("Failed to get all operation fees: {}".format(fees['error']))
        return {'error': 'Failed to get some operation fees: {}.  Try again with `--debug` for details.'.format(fees['error'])}

    analytics_event('Name price', {})

    # convert to BTC
    btc_keys = [
        'preorder_tx_fee', 'register_tx_fee',
        'update_tx_fee', 'total_estimated_cost',
        'name_price', 'transfer_tx_fee', 'renewal_tx_fee',
        'revoke_tx_fee', 'namespace_preorder_tx_fee',
        'namespace_reveal_tx_fee', 'namespace_ready_tx_fee',
        'name_import_tx_fee'
    ]

    for k in btc_keys:
        if k in fees.keys():
            v = {
                'satoshis': fees[k],
                'btc': satoshis_to_btc(fees[k])
            }
            fees[k] = v

    return fees


def cli_price(args, config_path=CONFIG_PATH, proxy=None, password=None, interactive=True):
    """
    command: price
    help: Get the price to register a name
    arg: name_or_namespace (str) 'Name or namespace ID to query'
    opt: recipient (str) 'Address of the recipient, if not this wallet.'
    opt: operations (str) 'A CSV of operations to check.'
    """

    proxy = get_default_proxy() if proxy is None else proxy
    password = get_default_password(password)

    name_or_ns = str(args.name_or_namespace)
    transfer_address = getattr(args, 'recipient', None)
    operations = getattr(args, 'operations', None)

    if transfer_address is not None:
        transfer_address = str(transfer_address)

    if operations is not None:
        operations = operations.split(',')
    else:
        operations = ['preorder', 'register', 'update']
        if transfer_address:
            operations.append('transfer')

    res = wallet_ensure_exists(config_path=config_path)
    if 'error' in res:
        return res

    error = check_valid_name(name_or_ns)
    if error:
        # must be valid namespace
        ns_error = check_valid_namespace(name_or_ns)
        if ns_error:
            return {'error': 'Neither a valid name or namespace:\n   * {}\n   * {}'.format(error, ns_error)}

    config_dir = os.path.dirname(config_path)
    wallet_path = os.path.join(config_dir, WALLET_FILENAME)

    payment_privkey_info, owner_privkey_info = None, None

    payment_address, owner_address, data_pubkey = (
        get_addresses_from_file(config_dir=config_dir, wallet_path=wallet_path)
    )

    if local_api_status(config_dir=config_dir):
        # API server is running.  Use actual wallet keys.
        log.debug("Try to get wallet keys from API server")
        try:
            wallet_keys = get_wallet_keys(config_path, password)
            if 'error' in wallet_keys:
                return wallet_keys

            payment_privkey_info = wallet_keys['payment_privkey']
            owner_privkey_info = wallet_keys['owner_privkey']
        except (OSError, IOError) as e:
            # backend is not running; estimate with addresses
            if BLOCKSTACK_DEBUG is not None:
                log.exception(e)

            log.error("Could not get wallet keys from API server")
            return {'error': 'Could not load wallet keys from API server.  Try `blockstack api stop` and `blockstack api start`'}
    
    else:
        # unlock
        log.warning("API server is not running; unlocking wallet directly")
        res = load_wallet(password=password, wallet_path=wallet_path, interactive=interactive, include_private=True)
        if 'error' in res:
            return res
        
        if res['migrated']:
            return {'error': 'Wallet is in legacy format.  Please migrate it with `setup_wallet`'}

        wallet_keys = res['wallet']
        payment_privkey_info = wallet_keys['payment_privkey']
        owner_privkey_info = wallet_keys['owner_privkey']

    fees = get_price_and_fees( name_or_ns, operations, payment_privkey_info, owner_privkey_info,
                               payment_address=payment_address, owner_address=owner_address, transfer_address=transfer_address, config_path=config_path, proxy=proxy )

    return fees


def cli_deposit(args, config_path=CONFIG_PATH):
    """
    command: deposit
    help: Display the address with which to receive bitcoins
    """

    config_dir = os.path.dirname(config_path)
    wallet_path = os.path.join(config_dir, WALLET_FILENAME)
    
    res = wallet_ensure_exists(config_path=config_path)
    if 'error' in res:
        return res

    result = {}
    result['message'] = 'Send bitcoins to the address specified.'
    result['address'], owner_address, data_address = (
        get_addresses_from_file(wallet_path=wallet_path)
    )

    return result


def cli_import(args, config_path=CONFIG_PATH):
    """
    command: import
    help: Display the address with which to receive names
    """

    config_dir = os.path.dirname(config_path)
    wallet_path = os.path.join(config_dir, WALLET_FILENAME)
    
    res = wallet_ensure_exists(config_path=config_path)
    if 'error' in res:
        return res

    result = {}
    result['message'] = (
        'Send the name you want to receive to the address specified.'
    )

    payment_address, result['address'], data_address = (
        get_addresses_from_file(wallet_path=wallet_path)
    )

    return result


def cli_names(args, config_path=CONFIG_DIR):
    """
    command: names
    help: Display the names owned by the wallet owner key
    """
    result = {}

    config_dir = os.path.dirname(config_path)
    wallet_path = os.path.join(config_dir, WALLET_FILENAME)
    
    res = wallet_ensure_exists(config_path=config_path)
    if 'error' in res:
        return res

    result['names_owned'] = get_all_names_owned(wallet_path)
    result['addresses'] = get_owner_addresses_and_names(wallet_path)

    return result


def cli_get_registrar_info(args, config_path=CONFIG_PATH, queues=None):
    """
    command: get_registrar_info advanced
    help: Get information about the backend registrar queues
    """
    
    queues = ['preorder', 'register', 'update', 'transfer', 'renew', 'revoke', 'name_import'] if queues is None else queues
    config_dir = os.path.dirname(config_path)
    conf = config.get_config(config_path)
    
    rpc = local_api_connect(config_path=config_path)
    if rpc is None:
        return {'error': 'API endpoint not running. Please start it with `api start`'}

    try:
        current_state = rpc.backend_state()
    except Exception, e:
        if BLOCKSTACK_DEBUG:
            log.exception(e)

        log.error("Failed to contact Blockstack daemon")
        return {'error': 'Failed to contact blockstack daemon.  Please ensure that it is running with the `api` command.'}

    if 'error' in current_state:
        return current_state

    queue_types = dict( [(queue_name, []) for queue_name in queues] )

    def format_queue_entry(entry):
        """
        Determine data to display for a queue entry.
        Return {'name': ..., 'tx_hash': ..., 'confirmations': ...}
        """
        new_entry = {}
        new_entry['name'] = entry['fqu']

        confirmations = get_tx_confirmations(
            entry['tx_hash'], config_path=config_path
        )

        confirmations = 0 if confirmations is None else confirmations

        new_entry['confirmations'] = confirmations
        new_entry['tx_hash'] = entry['tx_hash']

        return new_entry

    def remove_dups(preorder_queue, register_queue):
        """
        Omit duplicates between preorder and register queue
        """
        for entry in register_queue:
            name = entry['name']
            for check_entry in preorder_queue:
                if check_entry['name'] == name:
                    preorder_queue.remove(check_entry)

    # extract entries
    for entry in current_state:
        entry_type = entry['type']
        if entry_type not in queue_types:
            log.error('Unknown entry type "{}"'.format(entry_type))
            continue

        queue_types[entry['type']].append(format_queue_entry(entry))

    # clean up duplicates
    remove_dups(queue_types['preorder'], queue_types['register'])

    # remove empty entries
    ret = {}
    for queue_type in queue_types:
        if queue_types[queue_type]:
            ret[queue_type] = queue_types[queue_type]

    return ret


def get_server_info(config_path=CONFIG_PATH, get_local_info=False):
    """
    Get information about the running server,
    and any pending operations.
    """

    config_dir = os.path.dirname(config_path)
    conf = config.get_config(config_path)

    resp = getinfo()
    result = {}

    result['cli_version'] = VERSION
    result['advanced_mode'] = conf['advanced_mode']

    if 'error' in resp:
        result['server_alive'] = False
        result['server_error'] = resp['error']
        return result

    result['server_alive'] = True

    result['server_host'] = (
        resp.get('server_host') or
        conf.get('server')
    )

    result['server_port'] = (
        resp.get('server_port') or
        int(conf.get('port'))
    )

    result['server_version'] = (
        resp.get('server_version') or
        resp.get('blockstack_version') or
        resp.get('blockstore_version')
    )

    if result['server_version'] is None:
        raise Exception('Missing server version')

    result['last_block_processed'] = (
        resp.get('last_block_processed') or
        resp.get('last_block') or
        resp.get('blocks')
    )

    if result['last_block_processed'] is None:
        raise Exception('Missing height of block last processed')

    result['last_block_seen'] = (
        resp.get('last_block_seen') or
        resp.get('blockchain_blocks') or
        resp.get('bitcoind_blocks')
    )

    if result['last_block_seen'] is None:
        raise Exception('Missing height of last block seen')

    try:
        result['consensus_hash'] = resp['consensus']
    except KeyError:
        raise Exception('Missing consensus hash')

    if not get_local_info:
        return result

    queue_info = cli_get_registrar_info(None, config_path=config_path)
    if 'error' not in queue_info:
        result['queues'] = queue_info
    else:
        return queue_info

    return result


def cli_info(args, config_path=CONFIG_PATH):
    """
    command: info
    help: Get details about pending name commands
    """
    return get_server_info(config_path=config_path, get_local_info=True)


def cli_ping(args, config_path=CONFIG_PATH):
    """
    command: ping
    help: Check server status and get server details
    """
    return get_server_info(config_path=config_path)


def cli_lookup(args, config_path=CONFIG_PATH):
    """
    command: lookup
    help: Get the zone file and profile for a particular name
    arg: name (str) 'The name to look up'
    """
    data = {}

    blockchain_record = None
    fqu = str(args.name)

    error = check_valid_name(fqu)
    if error:
        return {'error': error}

    try:
        blockchain_record = get_name_blockchain_record(fqu)
    except socket_error:
        return {'error': 'Error connecting to server.'}

    if 'error' in blockchain_record:
        return blockchain_record

    if 'value_hash' not in blockchain_record:
        return {'error': '{} has no profile'.format(fqu)}

    if blockchain_record.get('revoked', False):
        msg = 'Name is revoked. Use get_name_blockchain_record for details.'
        return {'error': msg}

    try:
        res = get_profile(
            str(args.name), name_record=blockchain_record, include_raw_zonefile=True, use_legacy=True, use_legacy_zonefile=True
        )

        if 'error' in res:
            return res

        data['profile'] = res['profile']
        data['zonefile'] = res['raw_zonefile']
    except Exception as e:
        log.exception(e)
        msg = 'Failed to look up name\n{}'
        return {'error': msg.format(traceback.format_exc())}

    result = data
    analytics_event('Name lookup', {})

    return result


def cli_whois(args, config_path=CONFIG_PATH):
    """
    command: whois
    help: Look up the blockchain info for a name
    arg: name (str) 'The name to look up'
    """
    result = {}

    record, fqu = None, str(args.name)

    error = check_valid_name(fqu)
    if error:
        return {'error': error}

    try:
        record = get_name_blockchain_record(fqu)
    except socket_error:
        exit_with_error('Error connecting to server.')

    if 'error' in record:
        return record

    if record.get('revoked', False):
        msg = 'Name is revoked. Use get_name_blockchain_record for details.'
        return {'error': msg}

    history = record.get('history', {})
    update_heights = []
    try:
        assert isinstance(history, dict)

        # all items must be ints
        update_heights = sorted(int(_) for _ in history)
    except (AssertionError, ValueError):
        return {'error': 'Invalid record data returned'}

    result['block_preordered_at'] = record['preorder_block_number']
    result['block_renewed_at'] = record['last_renewed']
    result['last_transaction_id'] = record['txid']
    result['owner_address'] = record['address']
    result['owner_script'] = record['sender']
    
    value_hash = record.get('value_hash', None)
    if value_hash in [None, 'null', '']:
        result['has_zonefile'] = False
    else:
        result['has_zonefile'] = True
        result['zonefile_hash'] = value_hash

    if update_heights:
        result['last_transaction_height'] = update_heights[-1]

    expire_block = record.get('expire_block', None)
    if expire_block is not None:
        result['expire_block'] = expire_block

    analytics_event('Whois', {})

    return result


def get_wallet_with_backoff(config_path):
    """
    Get the wallet, but keep trying
    in the case of a ECONNREFUSED
    (i.e. the API daemon could still be initializing)

    Return the wallet keys on success (as a dict)
    return {'error': ...} on error
    """

    wallet_keys = None
    i = 0
    for i in range(3):
        try:
            wallet_keys = get_wallet(config_path=config_path)
            return wallet_keys
        except (IOError, OSError) as se:
            if se.errno == errno.ECONNREFUSED:
                # still spinning up
                log.debug("Still spinning up")
                time.sleep(i + 1)
                continue

            raise

    if i == 3:
        log.error('Failed to get_wallet')
        wallet_keys = {'error': 'Failed to connect to API daemon'}

    return wallet_keys


def get_wallet_keys(config_path, password):
    """
    Load up the wallet keys
    Return the dict with the keys on success
    Return {'error': ...} on failure
    """

    config_dir = os.path.dirname(config_path)
    if local_rpc.is_api_server(config_dir):
        # can return directly
        return registrar_get_wallet(config_path=config_path) 

    wallet_path = os.path.join(config_dir, WALLET_FILENAME)
    
    res = wallet_ensure_exists(config_path=config_path)
    if 'error' in res:
        return res

    status = local_api_status(config_dir=os.path.dirname(config_path))
    if not status:
        return {'error': 'API endpoint not running. Please start it with `blockstack api start`'}
    
    if not is_wallet_unlocked(config_dir=config_dir):
        log.debug('unlocking wallet ({})'.format(config_dir))
        res = unlock_wallet(config_dir=config_dir, password=password)
        if 'error' in res:
            log.error('unlock_wallet: {}'.format(res['error']))
            return res

        if res.has_key('legacy') and res['legacy']:
            log.error("Wallet is in legacy format.  Please migrate it to the latest version with `setup_wallet`.")
            return {'error': 'Wallet is in legacy format.  Please migrate it to the latest version with `setup_wallet.`'}

    return get_wallet_with_backoff(config_path)


def prompt_invalid_zonefile():
    """
    Prompt the user whether or not to replicate
    an invalid zonefile
    """
    if os.environ.get("BLOCKSTACK_CLIENT_INTERACTIVE_YES", None) == "1":
        return True

    warning_str = (
        '\nWARNING!  This zone file data does not look like a zone file.\n'
        'If you proceed to use this data, no one will be able to look\n'
        'up your profile or any data you replicate with Blockstack.\n\n'
        'Proceed? (y/N): '
    )
    proceed = raw_input(warning_str)
    return proceed.lower() in ['y']


def prompt_transfer( new_owner_address ):
    """
    Prompt whether or not to proceed with a transfer
    """

    if os.environ.get("BLOCKSTACK_CLIENT_INTERACTIVE_YES", None) == "1":
        return True

    warning_str = (
        '\nWARNING!  This will transfer your name to a different owner.\n'
        'The recipient\'s address will be: {}\n.'
        'THIS CANNOT BE UNDONE OR CANCELED.\n'
        '\n'
        'Proceed? (y/N): '
    )
    proceed = raw_input(warning_str.format(new_owner_address))
    return proceed.lower() in ['y']


def is_valid_path(path):
    """
    Is the given string a valid path?
    """
    if not isinstance(path, str):
        return False

    # while not technically denied by POSIX, paths usually
    # have only printable characters and without the "weird"
    # whitespace characters
    valid_chars = set(string.printable) - set("\t\n\r\x0b\x0c")
    filtered_string = filter(lambda x: x in valid_chars, path)
    return filtered_string == path


def analyze_zonefile_string(fqu, zonefile_data, force_data=False, check_current=True, proxy=None):
    """
    Figure out what to do with a zone file data string, based on whether or not
    we can prompt the user and whether or not we expect a standard zonefile.

    if @force_data is True, then the zonefile_data will be treated as raw data.
    Otherwise, it will be considered to be a path

    Returns: {
        'is_string': True/False # whether or not the zone file string is a raw zone file
        'is_path': True/False   # whether or not the zone file string is a path to a file on disk
        'downloaded': True/False    # whether or not the zone file was fetched remotely
        'identical': True/False     # whether or not the zone file is identical to the name's current zone file
        'nonstandard': True/False   # whether or not the zone file follows the standard format
        'raw_zonefile': str     # the raw zone file data. will be equal to zonefile_data if it is not None
        'zonefile': dict        # the parsed standard zone file (or None if nonstandard)
        'zonefile_str': str     # the serialized zone file data.  Will be equal to 'raw_zonefile' if nonstandard; otherwise is equal to serialized zonefile if standard
    }

    Return {'error': ...} on error
    """

    ret = {}
   
    zonefile_data_exists_on_disk = zonefile_data is not None and is_valid_path(zonefile_data) and os.path.exists(zonefile_data)

    if zonefile_data is None:
        # fetch remotely
        zonefile_data_res = get_name_zonefile(
            fqu, proxy=proxy, raw_zonefile=True
        )
        if 'error' not in zonefile_data_res:
            zonefile_data = zonefile_data_res['zonefile']
        else:
            log.warning('Failed to fetch zonefile: {}'.format(zonefile_data_res['error']))

        # zone file is not given; we had to fetch it
        ret['downloaded'] = True
        ret['raw_zonefile'] = zonefile_data
        ret['is_path'] = False
        ret['is_string'] = False

    elif zonefile_data_exists_on_disk and not force_data:
        # this sure looks like a path
        try:
            with open(zonefile_data) as f:
                zonefile_data = f.read()
        except:
            raise Exception("Invalid arguments: failed to read file")
        
        # loaded from path
        ret['downloaded'] = False
        ret['raw_zonefile'] = zonefile_data
        ret['is_path'] = True
        ret['is_string'] = False
    
    elif force_data:
        # string given
        ret['downloaded'] = False
        ret['raw_zonefile'] = zonefile_data
        ret['is_path'] = False
        ret['is_string'] = True

    else:
        if force_data:
            return {'error': 'Invalid argument: no data given'}
        else:
            return {'error': 'Invalid argument: no such file or directory: {}'.format(zonefile_data)}

    # load zonefile, if given
    user_data_res = load_zonefile_from_string(fqu, zonefile_data, check_current=check_current)

    # propagate identical and nonstandard...
    ret['identical'] = user_data_res['identical'] 
    ret['nonstandard'] = user_data_res['nonstandard']

    if user_data_res.has_key('zonefile'):
        ret['zonefile'] = user_data_res['zonefile']

    if user_data_res.has_key('parsed_zonefile'):
        ret['zonefile_str'] = blockstack_zones.make_zone_file(user_data_res['parsed_zonefile'])
    else:
        ret['zonefile_str'] = ret['raw_zonefile']

    return ret


def cli_register(args, config_path=CONFIG_PATH, force_data=False,
                 cost_satoshis=None, interactive=True, password=None, proxy=None):
    """
    command: register
    help: Register a blockchain ID
    arg: name (str) 'The blockchain ID to register'
    opt: zonefile (str) 'The path to the zone file for this name'
    opt: recipient (str) 'The recipient address, if not this wallet'
    opt: min_confs (int) 'The minimum number of confirmations on the initial preorder'
    """

    # NOTE: if force_data == True, then the zonefile will be the zonefile text itself, not a path.

    config_dir = os.path.dirname(config_path)
    if not local_api_status(config_dir=config_dir):
        return {'error': 'API server not running.  Please start it with `blockstack api start`.'}

    proxy = get_default_proxy(config_path) if proxy is None else proxy
    password = get_default_password(password)

    conf = config.get_config(config_path)
    assert conf 

    res = wallet_ensure_exists(config_path=config_path)
    if 'error' in res:
        return res

    result = {}

    fqu = str(args.name)
    user_zonefile = getattr(args, 'zonefile', None)
    transfer_address = getattr(args, 'recipient', None)
    min_payment_confs = getattr(args, 'min_confs', TX_MIN_CONFIRMATIONS)

    # name must be well-formed
    error = check_valid_name(fqu)
    if error:
        return {'error': error}

    if min_payment_confs is None:
        min_payment_confs = TX_MIN_CONFIRMATIONS
    else:
        log.debug("Use UTXOs with a minimum of {} confirmations".format(min_payment_confs))

    if transfer_address:
        if not re.match(OP_BASE58CHECK_PATTERN, transfer_address):
            return {'error': 'Not a valid address'}

    if user_zonefile:
        zonefile_info = analyze_zonefile_string(fqu, user_zonefile, force_data=force_data, proxy=proxy)
        if 'error' in zonefile_info:
            log.error("Failed to analyze user zonefile: {}".format(zonefile_info['error']))
            return {'error': zonefile_info['error']}

        if zonefile_info.get('nonstandard'):
            log.warning("Non-standard zone file")
            if interactive:
                proceed = prompt_invalid_zonefile()
                if not proceed:
                    return {'error': 'Non-standard zone file'}

        user_zonefile = zonefile_info['zonefile_str']
    
    else:
        # make a default zonefile
        _, _, data_pubkey = get_addresses_from_file(config_dir=config_dir)
        if not data_pubkey:
            return {'error': 'No data key in wallet.  Please add one with `setup_wallet`'}

        user_zonefile_dict = make_empty_zonefile(fqu, data_pubkey)
        user_zonefile = blockstack_zones.make_zone_file(user_zonefile_dict)

    # if we have a data key, then make an empty profile and zonefile 
    user_profile = None
    if not transfer_address:
        # registering for this wallet.  Put an empty profile
        _, _, data_pubkey = get_addresses_from_file(config_dir=config_dir)
        if not data_pubkey:
            return {'error': 'No data key in wallet.  Please add one with `setup_wallet`'}

        user_profile = make_empty_user_profile()

    # operation checks (API server only)
    if local_rpc.is_api_server(config_dir=config_dir):
        # find tx fee, and do sanity checks
        wallet_keys = get_wallet_keys(config_path, password)
        if 'error' in wallet_keys:
            return wallet_keys
        
        owner_privkey_info = wallet_keys['owner_privkey']
        payment_privkey_info = wallet_keys['payment_privkey']

        operations = ['preorder', 'register', 'update']
        required_checks = ['is_name_available', 'is_payment_address_usable', 'owner_can_receive']
        if transfer_address:
            operations.append('transfer')
            required_checks.append('recipient_can_receive')

        res = check_operations( fqu, operations, owner_privkey_info, payment_privkey_info, min_payment_confs=min_payment_confs,
                                transfer_address=transfer_address, required_checks=required_checks, config_path=config_path, proxy=proxy )

        if 'error' in res:
            return res

        opchecks = res['opchecks']

        if cost_satoshis is not None:
            if opchecks['name_price'] > cost_satoshis:
                return {'error': 'Invalid cost: expected {}, got {}'.format(opchecks['name_price'], cost_satoshis)}

        else:
            cost_satoshis = opchecks['name_price']

    if interactive and os.environ.get("BLOCKSTACK_CLIENT_INTERACTIVE_YES", None) != "1":
        try:

            print("Calculating total registration costs for {}...".format(fqu))

            class PriceArgs(object):
                pass

            price_args = PriceArgs()
            price_args.name_or_namespace = fqu
            price_args.recipient = transfer_address

            costs = cli_price( price_args, config_path=config_path, password=password, proxy=proxy )
            if 'error' in costs:
                return {'error': 'Failed to get name costs.  Please try again with `--debug` to see error messages.'}

            cost = costs['total_estimated_cost']
            input_prompt = (
                'Registering {} will cost about {} BTC.\n'
                'Use `blockstack price {}` for a cost breakdown\n'
                '\n'
                'The entire process takes 48 confirmations, or about 5 hours.\n'
                'You need to have Internet access during this time period, so\n'
                'this program can send the right transactions at the right\n'
                'times.\n\n'
                'Continue? (y/N): '
            )
            input_prompt = input_prompt.format(fqu, cost['btc'], fqu)
            user_input = raw_input(input_prompt)
            user_input = user_input.lower()

            if user_input.lower() != 'y':
                print('Not registering.')
                exit(0)

        except KeyboardInterrupt:
            print('\nExiting.')
            exit(0)

    # forward along to RESTful server (or if we're the RESTful server, call the registrar method)
    log.debug("Preorder {}, zonefile={}, profile={}, recipient={} min_confs={}".format(fqu, user_zonefile, user_profile, transfer_address, min_payment_confs))
    rpc = local_api_connect(config_path=config_path)
    assert rpc

    try:
        resp = rpc.backend_preorder(fqu, cost_satoshis, user_zonefile, user_profile, transfer_address, min_payment_confs )
    except Exception as e:
        log.exception(e)
        return {'error': 'Error talking to server, try again.'}

    if 'error' in resp:
        log.debug('RPC error: {}'.format(resp['error']))
        return resp

    if (not 'success' in resp or not resp['success']) and 'message' in resp:
        return {'error': resp['message']}

    result = resp
   
    if local_rpc.is_api_server(config_dir):
        # log this
        total_estimated_cost = {'total_estimated_cost': opchecks['total_estimated_cost']}
        analytics_event('Register name', total_estimated_cost)

    return result

    

def cli_update(args, config_path=CONFIG_PATH, password=None,
               interactive=True, proxy=None, nonstandard=False,
               force_data=False):

    """
    command: update
    help: Set the zone file for a blockchain ID
    arg: name (str) 'The name to update.'
    opt: data (str) 'A path to a file with the zone file data.'
    opt: nonstandard (str) 'If true, then do not validate or parse the zone file.'
    """

    # NOTE: if force_data == True, then the zonefile will be the zonefile text itself, not a path.

    config_dir = os.path.dirname(config_path)
    if not local_api_status(config_dir=config_dir):
        return {'error': 'API server not running.  Please start it with `blockstack api start`.'}

    if not interactive and getattr(args, 'data', None) is None:
        return {'error': 'Zone file data required in non-interactive mode'}

    proxy = get_default_proxy() if proxy is None else proxy
    password = get_default_password(password)
    
    if hasattr(args, 'nonstandard') and not nonstandard:
        if args.nonstandard is not None and args.nonstandard.lower() in ['yes', '1', 'true']:
            nonstandard = True

    conf = config.get_config(config_path)
    assert conf

    res = wallet_ensure_exists(config_path=config_path)
    if 'error' in res:
        return res

    fqu = str(args.name)
    error = check_valid_name(fqu)
    if error:
        return {'error': error}

    zonefile_data_path_or_string = None
    downloaded = False
    if getattr(args, 'data', None) is not None:
        zonefile_data_path_or_string = str(args.data)
 
    if not local_rpc.is_api_server(config_dir=config_dir):
        # verify that we own the name before trying to edit its zonefile
        _, owner_address, _ = get_addresses_from_file(config_dir=config_dir)
        assert owner_address

        res = get_names_owned_by_address( owner_address, proxy=proxy )
        if 'error' in res:
            return res

        if fqu not in res:
            return {'error': 'This wallet does not own this name'}

    zonefile_info = analyze_zonefile_string(fqu, zonefile_data_path_or_string, force_data=force_data, proxy=proxy)
    if 'error' in zonefile_info:
        log.error("Failed to analyze zone file: {}".format(zonefile_info['error']))
        return {'error': zonefile_info['error']}

    if zonefile_info['identical'] and not zonefile_info['downloaded']:
        log.error("Zone file has not changed")
        return {'error': 'Zone file matches the current name hash; not updating'}

    # load zonefile, if given
    user_data_txt, user_data_hash, user_zonefile_dict = None, None, {}
    zonefile_data = zonefile_info['zonefile_str']

    if not zonefile_info['nonstandard'] and (not zonefile_info['identical'] or zonefile_info['downloaded']):
        # standard zone file that is not identital to what we have now, or standard zonefile that we downloaded and wish to edit
        user_data_txt = zonefile_data
        user_data_hash = get_zonefile_data_hash(zonefile_data)
        user_zonefile_dict = blockstack_zones.parse_zone_file(zonefile_data)

    else:
        if not interactive:
            if zonefile_data is None or nonstandard:
                log.warning('Using non-zonefile data')
            
            else:
                return {'error': 'Zone file not updated (invalid)'}

        # not a standard zonefile (but maybe that's okay! ask the user)
        if zonefile_data is not None and interactive:
            # something invalid here.  prompt overwrite
            proceed = prompt_invalid_zonefile()
            if not proceed:
                return {'error': 'Zone file not updated'}

            else:
                nonstandard = True

        user_data_txt = zonefile_data
        if zonefile_data is not None:
            user_data_hash = get_zonefile_data_hash(zonefile_data)


    # open the zonefile editor
    _, _, data_pubkey = get_addresses_from_file(config_dir=config_dir)
    
    if data_pubkey is None:
        return {'error': 'No data public key set in the wallet.  Please use `blockstack setup_wallet` to fix this.'}

    if interactive and not nonstandard:
        # configuration wizard!
        if user_zonefile_dict is None:
            user_zonefile_dict = make_empty_zonefile(fqu, data_pubkey)

        new_zonefile = configure_zonefile(
            fqu, user_zonefile_dict, data_pubkey
        )

        if new_zonefile is None:
            # zonefile did not change; nothing to do
            return {'error': 'Zonefile did not change.  No update sent.'}

        user_zonefile_dict = new_zonefile
        user_data_txt = blockstack_zones.make_zone_file(user_zonefile_dict)
        user_data_hash = get_zonefile_data_hash(user_data_txt)

    # forward along to RESTful server (or registrar)
    log.debug("Update {}, zonefile={}, zonefile_hash={}".format(fqu, user_data_txt, user_data_hash))
    rpc = local_api_connect(config_path=config_path)
    assert rpc

    try:
        # NOTE: already did safety checks
        resp = rpc.backend_update(fqu, user_data_txt, None, None )
    except Exception as e:
        log.exception(e)
        return {'error': 'Error talking to server, try again.'}

    if 'error' in resp:
        log.debug('RPC error: {}'.format(resp['error']))
        return resp

    if (not 'success' in resp or not resp['success']) and 'message' in resp:
        return {'error': resp['message']}

    analytics_event('Update name', {})

    resp['zonefile_hash'] = user_data_hash
    return resp


def cli_transfer(args, config_path=CONFIG_PATH, password=None, interactive=False, proxy=None):
    """
    command: transfer
    help: Transfer a blockchain ID to a new owner
    arg: name (str) 'The name to transfer'
    arg: address (str) 'The address (base58check-encoded pubkey hash) to receive the name'
    """

    config_dir = os.path.dirname(config_path)
    if not local_api_status(config_dir=config_dir):
        return {'error': 'API server not running.  Please start it with `blockstack api start`.'}

    proxy = get_default_proxy() if proxy is None else proxy
    password = get_default_password(password)
    conf = config.get_config(config_path)
    assert conf

    res = wallet_ensure_exists(config_path=config_path)
    if 'error' in res:
        return res

    fqu = str(args.name)
    transfer_address = str(args.address)

    error = check_valid_name(fqu)
    if error:
        return {'error': error}

    if interactive:
        res = prompt_transfer(transfer_address)
        if not res:
            return {'error': 'Transfer cancelled.'}

    # do the name transfer via the RESTful server (or registrar)
    rpc = local_api_connect(config_path=config_path)
    assert rpc

    try:
        resp = rpc.backend_transfer(fqu, transfer_address)
    except Exception as e:
        log.exception(e)
        return {'error': 'Error talking to server, try again.'}

    if 'error' in resp:
        log.debug('RPC error: {}'.format(resp['error']))
        return resp

    if (not 'success' in resp or not resp['success']) and 'message' in resp:
        return {'error': resp['message']}

    analytics_event('Transfer name', {})

    return resp


def cli_renew(args, config_path=CONFIG_PATH, interactive=True, password=None, proxy=None, cost_satoshis=None):
    """
    command: renew
    help: Renew a blockchain ID
    arg: name (str) 'The blockchain ID to renew'
    """

    config_dir = os.path.dirname(config_path)
    if not local_api_status(config_dir=config_dir):
        return {'error': 'API server not running.  Please start it with `blockstack api start`.'}

    if proxy is None:
        proxy = get_default_proxy(config_path)

    password = get_default_password(password)

    conf = config.get_config(config_path)
    assert conf

    res = wallet_ensure_exists(config_path=config_path)
    if 'error' in res:
        return res

    fqu = str(args.name)

    error = check_valid_name(fqu)
    if error:
        return {'error': error}

    if interactive:
        print("Calculating total renewal costs for {}...".format(fqu))

    # get the costs...
    class PriceArgs(object):
        pass

    price_args = PriceArgs()
    price_args.name_or_namespace = fqu
    price_args.operations = 'renewal'

    costs = cli_price( price_args, config_path=config_path, password=password, proxy=proxy )
    if 'error' in costs:
        return {'error': 'Failed to get renewal costs.  Please try again with `--debug` to see error messages.'}

    cost = costs['total_estimated_cost']

    if cost_satoshis is None:
        cost_satoshis = costs['name_price']['satoshis']
    
    if not local_rpc.is_api_server(config_dir=config_dir):
        # also verify that we own the name
        _, owner_address, _ = get_addresses_from_file(config_dir=config_dir)
        assert owner_address

        res = get_names_owned_by_address( owner_address, proxy=proxy )
        if 'error' in res:
            return res

        if fqu not in res:
            return {'error': 'This wallet does not own this name'}

    if interactive and os.environ.get("BLOCKSTACK_CLIENT_INTERACTIVE_YES", None) != "1":
        try:
            input_prompt = (
                'Renewing {} will cost about {} BTC.\n'
                'Use `blockstack price {} "" renewal` for a cost breakdown\n'
                '\n'
                'The entire process takes 12 confirmations, or about 2 hours.\n'
                'You need to have Internet access during this time period, so\n'
                'this program can send the right transactions at the right\n'
                'times.\n\n'
                'Continue? (y/N): '
            )
            input_prompt = input_prompt.format(fqu, cost['btc'], fqu)
            user_input = raw_input(input_prompt)
            user_input = user_input.lower()

            if user_input.lower() != 'y':
                print('Not renewing.')
                exit(0)

        except KeyboardInterrupt:
            print('\nExiting.')
            exit(0)

    
    rpc = local_api_connect(config_path=config_path)
    assert rpc

    log.debug("Renew {} for {} BTC".format(fqu, cost_satoshis))
    try:
        resp = rpc.backend_renew(fqu, cost_satoshis)
    except Exception as e:
        log.exception(e)
        return {'error': 'Error talking to server, try again.'}

    total_estimated_cost = {'total_estimated_cost': cost}

    if 'error' in resp:
        log.debug('RPC error: {}'.format(resp['error']))
        return resp

    if (not 'success' in resp or not resp['success']) and 'message' in resp:
        return {'error': resp['message']}

    analytics_event('Renew name', total_estimated_cost)

    return resp


def cli_revoke(args, config_path=CONFIG_PATH, interactive=True, password=None, proxy=None):
    """
    command: revoke
    help: Revoke a blockchain ID
    arg: name (str) 'The blockchain ID to revoke'
    """

    config_dir = os.path.dirname(config_path)
    if not local_api_status(config_dir=config_dir):
        return {'error': 'API server not running.  Please start it with `blockstack api start`.'}

    if proxy is None:
        proxy = get_default_proxy(config_path)
    
    password = get_default_password(password)

    conf = config.get_config(config_path)
    assert conf

    res = wallet_ensure_exists(config_path=config_path)
    if 'error' in res:
        return res

    fqu = str(args.name)

    error = check_valid_name(fqu)
    if error:
        return {'error': error}

    if interactive and os.environ.get("BLOCKSTACK_CLIENT_INTERACTIVE_YES", None) != "1":
        try:
            input_prompt = (
                'WARNING: This will render your name unusable and\n'
                'remove any links it points to.\n'
                'THIS CANNOT BE UNDONE OR CANCELLED.\n'
                '\n'
                'Proceed? (y/N) '
            )
            user_input = raw_input(input_prompt)
            user_input = user_input.lower()

            if user_input != 'y':
                print('Not revoking.')
                exit(0)
        except KeyboardInterrupt:
            print('\nExiting.')
            exit(0)

    rpc = local_api_connect(config_path=config_path)
    assert rpc

    log.debug("Revoke {}".format(fqu))

    try:
        resp = rpc.backend_revoke(fqu)
    except Exception as e:
        log.exception(e)
        return {'error': 'Error talking to server, try again.'}

    if 'error' in resp:
        log.debug('RPC error: {}'.format(resp['error']))
        return resp

    if (not 'success' in resp or not resp['success']) and 'message' in resp:
        return {'error': resp['message']}

    analytics_event('Revoke name', {})
    return resp


def cli_migrate(args, config_path=CONFIG_PATH, password=None,
                proxy=None, interactive=True, force=False):
    """
    command: migrate
    help: Migrate a legacy blockchain-linked profile to the latest zonefile and profile format
    arg: name (str) 'The blockchain ID with the profile to migrate'
    opt: force (str) 'Reset the zone file no matter what.'
    """

    config_dir = os.path.dirname(config_path)
    if not local_api_status(config_dir=config_dir):
        return {'error': 'API server not running.  Please start it with `blockstack api start`.'}

    password = get_default_password(password)
    conf = config.get_config(config_path)
    assert conf

    res = wallet_ensure_exists(config_path=config_path)
    if 'error' in res:
        return res

    if proxy is None:
        proxy = get_default_proxy(config_path=config_path)

    fqu = str(args.name)
    force = (force or (getattr(args, 'force', '').lower() in ['1', 'yes', 'force', 'true']))

    error = check_valid_name(fqu)
    if error:
        return {'error': error}

    # need data public key 
    _, _, data_pubkey = get_addresses_from_file(config_dir=config_dir)
    if data_pubkey is None:
        return {'error': 'No data key in wallet'}

    res = get_name_zonefile(
        fqu, proxy=proxy,
        raw_zonefile=True, include_name_record=True
    )

    user_zonefile = None
    user_profile = None

    if 'error' not in res:
        name_rec = res['name_record']
        user_zonefile_txt = res['zonefile']
        user_zonefile_hash = get_zonefile_data_hash(user_zonefile_txt)
        user_zonefile = None
        legacy = False
        nonstandard = False

        # TODO: handle zone files that do not have data keys.
        # try to parse
        try:
            user_zonefile = blockstack_zones.parse_zone_file(user_zonefile_txt)
            legacy = blockstack_profiles.is_profile_in_legacy_format(user_zonefile)
        except:
            log.warning('Non-standard zonefile {}'.format(user_zonefile_hash))
            nonstandard = True

        if nonstandard:
            if force:
                # forcibly reset the zone file
                user_profile = make_empty_user_profile()
                user_zonefile = make_empty_zonefile(fqu, data_pubkey)

            else:
                if os.environ.get("BLOCKSTACK_CLIENT_INTERACTIVE_YES", None) != "1":
                    # prompt
                    msg = (
                        ''
                        'WARNING!  Non-standard zone file detected.'
                        'If you proceed, your zone file will be reset.'
                        ''
                        'Proceed? (y/N): '
                    )

                    proceed_str = raw_input(msg)
                    proceed = proceed_str.lower() in ['y']
                    if not proceed:
                        return {'error': 'Non-standard zonefile'}

                    else:
                        user_profile = make_empty_user_profile()
                        user_zonefile = make_empty_zonefile(fqu, data_pubkey)
                else:
                    return {'error': 'Non-standard zonefile'}

            # going ahead with zonefile and profile reset

        else:
            # standard or legacy zone file
            if not legacy:
                msg = 'Zone file is in the latest format.  No migration needed'
                return {'error': msg}

            # convert
            user_profile = blockstack_profiles.get_person_from_legacy_format(user_zonefile)
            user_zonefile = make_empty_zonefile(fqu, data_pubkey)

    else:
        log.error("Failed to get zone file for {}".format(fqu))
        return {'error': res['error']}

    zonefile_txt = blockstack_zones.make_zone_file(user_zonefile)
    zonefile_hash = get_zonefile_data_hash(zonefile_txt) 

    rpc = local_api_connect(config_path=config_path)
    assert rpc

    try:
        resp = rpc.backend_update(fqu, zonefile_txt, user_profile, None)
    except Exception as e:
        log.exception(e)
        return {'error': 'Error talking to server, try again.'}

    if 'error' in resp:
        log.debug('RPC error: {}'.format(resp['error']))
        return resp

    if (not 'success' in resp or not resp['success']) and 'message' in resp:
        return {'error': resp['message']}

    analytics_event('Migrate name', {})
    
    resp['zonefile_hash'] = zonefile_hash
    return resp


def cli_wallet_password(args, config_path=CONFIG_PATH, password=None, interactive=True):
    """
    command: wallet_password
    help: Change your wallet password
    opt: old_password (str) 'The old password. It will be prompted if not given.'
    opt: new_password (str) 'The new password. It will be prompted if not given.'
    """
    
    password = get_default_password(password)
    if password is None:
        password = getattr(args, 'password', None)

    wallet_path = get_wallet_path(config_path=config_path)
    
    res = load_wallet(password=password, wallet_path=wallet_path, interactive=interactive, include_private=True)
    if 'error' in res:
        return res
    
    if res['migrated']:
        return {'error': 'Wallet is in legacy format.  Please migrate it with `setup_wallet`'}

    wallet_keys = res['wallet']
    password = res['password']

    new_password = getattr(args, 'new_password', None)
    if new_password is None:
        new_password = prompt_wallet_password('Enter new wallet password: ')
        new_password_2 = prompt_wallet_password('Re-enter new wallet password: ')

        if new_password != new_password_2:
            return {'error': 'New passwords do not match'}

    if new_password == password:
        return {'error': 'Passwords are the same'}

    enc_wallet = encrypt_wallet(wallet_keys, new_password)
    if 'error' in enc_wallet:
        return enc_wallet

    legacy_path = backup_wallet(wallet_path=wallet_path)
    if legacy_path is None:
        return {'error': 'Failed to replace old wallet'}
    
    res = write_wallet(enc_wallet, path=wallet_path)
    if 'error' in res:
        return res
    
    try:
        os.unlink(legacy_path)
    except:
        pass

    return {'status': True}
    

def cli_setup_wallet(args, config_path=CONFIG_PATH, password=None, interactive=True):
    """
    command: setup_wallet
    help: Create or upgrade up your wallet.
    """
    
    password = get_default_password(password)
    ret = {}

    res = wallet_setup(config_path=config_path, interactive=interactive, password=password)
    if 'error' in res:
        return res

    if res.has_key('backup_wallet'):
        # return this
        ret['backup_wallet'] = res['backup_wallet']

    ret['status'] = True
    return ret


def cli_get_public_key(args, config_path=CONFIG_PATH, proxy=None):
    """
    command: get_public_key
    help: Get the ECDSA public key for a blockchain ID
    arg: name (str) 'The blockchain ID'
    """
    # reply ENODATA if we can't load the zone file
    # reply EINVAL if we can't parse the zone file

    fqu = str(args.name)
    zfinfo = get_name_zonefile(fqu, proxy=proxy)
    if 'error' in zfinfo:
        log.error("unable to load zone file for {}: {}".format(fqu, zfinfo['error']))
        return {'error': 'unable to load or parse zone file for {}'.format(fqu), 'errno': errno.ENODATA}
   
    if not user_zonefile_data_pubkey(zfinfo['zonefile']):
        log.error("zone file for {} has no public key".format(fqu))
        return {'error': 'zone file for {} has no public key'.format(fqu), 'errno': errno.EINVAL}

    zfpubkey = keylib.key_formatting.decompress(user_zonefile_data_pubkey(zfinfo['zonefile']))
    return {'public_key': zfpubkey}


def cli_set_advanced_mode(args, config_path=CONFIG_PATH):
    """
    command: set_advanced_mode
    help: Enable advanced commands
    arg: status (str) 'On or Off.'
    """

    status = str(args.status).lower()
    if status not in ['on', 'off']:
        return {'error': 'Invalid option; please use "on" or "off"'}

    set_advanced_mode((status == 'on'), config_path=config_path)

    return {'status': True}


def cli_list_accounts( args, proxy=None, config_path=CONFIG_PATH ):
    """
    command: list_accounts advanced
    help: List the set of accounts in a name's profile.
    arg: name (str) 'The name to query.'
    """ 

    if proxy is None:
        proxy = get_default_proxy(config_path=config_path)
    
    name = str(args.name)
    account_info = profile_list_accounts(name, proxy=proxy )
    if 'error' in account_info:
        return account_info

    return account_info['accounts']


def cli_get_account( args, proxy=None, config_path=CONFIG_PATH ):
    """
    command: get_account advanced
    help: Get an account from a name's profile.
    arg: name (str) 'The name to query.'
    arg: service (str) 'The service for which this account was created.'
    arg: identifier (str) 'The name of the account.'
    """

    if proxy is None:
        proxy = get_default_proxy(config_path=config_path)
    
    name = str(args.name)
    service = str(args.service)
    identifier = str(args.identifier)

    res = profile_get_account(name, service, identifier, config_path=config_path, proxy=proxy)
    if 'error' in res:
        return {'error': res['error']}

    return res['account']


def cli_put_account( args, proxy=None, config_path=CONFIG_PATH, password=None, wallet_keys=None ):
    """
    command: put_account advanced
    help: Add or overwrite an account in a name's profile.
    arg: name (str) 'The name to query.'
    arg: service (str) 'The service this account is for.'
    arg: identifier (str) 'The name of the account.'
    arg: content_url (str) 'The URL that points to external contact data.'
    opt: extra_data (str) 'A comma-separated list of "name1=value1,name2=value2,name3=value3..." with any extra account information you need in the account.'
    """
    password = get_default_password(password)
    proxy = get_default_proxy(config_path=config_path) if proxy is None else proxy
    config_dir = os.path.dirname(config_path)

    if wallet_keys is None:
        wallet_keys = get_wallet_keys(config_path, password)
        if 'error' in wallet_keys:
            return wallet_keys

    name = str(args.name)
    service = str(args.service)
    identifier = str(args.identifier)
    content_url = str(args.content_url)

    if not is_name_valid(args.name):
        return {'error': 'Invalid name'}

    if len(args.service) == 0 or len(args.identifier) == 0 or len(args.content_url) == 0:
        return {'error': 'Invalid data'}

    # parse extra data 
    extra_data = {}
    if hasattr(args, "extra_data") and args.extra_data is not None:
        extra_data_str = str(args.extra_data)
        if len(extra_data_str) > 0:
            extra_data_pairs = extra_data_str.split(",")
            for p in extra_data_pairs:
                if '=' not in p:
                    return {'error': "Could not interpret '%s' in '%s'" % (p, extra_data_str)}

                parts = p.split("=")
                k = parts[0]
                if k in ['service', 'identifier', 'contentUrl']:
                    continue

                v = "=".join(parts[1:])
                extra_data[k] = v

    return profile_put_account(name, service, identifier, content_url, extra_data, wallet_keys, config_path=config_path, proxy=proxy)


def cli_delete_account( args, proxy=None, config_path=CONFIG_PATH, password=None, wallet_keys=None ):
    """
    command: delete_account advanced
    help: Delete a particular account from a name's profile.
    arg: name (str) 'The name to query.'
    arg: service (str) 'The service the account is for.'
    arg: identifier (str) 'The identifier of the account to delete.'
    """
    password = get_default_password(password)
    proxy = get_default_proxy(config_path=config_path) if proxy is None else proxy

    config_dir = os.path.dirname(config_path)
    if wallet_keys is None:
        wallet_keys = get_wallet_keys(config_path, password)
        if 'error' in wallet_keys:
            return wallet_keys

    name = str(args.name)
    service = str(args.service)
    identifier = str(args.identifier)

    if not is_name_valid(args.name):
        return {'error': 'Invalid name'}

    if len(args.service) == 0 or len(args.identifier) == 0:
        return {'error': 'Invalid data'}

    return profile_delete_account(name, service, identifier, config_path=config_path, proxy=proxy)


def cli_import_wallet(args, config_path=CONFIG_PATH, password=None, force=False):
    """
    command: import_wallet advanced
    help: Set the payment, owner, and data private keys for the wallet.
    arg: payment_privkey (str) 'Payment private key.  M-of-n multisig is supported by passing the CSV string "m,n,pk1,pk2,...".'
    arg: owner_privkey (str) 'Name owner private key.  M-of-n multisig is supported by passing the CSV string "m,n,pk1,pk2,...".'
    arg: data_privkey (str) 'Data-signing private key.  Must be a single private key.'
    """

    # we require m and n, even though n can be inferred, so we can at least sanity-check the user's arguments.
    # it's hard to get both n and the number of private keys wrong in the same way.

    config_dir = os.path.dirname(config_path)
    wallet_path = os.path.join(config_dir, WALLET_FILENAME)
    password = get_default_password(password)

    if force and os.path.exists(wallet_path):
        # back up
        backup_wallet(wallet_path)

    if os.path.exists(wallet_path):
        msg = 'Back up or remove current wallet first: {}'
        return {
            'error': 'Wallet already exists!',
            'message': msg.format(wallet_path),
        }

    if password is None:
        while True:
            res = make_wallet_password(password)
            if 'error' in res and password is None:
                print(res['error'])
                continue

            if password is not None:
                return res

            password = res['password']
            break

    try:
        assert args.owner_privkey
        assert args.payment_privkey
        assert args.data_privkey
    except Exception, e:
        if BLOCKSTACK_DEBUG:
            log.exception(e)
        return {'error': 'Invalid private keys'}

    def parse_multisig_csv(multisig_csv):
        """
        Helper to parse 'm,n,pk1,pk2.,,,' into a virtualchain private key bundle.
        """
        parts = multisig_csv.split(',')
        m = None
        n = None
        try:
            m = int(parts[0])
            n = int(parts[1])
            assert m <= n
            assert len(parts[2:]) == n
        except ValueError as ve:
            log.exception(ve)
            log.debug("Invalid multisig CSV {}".format(multisig_csv))
            log.error("Invalid m, n")
            return {'error': 'Unparseable m or n'}
        except AssertionError as ae:
            log.exception(ae)
            log.debug("Invalid multisig CSV {}".format(multisig_csv))
            log.error("Invalid argument: n must not exceed m, and there must be n private keys")
            return {'error': 'Invalid argument: invalid values for m or n'}

        keys = parts[2:]
        key_info = None
        try:
            key_info = virtualchain.make_multisig_info(m, keys)
        except Exception as e:
            if BLOCKSTACK_DEBUG:
                log.exception(e)

            log.error("Failed to make multisig information from keys")
            return {'error': 'Failed to make multisig information'}

        return key_info

    owner_privkey_info = None
    payment_privkey_info = None
    data_privkey_info = None

    # make absolutely certain that these are valid keys or multisig key strings
    try:
        owner_privkey_info = ecdsa_private_key(str(args.owner_privkey)).to_hex()
    except:
        log.debug("Owner private key string is not a valid Bitcoin private key")
        owner_privkey_info = parse_multisig_csv(args.owner_privkey)
        if 'error' in owner_privkey_info:
            return owner_privkey_info

    try:
        payment_privkey_info = ecdsa_private_key(str(args.payment_privkey)).to_hex()
    except:
        log.debug("Payment private key string is not a valid Bitcoin private key")
        payment_privkey_info = parse_multisig_csv(args.payment_privkey)
        if 'error' in payment_privkey_info:
            return payment_privkey_info

    try:
        data_privkey_info = ecdsa_private_key(str(args.data_privkey)).to_hex()
    except:
        log.error("Only single private keys are supported for data at this time")
        return {'error': 'Invalid data private key'}

    data = make_wallet(password, config_path=config_path,
            payment_privkey_info=payment_privkey_info,
            owner_privkey_info=owner_privkey_info,
            data_privkey_info=data_privkey_info )

    if 'error' in data:
        return data

    write_wallet(data, path=wallet_path)

    if not local_api_status(config_dir=config_dir):
        return {'status': True}

    # load into RPC daemon, if it is running
    rpc = local_api_connect(config_path=config_path)
    if rpc is None:
        log.error("Failed to connect to API endpoint. Trying to shut it down...")
        res = local_rpc.local_api_action('stop', config_dir=config_dir)
        if 'error' in res:
            log.error("Failed to stop API daemon")
            return res

        return {'status': True}

    try:
        wallet = decrypt_wallet(data, password, config_path=config_path)
        if 'error' in wallet:
            return {'error': 'Failed to decrypt new wallet'}

        rpc.backend_set_wallet( wallet )
    except Exception as e:
        log.exception(e)
        return {'error': 'Failed to load wallet into API endpoint'}
                
    return {'status': True}


def display_wallet_info(payment_address, owner_address, data_public_key, config_path=CONFIG_PATH):
    """
    Print out useful wallet information
    """
    print('-' * 60)
    print('Payment address:\t{}'.format(payment_address))
    print('Owner address:\t\t{}'.format(owner_address))

    if data_public_key is not None:
        print('Data public key:\t{}'.format(data_public_key))

    balance = None
    if payment_address is not None:
        balance = get_balance( payment_address, config_path=config_path )

    if balance is None:
        print('Failed to look up balance')
    else:
        balance = satoshis_to_btc(balance)
        print('-' * 60)
        print('Balance:')
        print('{}: {}'.format(payment_address, balance))
        print('-' * 60)

    names_owned = None
    if owner_address is not None:
        names_owned = get_names_owned(owner_address)
        
    if names_owned is None or 'error' in names_owned:
        print('Failed to look up names owned')

    else:
        print('Names Owned:')
        names_owned = get_names_owned(owner_address)
        print('{}: {}'.format(owner_address, names_owned))
        print('-' * 60)


def cli_wallet(args, config_path=CONFIG_PATH, interactive=True, password=None):
    """
    command: wallet advanced
    help: Query wallet information
    """

    password = get_default_password(password)
    wallet_path = get_wallet_path(config_path=config_path)
  
    payment_address = None
    owner_address = None
    data_pubkey = None
    migrated = False
   
    config_dir = os.path.dirname(config_path)
        
    if local_api_status(config_dir=config_dir):
        wallet_keys = get_wallet_keys(config_path, password)
        if 'error' in wallet_keys:
            return wallet_keys

        result = wallet_keys
        
        payment_address = result['payment_address']
        owner_address = result['owner_address']
        data_pubkey = result['data_pubkey']
    
    else:
        log.debug("API endpoint does not appear to be running")
        res = load_wallet(password=password, wallet_path=wallet_path, interactive=interactive, include_private=True)
        if 'error' in res:
            return res
    
        wallet = res['wallet']
        migrated = res['migrated']

        payment_address = wallet['payment_addresses'][0]
        owner_address = wallet['owner_addresses'][0]
        data_pubkey = wallet['data_pubkey']

        result = {
            'payment_privkey': wallet['payment_privkey'],
            'owner_privkey': wallet['owner_privkey'],
            'data_privkey': wallet['data_privkey'],
            'payment_address': payment_address,
            'owner_address': owner_address,
            'data_pubkey': data_pubkey
        }

    payment_privkey = result.get('payment_privkey', None)
    owner_privkey = result.get('owner_privkey', None)
    data_privkey = result.get('data_privkey', None)

    display_wallet_info(
        payment_address,
        owner_address,
        data_pubkey,
        config_path=CONFIG_PATH
    )

    if migrated:
        print ('WARNING: Wallet is in legacy format.  Please migrate it with `setup_wallet`.')
        print('-' * 60)

    print('Payment private key info: {}'.format(privkey_to_string(payment_privkey)))
    print('Owner private key info:   {}'.format(privkey_to_string(owner_privkey)))
    print('Data private key info:    {}'.format(privkey_to_string(data_privkey)))
    
    print('-' * 60)
    return result


def cli_consensus(args, config_path=CONFIG_PATH):
    """
    command: consensus advanced
    help: Get current consensus information
    opt: block_height (int) 'The block height at which to query the consensus information.  If not given, the current height is used.'
    """
    result = {}
    if args.block_height is None:
        # by default get last indexed block
        resp = getinfo()

        if 'error' in resp:
            return resp

        if 'last_block_processed' in resp and 'consensus' in resp:
            return {'consensus': resp['consensus'], 'block_height': resp['last_block_processed']}
        else:
            log.debug("Resp is {}".format(resp))
            return {'error': 'Server is indexing.  Try again shortly.'}

    resp = get_consensus_at(int(args.block_height))

    data = {}
    data['consensus'] = resp
    data['block_height'] = args.block_height

    result = data

    return result


def cli_api(args, password=None, interactive=True, config_path=CONFIG_PATH):
    """
    command: api 
    help: Control the RESTful API endpoint
    arg: command (str) '"start", "start-foreground", "stop", or "status"'
    opt: wallet_password (str) 'The wallet password. Will prompt if required.'
    """

    config_dir = CONFIG_DIR
    if config_path is not None:
        config_dir = os.path.dirname(config_path)

    command = str(args.command)
    password = get_default_password(password)
    if password is None and command in ['start', 'start-foreground']:
        password = getattr(args, 'wallet_password', None)
        if password is None:
            if not interactive:
                return {'error': 'No wallet password given, and not in interactive mode'}

            password = prompt_wallet_password()

    if password:
        set_secret("BLOCKSTACK_CLIENT_WALLET_PASSWORD", password)

    api_pass = getattr(args, 'api_pass', None)
    if api_pass is None:
        # environment?
        api_pass = get_secret('BLOCKSTACK_API_PASSWORD')
        
        if api_pass is None:
            # config file?
            conf = config.get_config(config_path)
            assert conf

            api_pass = conf.get('api_password', None)
            set_secret("BLOCKSTACK_API_PASSWORD", api_pass)

    if api_pass is None:
        return {'error': 'Need --api-password on the CLI, or `api_password=` set in your config file ({})'.format(config_path)}

    # sanity check: wallet must exist 
    if str(args.command) == 'start' and not wallet_exists(config_path=config_path):
        return {'error': 'Wallet does not exist.  Please create one with `blockstack setup`'}

    res = local_rpc.local_api_action(str(args.command), config_dir=config_dir, password=password, api_pass=api_pass)
    return res


def cli_name_import(args, interactive=True, config_path=CONFIG_PATH, proxy=None):
    """
    command: name_import advanced
    help: Import a name to a revealed but not-yet-launched namespace
    arg: name (str) 'The name to import'
    arg: address (str) 'The address of the name recipient'
    arg: zonefile (str) 'The path to the zone file'
    arg: privatekey (str) 'An unhardened child private key derived from the namespace reveal key'
    """

    import blockstack

    proxy = get_default_proxy() if proxy is None else proxy
    config_dir = os.path.dirname(config_path)
    conf = config.get_config(config_path)
    assert conf
    assert 'queue_path' in conf
    queue_path = conf['queue_path']

    # NOTE: we only need this for the queues.  This command is otherwise not accessible from the RESTful API,
    if not local_api_status(config_dir=config_dir):
        return {'error': 'API server not running.  Please start it with `blockstack api start`.'}

    name = str(args.name)
    address = virtualchain.address_reencode( str(args.address) )
    zonefile_path = str(args.zonefile_path)
    privkey = str(args.privatekey)

    try:
        privkey = ecdsa_private_key(privkey).to_hex()
    except:
        return {'error': 'Invalid private key'}

    if not re.match(OP_BASE58CHECK_PATTERN, address):
        return {'error': 'Invalid address'}

    if not os.path.exists(zonefile_path):
        return {'error': 'No such file or directory: {}'.format(zonefile_path)}

    zonefile_data = None
    try:
        with open(zonefile_path) as f:
            zonefile_data = f.read()

    except Exception as e:
        if BLOCKSTACK_DEBUG:
            log.exception(e)

        return {'error': 'Failed to load {}'.format(zonefile_path)}

    zonefile_info = analyze_zonefile_string(name, zonefile_data, force_data=True, check_current=False, proxy=proxy)
    if 'error' in zonefile_info:
        log.error("Failed to analyze zone file: {}".format(zonefile_info['error']))
        return {'error': zonefile_info['error']}

    if zonefile_info['nonstandard']:
        if interactive:
            proceed = prompt_invalid_zonefile()
            if not proceed:
                return {'error': 'Aborting name import on invalid zone file'}

        else:
            log.warning("Using nonstandard zone file data")

    zonefile_data = zonefile_info['zonefile_str']
    zonefile_hash = get_zonefile_data_hash(zonefile_data)

    if interactive:
        fees = get_price_and_fees(name, ['name_import'], privkey, privkey, config_path=config_path, proxy=proxy)
        if 'error' in fees:
            return fees

        print("Import cost breakdown:\n{}".format(json.dumps(fees, indent=4, sort_keys=True)))
        print("Importing name '{}' to be owned by '{}' with zone file hash '{}'".format(name, address, zonefile_hash))
        proceed = raw_input("Proceed? (y/N) ")
        if proceed.lower() != 'y':
            return {'error': 'Name import aborted'}

    utxo_client = get_utxo_provider_client(config_path=config_path)
    tx_broadcaster = get_tx_broadcaster(config_path=config_path)
    res = do_name_import(name, privkey, address, zonefile_hash, utxo_client, tx_broadcaster, config_path=config_path, proxy=proxy, safety_checks=True)
    if 'error' in res:
        return res

    # success! enqueue to back-end
    queue_append("name_import", name, res['transaction_hash'], zonefile_data=zonefile_data, zonefile_hash=zonefile_hash, owner_address=address, config_path=config_path, path=queue_path)

    res['value_hash'] = zonefile_hash
    return res


def cli_namespace_preorder(args, config_path=CONFIG_PATH, interactive=True, proxy=None):
    """
    command: namespace_preorder advanced
    help: Preorder a namespace
    arg: namespace_id (str) 'The namespace ID'
    arg: payment_privkey (str) 'The private key to pay for the namespace'
    arg: reveal_privkey (str) 'The private key that will import names'
    """

    import blockstack

    # NOTE: this does *not* go through the API.
    # exposing this through the API is dangerous.
    proxy = get_default_proxy() if proxy is None else proxy

    config_dir = os.path.dirname(config_path)
    nsid = str(args.namespace_id)
    ns_privkey = str(args.payment_privkey)
    ns_reveal_privkey = str(args.reveal_privkey)
    reveal_addr = None
   
    try:
        ns_privkey = keylib.ECPrivateKey(ns_privkey).to_hex()
        ns_reveal_privkey = keylib.ECPrivateKey(ns_reveal_privkey).to_hex()

        # force compresssed 
        ns_privkey = set_privkey_compressed(ns_privkey, compressed=True)
        ns_reveal_privkey = set_privkey_compressed(ns_reveal_privkey, compressed=True)

        keylib.ECPrivateKey(ns_privkey)
        reveal_addr = virtualchain.get_privkey_address(ns_reveal_privkey)
    except Exception as e:
        if BLOCKSTACK_DEBUG:
            log.exception(e)

        return {'error': 'Invalid namespace private key'}
    
    print("Calculating fees...")
    fees = get_price_and_fees(nsid, ['namespace_preorder', 'namespace_reveal', 'namespace_ready'], ns_privkey, ns_reveal_privkey, config_path=config_path, proxy=proxy )
    if 'error' in fees or 'warnings' in fees:
        return fees

    msg = "".join([
        "\n",
        "IMPORTANT:  PLEASE READ THESE INSTRUCTIONS CAREFULLY\n",
        "\n",
        "You are about to preorder the namespace '{}'.  It will cost about {} BTC ({} satoshi).\n".format(nsid, fees['total_estimated_cost']['btc'], fees['total_estimated_cost']['satoshis']),
        'The address {} will be used to pay the fee'.format(virtualchain.get_privkey_address(ns_privkey)),
        'The address {} will be used to reveal the namespace.'.format(reveal_addr),
        'MAKE SURE YOU KEEP THE PRIVATE KEYS FOR BOTH ADDRESSES\n',
        "\n",
        "Before you preorder this namespace, there are some things you should know.\n".format(nsid),
        "\n",
        "* Once you preorder the namespace, you will need to reveal it within 144 blocks (about 24 hours).\n",
        "  If you do not do so, then the namespace fee is LOST FOREVER and someone else can preorder it.\n",
        "  In addition, there is a very small (but non-zero) chance that someone else can preorder and reveal\n",
        "  the same namespace at the same time as you are.  If this happens, your namespace fee is LOST FOREVER as well.\n",
        "\n",
        "  The command to reveal the namespace is `blockstack namespace_reveal`.  Please be prepared to run it\n",
        "  once your namespace-preorder transaction is confirmed.\n",
        "\n",
        "* You must launch the namespace within {} blocks (about 1 year) after it is revealed with the above command.\n".format(blockstack.BLOCKS_PER_YEAR),
        "  If you do not do so, then the namespace and all the names in it will DISAPPEAR, and you (or someone else)\n",
        "  will have to START THE NAMESPACE OVER FROM SCRATCH.\n",
        "\n",
        "  The command to launch the namespace is `blockstack namespace_ready`.  Please be prepared to run it\n",
        "  once your namespace-reveal transaction is confirmed, and once you have populated your namespace with\n",
        "  the initial names.\n",
        "\n",
        "* After you reveal the namespace but before you launch it, you can pre-populate it with names.\n",
        "  This is optional, but you have 1 year to import as many names as you want.\n",
        "  ONLY YOU WILL BE ABLE TO IMPORT NAMES until the namespace has been launched.  Then, anyone can register names.\n",
        "\n",
        "  The command to do so is `blockstack name_import`.\n",
        "\n",
        "If you want to test your namespace parameters before creating it, please consider trying it in our integration test\n",
        "framework first.  Instructions are at https://github.com/blockstack/blockstack-core/tree/master/integration_tests\n",
        "\n",
        "If you have any questions, please contact us at support@blockstack.com or via https://blockstack.slack.com\n",
        "\n",
        "Full cost breakdown:\n",
        "{}".format(json.dumps(fees, indent=4, sort_keys=True))
    ])
   
    print(msg)
    
    prompts = [
        "I acknowledge that I have read and understood the above instructions (yes/no) ",
        "I acknowledge that this will cost {} BTC or more (yes/no) ".format(fees['total_estimated_cost']['btc']),
        "I acknowledge that by not following these instructions, I may lose {} BTC (yes/no) ".format(fees['total_estimated_cost']['btc']),
        "I acknowledge that I have tested my namespace in Blockstack's test mode (yes/no) ",
        "I am ready to preorder this namespace (yes/no) "
    ]

    for prompt in prompts:
        while True:
            if interactive:
                proceed = raw_input("I acknowledge that I have read the above instructions. (yes/No) ")
            else:
                proceed = 'yes'

            if proceed.lower() == 'y':
                print("Please type 'yes' or 'no'")
                continue

            if proceed.lower() != 'yes':
                return {'error': 'Aborting namespace preorder on user command'}

            break

    # proceed!
    utxo_client = get_utxo_provider_client(config_path=config_path)
    tx_broadcaster = get_tx_broadcaster(config_path=config_path)
    res = do_namespace_preorder(nsid, int(fees['namespace_price']), ns_privkey, reveal_addr, utxo_client, tx_broadcaster, config_path=config_path, proxy=proxy, safety_checks=True)
    return res


def format_cost_table(namespace_id, base, coeff, bucket_exponents, nonalpha_discount, no_vowel_discount, block_height):
    """
    Generate a string that contains a table of how much a name of a particular length will cost,
    subject to particular discounts.
    """
    import blockstack

    columns = [
        'length',
        'price',
        'price, nonalpha',
        'price, no vowel',
        'price, both'
    ]

    table = dict( [(c, [c]) for c in columns] )

    namespace_params = {
        'base': base,
        'coeff': coeff,
        'buckets': bucket_exponents,
        'nonalpha_discount': nonalpha_discount,
        'no_vowel_discount': no_vowel_discount,
        'namespace_id': namespace_id
    }

    for i in xrange(0, len(bucket_exponents)):
        length = i+1
        price_normal = str(int(round( blockstack.price_name("a" * length, namespace_params, block_height) )))
        price_nonalpha = str(int(round( blockstack.price_name(("1a" * length)[:length], namespace_params, block_height) )))
        price_novowel = str(int(round( blockstack.price_name("b" * length, namespace_params, block_height) )))
        price_nonalpha_novowel = str(int(round( blockstack.price_name("1" * length, namespace_params, block_height) )))
        
        len_str = str(length)
        if i == len(bucket_exponents)-1:
            len_str += '+'

        table['length'].append(len_str)
        table['price'].append(price_normal)
        table['price, nonalpha'].append(price_nonalpha)
        table['price, no vowel'].append(price_novowel)
        table['price, both'].append(price_nonalpha_novowel)

    col_widths = {}
    for k in table.keys():
        max_width = reduce( lambda x, y: max(x,y), map( lambda p: len(p), table[k] ) )
        col_widths[k] = max_width

    row_template_parts = [' {{: >{}}} '.format(col_widths[c]) for c in columns]
    header_template_parts = [' {{: <{}}} '.format(col_widths[c]) for c in columns]

    row_template = '|' + '|'.join(row_template_parts) + '|'
    header_template = '|' + '|'.join(header_template_parts) + '|'

    table_str = header_template.format(*columns) + '\n'
    table_str += '-' * (len(table_str) - 1) + '\n'
    
    for i in xrange(1, len(bucket_exponents)+1):
        row_data = [table[c][i] for c in columns]
        table_str += row_template.format(*row_data) + '\n'

    return table_str


def format_price_formula(namespace_id, block_height):
    """
    Generate a string that encodes the generic price function
    """
    import blockstack


    exponent_str =    "                                     buckets[min(len(name)-1, 15)]\n"
    numerator_str =   "             UNIT_COST * coeff * base                             \n"
    divider_str =     "cost(name) = -----------------------------------------------------\n"
    denominator_str = "                   max(nonalpha_discount, no_vowel_discount)      \n"

    formula_str = "(UNIT_COST = 100):\n" + \
                  exponent_str + \
                  numerator_str + \
                  divider_str + \
                  denominator_str

    return formula_str


def format_price_formula_worksheet(name, namespace_id, base, coeff, bucket_exponents, nonalpha_discount, no_vowel_discount, block_height):
    """
    Generate a string that encodes the namespace price function for a particular name
    """
    import blockstack

    if '.' in name:
        if name.count('.') != 1:
            return '\nThe specified name is invalid.  Names may not have periods (.) in them\n'

        name_parts = name.split('.')
        name = name_parts[0]
        if name_parts[1] != namespace_id:
            return '\nThe name specified does not belong to this namespace\n'

    full_name = '{}.{}'.format(name, namespace_id)
    err = check_valid_name(full_name)
    if err:
        return "\nFully-qualified name: {}\n{}\n".format(full_name, err)

    namespace_params = {
        'base': base,
        'coeff': coeff,
        'buckets': bucket_exponents,
        'nonalpha_discount': nonalpha_discount,
        'no_vowel_discount': no_vowel_discount,
        'namespace_id': namespace_id
    }

    def has_no_vowel_discount(n):
        return sum( [n.lower().count(v) for v in ["a", "e", "i", "o", "u", "y"]] ) == 0

    def has_nonalpha_discount(n):
        return sum( [n.lower().count(v) for v in ["0", "1", "2", "3", "4", "5", "6", "7", "8", "9", "-", "_"]] ) > 0
    
    discount = 1

    # no vowel discount?
    if has_no_vowel_discount(name):
       # no vowels!
       discount = max( discount, no_vowel_discount )

    # non-alpha discount?
    if has_nonalpha_discount(name):
       # non-alpha!
       discount = max( discount, nonalpha_discount )

    eval_numerator_str = "{} * {} * {}".format(blockstack.NAME_COST_UNIT * blockstack.get_epoch_price_multiplier(block_height, namespace_id), coeff, base)
    eval_exponent_str = "{}".format(bucket_exponents[min(len(name)-1, 15)])
    eval_denominator_str = "{}".format(discount)

    eval_divider_str = "cost({}) = ".format(name)
    left_pad = len(eval_divider_str)

    numerator_len = len(eval_numerator_str) + len(eval_exponent_str)
    denominator_len = len(eval_denominator_str)

    padded_exponent_str = (" " * (left_pad + len(eval_numerator_str))) + eval_exponent_str + '\n'
    padded_numerator_str = (" " * left_pad) + eval_numerator_str + '\n'
    padded_divider_str = eval_divider_str + ("-" * numerator_len) + (" = {}".format(int(blockstack.price_name(name, namespace_params, block_height)))) + '\n'
    padded_denominator_str = (" " * (left_pad + (numerator_len / 2) - (denominator_len / 2))) + eval_denominator_str + '\n'

    formula_str = "Worksheet:\n" + \
                  "\n" + \
                  "len({}) = {}\n".format(name, len(name)) + \
                  "buckets[min(len(name)-1, 15)] = buckets[min({}, 15)] = buckets[{}] = {}\n".format(len(name)-1, min(len(name)-1, 15), bucket_exponents[min(len(name)-1, 15)]) + \
                  "nonalpha_discount = {}\n".format( nonalpha_discount if has_nonalpha_discount(name) else 1 ) + \
                  "no_vowel_discount = {}\n".format( no_vowel_discount if has_no_vowel_discount(name) else 1 ) + \
                  "max(nonalpha_discount, no_vowel_discount) = max({}, {}) = {}\n".format(nonalpha_discount if has_nonalpha_discount(name) else 1, no_vowel_discount if has_no_vowel_discount(name) else 1, discount) + \
                  "\n" + \
                  padded_exponent_str + \
                  padded_numerator_str + \
                  padded_divider_str + \
                  padded_denominator_str + \
                  "\n"
    
    return formula_str


def cli_namespace_reveal(args, interactive=True, config_path=CONFIG_PATH, proxy=None):
    """
    command: namespace_reveal advanced
    help: Reveal a namespace and interactively set its pricing parameters
    arg: namespace_id (str) 'The namespace ID'
    arg: payment_privkey (str) 'The private key that paid for the namespace'
    arg: reveal_privkey (str) 'The private key that will import names'
    """
    # NOTE: this will not use the RESTful API.
    # it is too dangerous to expose this to web browsers.
    import blockstack
    
    namespace_id = str(args.namespace_id)
    privkey = str(args.payment_privkey)
    reveal_privkey = str(args.reveal_privkey)
    reveal_addr = None

    res = is_namespace_valid(namespace_id)
    if not res:
        return {'error': 'Invalid namespace ID'}

    try:
        privkey = keylib.ECPrivateKey(privkey).to_hex()
        reveal_privkey = keylib.ECPrivateKey(reveal_privkey).to_hex()

        # force compresssed 
        ns_privkey = set_privkey_compressed(privkey, compressed=True)
        ns_reveal_privkey = set_privkey_compressed(reveal_privkey, compressed=True)

        ecdsa_private_key(privkey)
        reveal_addr = virtualchain.get_privkey_address(reveal_privkey)
    except Exception as e:
        if BLOCKSTACK_DEBUG:
            log.exception(e)

        return {'error': 'Invalid private keys'}

    infinite_lifetime = 0xffffffff       # means "infinite" to blockstack-core
    
    # sane defaults
    lifetime = int(getattr(args, 'lifetime', infinite_lifetime))
    coeff = int(getattr(args, 'coeff', 4))
    base = int(getattr(args, 'base', 4))
    bucket_exponents_str = getattr(args, 'buckets', "15,14,13,12,11,10,9,8,7,6,5,4,3,2,1,0")
    nonalpha_discount = int(getattr(args, 'nonalpha_discount', 2))
    no_vowel_discount = int(getattr(args, 'no_vowel_discount', 5))

    def parse_bucket_exponents(exp_str):

        bucket_exponents_strs = exp_str.split(',')
        if len(bucket_exponents_strs) != 16:
            raise Exception('bucket_exponents must be a 16-value comma-separated list of integers')

        bucket_exponents = []
        for i in xrange(0, len(bucket_exponents_strs)):
            try:
                bucket_exponents.append( int(bucket_exponents_strs[i]) )
                assert 0 <= bucket_exponents[i]
                assert bucket_exponents[i] < 16
            except (ValueError, AssertionError) as e:
                raise Exception('bucket_exponents must contain integers between 0 and 15, inclusively')

        return bucket_exponents

    def print_namespace_configuration(params):
        print("Namespace ID:           {}".format(namespace_id))
        print("Name lifetimes:         {}".format(params['lifetime'] if params['lifetime'] != infinite_lifetime else "infinite"))
        print("Price coefficient:      {}".format(params['coeff']))
        print("Price base:             {}".format(params['base']))
        print("Price bucket exponents: {}".format(params['buckets']))
        print("Non-alpha discount:     {}".format(params['nonalpha_discount']))
        print("No-vowel discount:      {}".format(params['no_vowel_discount']))
        print("")

        formula_str = format_price_formula(namespace_id, block_height)
        price_table_str = format_cost_table(namespace_id, params['base'], params['coeff'], params['buckets'],
                                                          params['nonalpha_discount'], params['no_vowel_discount'], block_height)

        print("Name price formula:")
        print(formula_str)
        print("")
        print("Name price table:")
        print(price_table_str)

        print("")


    bbs = None
    try:
        bbs = parse_bucket_exponents(bucket_exponents_str)
    except Exception as e:
        if BLOCKSTACK_DEBUG:
            log.exception(e)

        return {'error': 'Invalid bucket exponents.  Must be a list of 16 integers between 0 and 15.'}
        
    namespace_params = {
        'lifetime': lifetime,
        'coeff': coeff,
        'base': base,
        'buckets': bbs,
        'nonalpha_discount': nonalpha_discount,
        'no_vowel_discount': no_vowel_discount
    }

    block_height = get_block_height(config_path=config_path)

    options = {
        '1': {
            'msg': 'Set name lifetime in blocks             (positive integer between 1 and {}, or "infinite")'.format(2**32 - 1),
            'var': 'lifetime',
            'parse': lambda x: infinite_lifetime if x == "infinite" else int(x)
        },
        '2': {
            'msg': 'Set price coefficient                   (positive integer between 1 and 255)',
            'var': 'coeff',
            'parse': lambda x: int(x)
        },
        '3': {
            'msg': 'Set base price                          (positive integer between 1 and 255)',
            'var': 'base',
            'parse': lambda x: int(x)
        },
        '4': {
            'msg': 'Set price bucket exponents              (16 comma-separated integers, each between 1 and 15)',
            'var': 'buckets',
            'parse': lambda x: parse_bucket_exponents(x)
        },
        '5': {
            'msg': 'Set non-alphanumeric character discount (positive integer between 1 and 15)',
            'var': 'nonalpha_discount',
            'parse': lambda x: int(x)
        },
        '6': {
            'msg': 'Set no-vowel discount                   (positive integer between 1 and 15)',
            'var': 'no_vowel_discount',
            'parse': lambda x: int(x)
        },
        '7': {
            'msg': 'Show name price formula',
            'input': 'Enter name: ',
            'callback': lambda inp: print(format_price_formula_worksheet(inp, namespace_id, namespace_params['base'], namespace_params['coeff'],
                                                                         namespace_params['buckets'], namespace_params['nonalpha_discount'], 
                                                                         namespace_params['no_vowel_discount'], block_height))
        },
        '8': {
            'msg': 'Show price table',
            'callback': lambda: print(print_namespace_configuration(namespace_params)),
        },
        '9': {
            'msg': 'Done',
            'break': True,
        },
    }
    option_order = options.keys()
    option_order.sort()
    
    print_namespace_configuration(namespace_params)

    while interactive:

        print("What would you like to do?")

        for opt in option_order:
            print("({}) {}".format(opt, options[opt]['msg']))

        print("")

        selection = None
        value = None
        while True:
            selection = raw_input("({}-{}) ".format(option_order[0], option_order[-1]))
            if selection not in options:
                print("Please select between {} and {}".format(option_order[0], option_order[-1]))
                continue
            else:
                break

        if options[selection].has_key('var'):
            value_str = raw_input("New value for '{}': ".format(options[selection]['var']))
            old_value = namespace_params[ options[selection]['var'] ]
            try:
                value = options[selection]['parse'](value_str)
                namespace_params[ options[selection]['var'] ] = value
                assert blockstack.namespacereveal.namespacereveal_sanity_check( namespace_id, blockstack.BLOCKSTACK_VERSION, namespace_params['lifetime'],
                                                                                namespace_params['coeff'], namespace_params['base'], namespace_params['buckets'],
                                                                                namespace_params['nonalpha_discount'], namespace_params['no_vowel_discount'] )

            except Exception as e:
                if BLOCKSTACK_DEBUG:
                    log.exception(e)

                print("Invalid value for '{}'".format(options[selection]['var']))
                namespace_params[ options[selection]['var'] ] = old_value

            print_namespace_configuration(namespace_params)
            continue

        elif options[selection].has_key('input'):
            inpstr = options[selection]['input']
            inp = raw_input(inpstr)
            options[selection]['callback'](inp)
            continue

        elif options[selection].has_key('callback'):
            options[selection]['callback']()
            continue

        elif options[selection].has_key('break'):
            break

        else:
            raise Exception("BUG: selection {}".format(selection))

    if not interactive:
        # still check this 
        try:
            assert blockstack.namespacereveal.namespacereveal_sanity_check( namespace_id, blockstack.BLOCKSTACK_VERSION, namespace_params['lifetime'],
                                                                            namespace_params['coeff'], namespace_params['base'], namespace_params['buckets'],
                                                                            namespace_params['nonalpha_discount'], namespace_params['no_vowel_discount'] )
        except Exception as e:
            if BLOCKSTACK_DEBUG:
                log.exception(e)

            return {'error': 'Invalid namespace parameters'}

    # do we have enough btc?
    print("Calculating fees...")
    fees = get_price_and_fees(namespace_id, ['namespace_reveal'], privkey, reveal_privkey, config_path=config_path, proxy=proxy )
    if 'error' in fees:
        return fees

    if 'warnings' in fees:
        return {'error': 'Not enough information for fee calculation: {}'.format( ", ".join(["'{}'".format(w) for w in fees['warnings']]) )}

    # got the params we wanted
    print("This is the final configuration for your namespace:") 
    print_namespace_configuration(namespace_params)
    print("You will NOT be able to change this once it is set.")
    print("Reveal address:  {}".format(reveal_addr))
    print("Payment address: {}".format(virtualchain.get_privkey_address(privkey)))
    print("Transaction cost breakdown:\n{}".format(json.dumps(fees, indent=4, sort_keys=True)))
    print("")

    while interactive:
        proceed = raw_input("Proceed? (yes/no) ")
        if proceed.lower() == 'y':
            print("Please type 'yes' or 'no'")
            continue

        if proceed.lower() != 'yes':
            return {'error': 'Aborted namespace reveal'}

        break

    # proceed!
    utxo_client = get_utxo_provider_client(config_path=config_path)
    tx_broadcaster = get_tx_broadcaster(config_path=config_path)
    res = do_namespace_reveal(namespace_id, reveal_addr, namespace_params['lifetime'], namespace_params['coeff'], namespace_params['base'], namespace_params['buckets'],
                              namespace_params['nonalpha_discount'], namespace_params['no_vowel_discount'], privkey, utxo_client, tx_broadcaster, config_path=config_path, proxy=proxy, safety_checks=True)

    return res


def cli_namespace_ready(args, interactive=True, config_path=CONFIG_PATH, proxy=None):
    """
    command: namespace_ready advanced
    help: Mark a namespace as ready
    arg: namespace_id (str) 'The namespace ID'
    arg: reveal_privkey (str) 'The private key used to import names'
    """

    import blockstack
    namespace_id = str(args.namespace_id)
    reveal_privkey = str(args.reveal_privkey)

    res = is_namespace_valid(namespace_id)
    if not res:
        return {'error': 'Invalid namespace ID'}
    
    try:
        reveal_privkey = keylib.ECPrivateKey(reveal_privkey).to_hex()

        # force compresssed 
        reveal_privkey = set_privkey_compressed(reveal_privkey, compressed=True)

        reveal_addr = virtualchain.get_privkey_address(reveal_privkey)
    except:
        return {'error': 'Invalid private keys'}

    # do we have enough btc?
    print("Calculating fees...")
    fees = get_price_and_fees(namespace_id, ['namespace_ready'], reveal_privkey, reveal_privkey, config_path=config_path, proxy=proxy )
    if 'error' in fees:
        return fees

    if 'warnings' in fees:
        return {'error': 'Not enough information for fee calculation: {}'.format( ", ".join(["'{}'".format(w) for w in fees['warnings']]) )}

    namespace_rec = get_namespace_blockchain_record(namespace_id, proxy=proxy)
    if 'error' in namespace_rec:
        return namespace_rec

    if namespace_rec['ready']:
        return {'error': 'Namespace is already launched'}

    launch_deadline = namespace_rec['reveal_block'] + blockstack.NAMESPACE_REVEAL_EXPIRE

    print("Cost breakdown:\n{}".format(json.dumps(fees, indent=4, sort_keys=True)))
    print("This command will launch the namespace '{}'".format(namespace_id))
    print("Once launched, *anyone* can register a name in it.")
    print("This namespace must be launched by block {}, so please run this command before block {}.".format(launch_deadline, launch_deadline - 144))
    print("THIS CANNOT BE UNDONE.")
    print("")
    while True:
        proceed = None
        if interactive:
            proceed = raw_input("Proceed? (yes/no) ")
        else:
            proceed = 'yes'

        if proceed.lower() == 'y':
            print("Please type 'yes' or 'no'")
            continue

        if proceed.lower() != 'yes':
            return {'error': 'Namespace launch aborted'}

        break

    # proceed!
    utxo_client = get_utxo_provider_client(config_path=config_path)
    tx_broadcaster = get_tx_broadcaster(config_path=config_path)
    res = do_namespace_ready(namespace_id, reveal_privkey, utxo_client, tx_broadcaster, config_path=config_path, proxy=proxy, safety_checks=True)
    return res


def cli_put_mutable(args, config_path=CONFIG_PATH, password=None, proxy=None, storage_drivers=None, storage_drivers_exclusive=False):
    """
    command: put_mutable advanced
    help: Low-level method to store off-chain signed data.
    arg: name (str) 'The name that points to the zone file to use'
    arg: data_id (str) 'The name of the data'
    arg: data_path (str) 'The path to the data to store'
    opt: privkey (str) 'The private key to sign with'
    opt: version (str) 'The version of this data to store'
    """
    
    password = get_default_password(password)
    
    fqu = str(args.name)
    data_id = str(args.data_id)
    data_path = str(args.data)

    data = None
    with open(data_path, 'r') as f:
        data = f.read()

    error = check_valid_name(fqu)
    if error:
        return {'error': error}

    config_dir = os.path.dirname(config_path)
    privkey = None
    if not hasattr(args, 'privkey') or args.privkey is None:
        
        # get the data private key from the wallet.
        # put_mutable() should only succeed if the zone file for this name
        # has the corresponding public key, since otherwise there would be
        # no way to authenticate this data.
        zfinfo = get_name_zonefile(fqu, proxy=proxy)
        if 'error' in zfinfo:
            log.error("unable to load zone file for {}: {}".format(fqu, zfinfo['error']))
            return {'error': 'unable to load or parse zone file for {}'.format(fqu)}
       
        if not user_zonefile_data_pubkey(zfinfo['zonefile']):
            log.error("zone file for {} has no public key".format(fqu))
            return {'error': 'zone file for {} has no public key'.format(fqu)}

        wallet_keys = get_wallet_keys(config_path, password)
        if 'error' in wallet_keys:
            return wallet_keys

        privkey = str(wallet_keys['data_privkey'])
        pubkey = keylib.key_formatting.compress(ecdsa_private_key(privkey).public_key().to_hex())
        zfpubkey = keylib.key_formatting.compress(user_zonefile_data_pubkey(zfinfo['zonefile']))
        if pubkey != zfpubkey:
            log.error("public key mismatch: wallet public key {} != zonefile public key {}".format(pubkey, zfpubkey))
            return {'error': 'public key mismatch: wallet public key {} does not match zone file public key {}'.format(pubkey, zfpubkey)}

    else:
        privkey = str(args.privkey)

    try:
        pubkey = ECPrivateKey(privkey).public_key().to_hex()
    except:
        if BLOCKSTACK_TEST:
            log.error("Invalid private key {}".format(privkey))
        return {'error': 'Failed to parse private key'}

    mutable_data_info = make_mutable_data_info(data_id, data, blockchain_id=fqu, config_path=config_path)
    mutable_data_payload = data_blob_serialize(mutable_data_info)

    proxy = get_default_proxy(config_path=config_path) if proxy is None else proxy
    sig = sign_data_payload(mutable_data_payload, privkey)

    result = put_mutable(mutable_data_info['fq_data_id'], mutable_data_payload, pubkey, sig, mutable_data_info['version'], \
                         blockchain_id=fqu, config_path=config_path, proxy=proxy, storage_drivers=storage_drivers, storage_drivers_exclusive=storage_drivers_exclusive) 

    if 'error' in result:
        return result

    return result


def cli_put_immutable(args, config_path=CONFIG_PATH, password=None, proxy=None):
    """
    command: put_immutable advanced
    help: Put signed, blockchain-hashed data into your storage providers.
    arg: name (str) 'The name that points to the zone file to use'
    arg: data_id (str) 'The name of the data'
    arg: data (str) 'Path to the data to store'
    """

    password = get_default_password(password)
    config_dir = os.path.dirname(config_path)

    fqu = str(args.name)
    error = check_valid_name(fqu)
    if error:
        return {'error': error}

    data_path = str(args.data)
    with open(data_path, 'r') as f:
        data = f.read()

    wallet_keys = get_wallet_keys(config_path, password)
    if 'error' in wallet_keys:
        return wallet_keys

    proxy = get_default_proxy() if proxy is None else proxy

    result = put_immutable(
        fqu, str(args.data_id), data,
        wallet_keys=wallet_keys, proxy=proxy
    )

    if 'error' in result:
        return result
    
    data_hash = result['immutable_data_hash']
    result['hash'] = data_hash
    return result


def cli_get_mutable(args, config_path=CONFIG_PATH, proxy=None):
    """
    command: get_mutable advanced
    help: Low-level method to get signed off-chain data.
    arg: name (str) 'The blockchain ID that owns the data'
    arg: data_id (str) 'The name of the data'
    opt: data_pubkey (str) 'The public key to use to verify the data'
    opt: device_ids (str) 'A CSV of devices to query'
    """
    data_pubkey = str(args.data_pubkey) if hasattr(args, 'data_pubkey') and getattr(args, 'data_pubkey') is not None else None

    # get the list of device IDs to use 
    device_ids = getattr(args, 'device_ids', None)
    if device_ids:
        device_ids = device_ids.split(',')

    else:
        raise NotImplemented("Missing token file parsing logic")

    result = get_mutable(str(args.data_id), device_ids['device_ids'], proxy=proxy, config_path=config_path, blockchain_id=str(args.name), data_pubkey=data_pubkey)
    if 'error' in result:
        return result

    return {'status': True, 'data': result['data']}


def cli_get_immutable(args, config_path=CONFIG_PATH, proxy=None):
    """
    command: get_immutable advanced
    help: Get signed, blockchain-hashed data from storage providers.
    arg: name (str) 'The name that points to the zone file with the data hash'
    arg: data_id_or_hash (str) 'Either the name or the SHA256 of the data to obtain'
    """
    proxy = get_default_proxy() if proxy is None else proxy

    if is_valid_hash( args.data_id_or_hash ):
        result = get_immutable(str(args.name), str(args.data_id_or_hash), proxy=proxy)
        if 'error' not in result:
            return result

    # either not a valid hash, or no such data with this hash.
    # maybe this hash-like string is the name of something?
    result = get_immutable_by_name(str(args.name), str(args.data_id_or_hash), proxy=proxy)
    if 'error' in result:
        return result

    return {
        'data': result['data'],
        'hash': result['hash']
    }


def cli_list_update_history(args, config_path=CONFIG_PATH):
    """
    command: list_update_history advanced
    help: List the history of update hashes for a name
    arg: name (str) 'The name whose data to list'
    """
    result = list_update_history(str(args.name))
    return result


def cli_list_zonefile_history(args, config_path=CONFIG_PATH):
    """
    command: list_zonefile_history advanced
    help: List the history of zonefiles for a name (if they can be obtained)
    arg: name (str) 'The name whose zonefiles to list'
    """
    result = list_zonefile_history(str(args.name))
    return result


def cli_list_immutable_data_history(args, config_path=CONFIG_PATH):
    """
    command: list_immutable_data_history advanced
    help: List all prior hashes of a given immutable datum
    arg: name (str) 'The name whose data to list'
    arg: data_id (str) 'The data identifier whose history to list'
    """
    result = list_immutable_data_history(str(args.name), str(args.data_id))
    return result


def cli_delete_immutable(args, config_path=CONFIG_PATH, proxy=None, password=None):
    """
    command: delete_immutable advanced
    help: Delete an immutable datum from a zonefile.
    arg: name (str) 'The name that owns the data'
    arg: data_id (str) 'The SHA256 of the data to remove, or the data ID'
    """

    password = get_default_password(password)

    config_dir = os.path.dirname(config_path)
    fqu = str(args.name)
    error = check_valid_name(fqu)
    if error:
        return {'error': error}

    wallet_keys = get_wallet_keys(config_path, password)
    if 'error' in wallet_keys:
        return wallet_keys

    if proxy is None:
        proxy = get_default_proxy()

    result = None
    if is_valid_hash(str(args.data_id)):
        result = delete_immutable(
            str(args.name), str(args.data_id),
            proxy=proxy, wallet_keys=wallet_keys
        )
    else:
        result = delete_immutable(
            str(args.name), None, data_id=str(args.data_id),
            proxy=proxy, wallet_keys=wallet_keys
        )

    return result


def cli_delete_mutable(args, config_path=CONFIG_PATH, password=None, proxy=None):
    """
    command: delete_mutable advanced
    help: Low-level method to delete signed off-chain data.
    arg: name (str) 'The name that owns the data'
    arg: data_id (str) 'The ID of the data to remove'
    opt: privkey (str) 'If given, the data private key to use'
    """ 
    password = get_default_password(password)
    
    data_id = str(args.data_id)
    fqu = str(args.name)
    error = check_valid_name(fqu)
    if error:
        return {'error': error}

    config_dir = os.path.dirname(config_path)

    # this should only succeed if the zone file is well-formed,
    # since otherwise no one would be able to get the public key
    # to verify the tombstones.
    zfinfo = get_name_zonefile(fqu, proxy=proxy)
    if 'error' in zfinfo:
        log.error("Unable to load zone file for {}: {}".format(fqu, zfinfo['error']))
        return {'error': 'Unable to load or parse zone file for {}'.format(fqu)}
   
    if not user_zonefile_data_pubkey(zfinfo['zonefile']):
        log.error("Zone file for {} has no public key".format(fqu))
        return {'error': 'Zone file for {} has no public key'.format(fqu)}

    privkey = None

    if hasattr(args, 'privkey') and args.privkey:
        privkey = str(args.privkey)

    else:
        wallet_keys = get_wallet_keys(config_path, password)
        if 'error' in wallet_keys:
            return wallet_keys

        privkey = wallet_keys['data_privkey']
        assert privkey

    proxy = get_default_proxy(config_path=config_path) if proxy is None else proxy

    data_tombstones = make_mutable_data_tombstones(device_ids, data_id) 
    signed_data_tombstones = sign_mutable_data_tombstones(data_tombstones, privkey)

    result = delete_mutable(data_id, signed_data_tombstones, proxy=proxy, config_path=config_path)
    return result


def cli_get_name_blockchain_record(args, config_path=CONFIG_PATH):
    """
    command: get_name_blockchain_record advanced
    help: Get the raw blockchain record for a name
    arg: name (str) 'The name to list'
    """
    result = get_name_blockchain_record(str(args.name))
    return result


def cli_get_name_blockchain_history(args, config_path=CONFIG_PATH):
    """
    command: get_name_blockchain_history advanced
    help: Get a sequence of historic blockchain records for a name
    arg: name (str) 'The name to query'
    opt: start_block (int) 'The start block height'
    opt: end_block (int) 'The end block height'
    """
    start_block = args.start_block
    if start_block is None:
        start_block = FIRST_BLOCK_MAINNET
    else:
        start_block = int(args.start_block)

    end_block = args.end_block
    if end_block is None:
        # I would love to have to update this number in the future,
        # if it proves too small.  That would be a great problem
        # to have :-)
        end_block = 100000000
    else:
        end_block = int(args.end_block)

    result = get_name_blockchain_history(str(args.name), start_block, end_block)
    return result


def cli_get_namespace_blockchain_record(args, config_path=CONFIG_PATH):
    """
    command: get_namespace_blockchain_record advanced
    help: Get the raw namespace blockchain record for a name
    arg: namespace_id (str) 'The namespace ID to list'
    """
    result = get_namespace_blockchain_record(str(args.namespace_id))
    return result


def cli_lookup_snv(args, config_path=CONFIG_PATH):
    """
    command: lookup_snv advanced
    help: Use SNV to look up a name at a particular block height
    arg: name (str) 'The name to query'
    arg: block_id (int) 'The block height at which to query the name'
    arg: trust_anchor (str) 'The trusted consensus hash, transaction ID, or serial number from a higher block height than `block_id`'
    """
    result = lookup_snv(
        str(args.name),
        int(args.block_id),
        str(args.trust_anchor)
    )

    return result


def cli_get_name_zonefile(args, config_path=CONFIG_PATH, raw=True):
    """
    command: get_name_zonefile advanced raw
    help: Get a name's zonefile
    arg: name (str) 'The name to query'
    opt: json (str) 'If true is given, try to parse as JSON'
    """
    # the 'raw' kwarg is set by the API daemon to False to get back structured data

    parse_json = getattr(args, 'json', 'false')
    parse_json = parse_json is not None and parse_json.lower() in ['true', '1']

    result = get_name_zonefile(str(args.name), raw_zonefile=True)
    if 'error' in result:
        log.error("get_name_zonefile failed: %s" % result['error'])
        return result

    if 'zonefile' not in result:
        return {'error': 'No zonefile data'}

    if parse_json:
        # try to parse
        try:
            new_zonefile = decode_name_zonefile(name, result['zonefile'])
            assert new_zonefile is not None
            result['zonefile'] = new_zonefile
        except:
            result['warning'] = 'Non-standard zonefile'
    
    if raw:
        return result['zonefile']

    else:
        return result


def cli_get_names_owned_by_address(args, config_path=CONFIG_PATH):
    """
    command: get_names_owned_by_address advanced
    help: Get the list of names owned by an address
    arg: address (str) 'The address to query'
    """
    result = get_names_owned_by_address(str(args.address))
    return result


def cli_get_namespace_cost(args, config_path=CONFIG_PATH):
    """
    command: get_namespace_cost advanced
    help: Get the cost of a namespace
    arg: namespace_id (str) 'The namespace ID to query'
    """
    result = get_namespace_cost(str(args.namespace_id))
    return result


def get_offset_count(offset, count):
    return (
        int(offset) if offset is not None else -1,
        int(count) if count is not None else -1,
    )


def cli_get_all_names(args, config_path=CONFIG_PATH):
    """
    command: get_all_names advanced
    help: Get all names in existence, optionally paginating through them
    arg: page (int) 'The page of names to fetch (groups of 100)'
    """

    offset = int(args.page) * 100
    count = 100

    result = get_all_names(offset=offset, count=count)

    return result


def cli_get_all_namespaces(args, config_path=CONFIG_PATH):
    """
    command: get_all_namespaces
    help: Get the list of namespaces
    """
    result = get_all_namespaces()
    return result


def cli_get_names_in_namespace(args, config_path=CONFIG_PATH):
    """
    command: get_names_in_namespace advanced
    help: Get the names in a given namespace, optionally paginating through them
    arg: namespace_id (str) 'The ID of the namespace to query'
    arg: page (int) 'The page of names to fetch (groups of 100)'
    """
    
    offset = int(args.page) * 100
    count = 100

    result = get_names_in_namespace(str(args.namespace_id), offset, count)

    return result


def cli_get_nameops_at(args, config_path=CONFIG_PATH):
    """
    command: get_nameops_at advanced
    help: Get the list of name operations that occurred at a given block number
    arg: block_id (int) 'The block height to query'
    """
    result = get_nameops_at(int(args.block_id))
    return result


def cli_set_zonefile_hash(args, config_path=CONFIG_PATH, password=None):
    """
    command: set_zonefile_hash advanced
    help: Directly set the hash associated with the name in the blockchain.
    arg: name (str) 'The name to update'
    arg: zonefile_hash (str) 'The RIPEMD160(SHA256(zonefile)) hash'
    """
    password = get_default_password(password)

    conf = config.get_config(config_path)
    assert conf

    config_dir = os.path.dirname(config_path)
    fqu = str(args.name)

    error = check_valid_name(fqu)
    if error:
        return {'error': error}

    zonefile_hash = str(args.zonefile_hash)
    if re.match(r'^[a-fA-F0-9]+$', zonefile_hash) is None or len(zonefile_hash) != 40:
        return {'error': 'Not a valid zonefile hash'}

    # forward along to RESTful server (or registrar)
    log.debug("Update {}, zonefile_hash={}".format(fqu, zonefile_hash))
    rpc = local_api_connect(config_path=config_path)
    assert rpc

    try:
        resp = rpc.backend_update(fqu, None, None, zonefile_hash )
    except Exception as e:
        log.exception(e)
        return {'error': 'Error talking to server, try again.'}

    if 'error' in resp:
        log.debug('RPC error: {}'.format(resp['error']))
        return resp

    if (not 'success' in resp or not resp['success']) and 'message' in resp:
        return {'error': resp['message']}

    analytics_event('Set zonefile hash', {})

    resp['zonefile_hash'] = zonefile_hash
    return resp


def cli_unqueue(args, config_path=CONFIG_PATH):
    """
    command: unqueue advanced
    help: Remove a stuck transaction from the queue.
    arg: name (str) 'The affected name'
    arg: queue_id (str) 'The type of queue ("preorder", "register", "update", etc)'
    arg: txid (str) 'The transaction ID'
    """
    conf = config.get_config(config_path)
    queue_path = conf['queue_path']

    try:
        queuedb_remove(
            str(args.queue_id), str(args.name),
            str(args.txid), path=queue_path
        )
    except:
        msg = 'Failed to remove from queue\n{}'
        return {'error': msg.format(traceback.format_exc())}

    return {'status': True}


def cli_put_profile(args, config_path=CONFIG_PATH, password=None, proxy=None, force_data=False, wallet_keys=None):
    """
    command: put_profile advanced
    help: Set the profile for a blockchain ID.
    arg: blockchain_id (str) 'The blockchain ID.'
    arg: data (str) 'The profile as a JSON string, or a path to the profile.'
    """

    password = get_default_password(password)

    config_dir = os.path.dirname(config_path)
    conf = config.get_config(config_path)
    name = str(args.blockchain_id)
    profile_json_str = str(args.data)

    proxy = get_default_proxy() if proxy is None else proxy

    profile = None
    if not force_data and is_valid_path(profile_json_str) and os.path.exists(profile_json_str):
        # this is a path.  try to load it
        try:
            with open(profile_json_str, 'r') as f:
                profile_json_str = f.read()
        except:
            return {'error': 'Failed to load "{}"'.format(profile_json_str)}

    # try to parse it
    try:
        profile = json.loads(profile_json_str)
    except:
        return {'error': 'Invalid profile JSON'}

    if wallet_keys is None:
        wallet_keys = get_wallet_keys(config_path, password)
        if 'error' in wallet_keys:
            return wallet_keys

    required_storage_drivers = conf.get(
        'storage_drivers_required_write',
        config.BLOCKSTACK_REQUIRED_STORAGE_DRIVERS_WRITE
    )
    required_storage_drivers = required_storage_drivers.split()

    user_zonefile = get_name_zonefile(name, proxy=proxy)
    if 'error' in user_zonefile:
        return user_zonefile

    user_zonefile = user_zonefile['zonefile']
    if blockstack_profiles.is_profile_in_legacy_format(user_zonefile):
        msg = 'Profile in legacy format.  Please migrate it with the "migrate" command first.'
        return {'error': msg}

    res = put_profile(name, profile, user_zonefile=user_zonefile,
                       wallet_keys=wallet_keys, proxy=proxy,
                       required_drivers=required_storage_drivers, blockchain_id=name,
                       config_path=config_path)

    if 'error' in res:
        return res

    return {'status': True}


def cli_delete_profile(args, config_path=CONFIG_PATH, password=None, proxy=None, wallet_keys=None ):
    """
    command: delete_profile advanced
    help: Delete a profile from a blockchain ID.
    arg: blockchain_id (str) 'The blockchain ID.'
    """

    proxy = get_default_proxy() if proxy is None else proxy
    password = get_default_password(password)
    
    name = str(args.blockchain_id)

    if wallet_keys is None:
        wallet_keys = get_wallet_keys(config_path, password)
        if 'error' in wallet_keys:
            return wallet_keys

    res = delete_profile(name, user_data_privkey=wallet_keys['data_privkey'], proxy=proxy, wallet_keys=wallet_keys)
    return res


def cli_sync_zonefile(args, config_path=CONFIG_PATH, proxy=None, interactive=True, nonstandard=False):
    """
    command: sync_zonefile advanced
    help: Upload the current zone file to all storage providers.
    arg: name (str) 'Name of the zone file to synchronize.'
    opt: txid (str) 'NAME_UPDATE transaction ID that set the zone file.'
    opt: zonefile (str) 'The path to the zone file on disk, if unavailable from other sources.'
    opt: nonstandard (str) 'If true, do not attempt to parse the zonefile.  Just upload as-is.'
    """

    conf = config.get_config(config_path)

    assert 'server' in conf
    assert 'port' in conf
    assert 'queue_path' in conf

    queue_path = conf['queue_path']
    name = str(args.name)

    proxy = get_default_proxy(config_path=config_path) if proxy is None else proxy

    txid = None
    if hasattr(args, 'txid'):
        txid = getattr(args, 'txid')

    user_data, zonefile_hash = None, None

    if not nonstandard and getattr(args, 'nonstandard', None):
        nonstandard = args.nonstandard.lower() in ['yes', '1', 'true']

    if getattr(args, 'zonefile', None) is not None:
        # zonefile path given
        zonefile_path = str(args.zonefile)
        zonefile_info = analyze_zonefile_string(name, zonefile_path, proxy=proxy)
        if 'error' in zonefile_info:
            log.error("Failed to analyze user zonefile: {}".format(zonefile_info['error']))
            return {'error': zonefile_info['error']}

        if zonefile_info.get('nonstandard'):
            log.warning("Non-standard zone file")
            if interactive and not nonstandard:
                proceed = prompt_invalid_zonefile()
                if not proceed:
                    return {'error': 'Non-standard zone file'}

        user_data = zonefile_info['zonefile_str']

    if txid is None or user_data is None:
        # load zonefile and txid from queue?
        queued_data = queuedb_find('update', name, path=queue_path)
        if queued_data:
            # find the current one (get raw zonefile)
            log.debug("%s updates queued for %s" % (len(queued_data), name))
            for queued_zfdata in queued_data:
                update_data = queue_extract_entry(queued_zfdata)
                zfdata = update_data.get('zonefile', None)
                if zfdata is None:
                    continue

                user_data = zfdata
                txid = queued_zfdata.get('tx_hash', None)
                break

        if user_data is None:
            # not in queue.  Maybe it's available from one of the storage drivers?
            log.debug('no pending updates for "{}"; try storage'.format(name))
            user_data = get_name_zonefile( name, raw_zonefile=True )
            if 'error' in user_data:
                msg = 'Failed to get zonefile: {}'
                log.error(msg.format(user_data['error']))
                return user_data

            user_data = user_data['zonefile']

        # have user data
        zonefile_hash = storage.get_zonefile_data_hash(user_data)

        if txid is None:

            # not in queue.  Fetch from blockstack server
            name_rec = get_name_blockchain_record(name, proxy=proxy)
            if 'error' in name_rec:
                msg = 'Failed to get name record for {}: {}'
                log.error(msg.format(name, name_rec['error']))
                msg = 'Failed to get name record to look up tx hash.'
                return {'error': msg}

            # find the tx hash that corresponds to this zonefile
            if name_rec['op'] == NAME_UPDATE:
                if name_rec['value_hash'] == zonefile_hash:
                    txid = name_rec['txid']
            else:
                name_history = name_rec['history']
                for history_key in reversed(sorted(name_history)):
                    name_history_item = name_history[history_key]

                    op = name_history_item.get('op', None)
                    if op is None:
                        continue

                    if op != NAME_UPDATE:
                        continue

                    value_hash = name_history_item.get('value_hash', None)

                    if value_hash is None:
                        continue

                    if value_hash != zonefile_hash:
                        continue

                    txid = name_history_item.get('txid', None)
                    break

        if txid is None:
            log.error('Unable to lookup txid for update {}, {}'.format(name, zonefile_hash))
            return {'error': 'Unable to lookup txid that wrote zonefile'}

    # can proceed to replicate
    res = zonefile_data_replicate(
        name, user_data, txid,
        [(conf['server'], conf['port'])],
        config_path=config_path
    )

    if 'error' in res:
        log.error('Failed to replicate zonefile: {}'.format(res['error']))
        return res

    return {'status': True, 'zonefile_hash': zonefile_hash}


def cli_convert_legacy_profile(args, config_path=CONFIG_PATH):
    """
    command: convert_legacy_profile advanced
    help: Convert a legacy profile into a modern profile.
    arg: path (str) 'Path on disk to the JSON file that contains the legacy profile data from Onename'
    """

    profile_json_str, profile = None, None

    try:
        with open(args.path, 'r') as f:
            profile_json_str = f.read()

        profile = json.loads(profile_json_str)
    except:
        return {'error': 'Failed to load profile JSON'}

    # should have 'profile' key
    if 'profile' not in profile:
        return {'error': 'JSON has no "profile" key'}

    profile = profile['profile']
    profile = blockstack_profiles.get_person_from_legacy_format(profile)

    return profile


def get_app_name(appname):
    """
    Get the application name, or if not given, the default name
    """
    return appname if appname is not None else '_default'


def cli_app_publish( args, config_path=CONFIG_PATH, interactive=False, password=None, proxy=None ):
    """
    command: app_publish advanced
    help: Publish a Blockstack application
    arg: blockchain_id (str) 'The blockchain ID that will own the application'
    arg: app_domain (str) 'The application domain name'
    arg: methods (str) 'A comma-separated list of API methods this application will call'
    arg: index_file (str) 'The path to the index file'
    opt: urls (str) 'A comma-separated list of URLs to publish the index file to'
    opt: drivers (str) 'A comma-separated list of storage drivers for clients to use'
    """
  
    password = get_default_password(password)

    blockchain_id = str(args.blockchain_id)
    app_domain = str(args.app_domain)

    config_dir = os.path.dirname(config_path)
    if proxy is None:
        proxy = get_default_proxy(config_path)

    index_file_data = None
    try:
        with open(args.index_file, 'r') as f:
            index_file_data = f.read()

    except:
        return {'error': 'Failed to load index file'}

    methods = None
    if hasattr(args, 'methods') and args.methods is not None:
        methods = str(args.methods).split(',')
        # TODO: validate
        
    else:
        methods = []

    drivers = []
    if hasattr(args, 'drivers') and args.drivers is not None:
        drivers = str(args.drivers).split(",")

    uris = []
    index_data_id = '{}/index.html'.format(app_domain)
    if not hasattr(args, 'urls') or args.urls is not None:
        urls = str(args.urls).split(',')
    
    else:
        urls = get_driver_urls( index_data_id, get_storage_handlers() )

    uris = [url_to_uri_record(u, datum_name=index_data_id) for u in urls]

    wallet_keys = get_wallet_keys(config_path, password)
    if 'error' in wallet_keys:
        return wallet_keys

    res = app_publish( blockchain_id, app_domain, methods, uris, index_file_data, app_driver_hints=drivers, wallet_keys=wallet_keys, proxy=proxy, config_path=config_path )
    if 'error' in res:
        return res

    return {'status': True}


def cli_app_get_config( args, config_path=CONFIG_PATH, interactive=False, proxy=None ):
    """
    command: app_get_config advanced
    help: Get the configuration structure for an application.
    arg: blockchain_id (str) 'The app owner blockchain ID'
    arg: app_domain (str) 'The application domain name'
    """

    if proxy is None:
        proxy = get_default_proxy(config_path)

    blockchain_id = str(args.blockchain_id)
    app_domain = str(args.app_domain)

    app_config = app_get_config(blockchain_id, app_domain, proxy=proxy, config_path=config_path )
    return app_config


def cli_app_get_resource( args, config_path=CONFIG_PATH, interactive=False, proxy=None ):
    """
    command: app_get_resource advanced
    help: Get an application resource from mutable storage.
    arg: blockchain_id (str) 'The app owner blockchain ID'
    arg: app_domain (str) 'The application domain name'
    arg: res_path (str) 'The resource path'
    opt: pubkey (str) 'The public key'
    """

    if proxy is None:
        proxy = get_default_proxy(config_path)

    blockchain_id = str(args.blockchain_id)
    app_domain = str(args.app_domain)
    res_path = str(args.res_path)

    pubkey = None
    if hasattr(args, "pubkey") and args.pubkey:
        pubkey = str(args.pubkey)

    res = app_get_resource( blockchain_id, app_domain, res_path, data_pubkey=pubkey, proxy=proxy, config_path=config_path )
    return res


def cli_app_put_resource( args, config_path=CONFIG_PATH, interactive=False, proxy=None, password=None ):
    """
    command: app_put_resource advanced
    help: Store an application resource from mutable storage.
    arg: blockchain_id (str) 'The app owner blockchain ID'
    arg: app_domain (str) 'The application domain name'
    arg: res_path (str) 'The location to which to store this resource'
    arg: res_file (str) 'The path on disk to the resource to upload'
    """

    if proxy is None:
        proxy = get_default_proxy(config_path)

    password = get_default_password(password)

    blockchain_id = str(args.blockchain_id)
    app_domain = str(args.app_domain)
    res_path = str(args.res_path)
    res_file_path = str(args.res_file)

    resdata = None
    if not os.path.exists(res_file_path):
        return {'error': 'No such file or directory'}

    with open(res_file_path, "r") as f:
        resdata = f.read()

    config_dir = os.path.dirname(config_path)
    wallet_keys = get_wallet_keys(config_path, password)
    if 'error' in wallet_keys:
        return wallet_keys

    res = app_put_resource( blockchain_id, app_domain, res_path, resdata, proxy=proxy, wallet_keys=wallet_keys, config_path=config_path )
    return res


def cli_app_delete_resource( args, config_path=CONFIG_PATH, interactive=False, proxy=None, password=None ):
    """
    command: app_delete_resource advanced
    help: Delete an application resource from mutable storage.
    arg: blockchain_id (str) 'The app owner blockchain ID'
    arg: app_domain (str) 'The application domain name'
    arg: res_path (str) 'The location to which to store this resource'
    """

    if proxy is None:
        proxy = get_default_proxy(config_path)

    password = get_default_password(password)

    blockchain_id = str(args.blockchain_id)
    app_domain = str(args.app_domain)
    res_path = str(args.res_path)

    config_dir = os.path.dirname(config_path)
    wallet_keys = get_wallet_keys(config_path, password)
    if 'error' in wallet_keys:
        return wallet_keys

    res = app_delete_resource( blockchain_id, app_domain, res_path, proxy=proxy, wallet_keys=wallet_keys, config_path=config_path )
    return res


def cli_app_signin(args, config_path=CONFIG_PATH, interactive=True):
    """
    command: app_signin advanced
    help: Create a session token for the RESTful API for a given application
    arg: blockchain_id (str) 'The blockchain ID of the caller'
    arg: privkey (str) 'The app-specific private key to use'
    arg: app_domain (str) 'The application domain'
    arg: api_methods (str) 'A CSV of requested methods to allow'
    arg: device_ids (str) 'A CSV of device IDs that can write to the app datastore'
    arg: public_keys (str) 'A CSV of public keys that can write to the app datastore'
    """

    blockchain_id = str(args.blockchain_id)
    app_domain = str(args.app_domain)
    api_methods = str(args.api_methods)
    app_privkey = str(args.privkey)
    device_ids = str(args.device_ids)
    public_keys = str(args.public_keys)

    api_methods = api_methods.split(',')
    device_ids = device_ids.split(',')
    public_keys = public_keys.split(',')

    if len(device_ids) != len(public_keys):
        return {'error': 'Mismatch between device IDs and public keys'}

    for pubk in public_keys:
        try:
            keylib.ECPublicKey(pubk)
        except:
            return {'error': 'Invalid public key {}'.format(pubk)}

    # get API password 
    api_pass = get_secret("BLOCKSTACK_API_PASSWORD")
    if api_pass is None:
        conf = config.get_config(config_path)
        if conf:
            api_pass = conf.get('api_password', None)

    if api_pass is None:
        if interactive:
            try:
                api_pass = getpass.getpass("API password: ")
            except KeyboardInterrupt:
                return {'error': 'Keyboard interrupt'}

        else:
            return {'error': 'No API password set'}
            
    # TODO: validate API methods
    # TODO: fetch api methods from app domain, if need be

    this_device_id = config.get_local_device_id(config_dir=os.path.dirname(config_path))

    rpc = local_api_connect(config_path=config_path, api_pass=api_pass)
    sesinfo = rpc.backend_signin(blockchain_id, app_privkey, app_domain, api_methods, device_ids, public_keys, this_device_id) 
    if 'error' in sesinfo:
        return sesinfo

    return {'status': True, 'token': sesinfo['token']}


def cli_sign_profile( args, config_path=CONFIG_PATH, proxy=None, password=None, interactive=False ):
    """
    command: sign_profile advanced raw
    help: Sign a JSON file to be used as a profile.
    arg: path (str) 'The path to the profile data on disk.'
    opt: privkey (str) 'The optional private key to sign it with (defaults to the data private key in your wallet)'
    """

    if proxy is None:
        proxy = get_default_proxy(config_path=config_path)
    
    password = get_default_password(password)

    config_dir = os.path.dirname(config_path)
    path = str(args.path)
    data_json = None
    try:
        with open(path, 'r') as f:
            dat = f.read()
            data_json = json.loads(dat)
    except Exception as e:
        if os.environ.get("BLOCKSTACK_DEBUG") == "1":
            log.exception(e)

        log.error("Failed to load {}".format(path))
        return {'error': 'Failed to load {}'.format(path)}

    privkey = None
    if hasattr(args, "privkey") and args.privkey:
        privkey = str(args.privkey)

    else:
        wallet_keys = get_wallet_keys( config_path, password )
        if 'error' in wallet_keys:
            return wallet_keys

        if not wallet_keys.has_key('data_privkey'):
            log.error("No data private key in the wallet.  You may need to explicitly select a private key.")
            return {'error': 'No data private key set.\nTry passing your owner private key.'}

        privkey = wallet_keys['data_privkey']

    privkey = ECPrivateKey(privkey).to_hex()
    pubkey = get_pubkey_hex(privkey)

    res = storage.serialize_mutable_data(data_json, privkey, pubkey, profile=True)
    if res is None:
        return {'error': 'Failed to sign and serialize profile'}

    if BLOCKSTACK_DEBUG:
        # sanity check 
        assert storage.parse_mutable_data(res, pubkey)

    return res


def cli_verify_profile( args, config_path=CONFIG_PATH, proxy=None, interactive=False ):
    """
    command: verify_profile advanced
    help: Verify a profile JWT and deserialize it into a profile object.
    arg: name (str) 'The name that points to the public key to use to verify.'
    arg: path (str) 'The path to the profile data on disk'
    opt: pubkey (str) 'The public key to use to verify. Overrides `name`.'
    """

    if proxy is None:
        proxy = get_default_proxy(config_path=config_path)

    name = str(args.name)
    path = str(args.path)
    pubkey = None
    owner_address = None

    if not os.path.exists(path):
        return {'error': 'No such file or directory'}

    if hasattr(args, 'pubkey') and args.pubkey is not None:
        pubkey = str(args.pubkey)
        try:
            pubkey = ECPublicKey(pubkey).to_hex()
        except:
            return {'error': 'Invalid public key'}

    if pubkey is None:
        zonefile_data = None
        name_rec = None
        # get the pubkey 
        zonefile_data_res = get_name_zonefile(
            name, proxy=proxy, raw_zonefile=True, include_name_record=True
        )
        if 'error' not in zonefile_data_res:
            zonefile_data = zonefile_data_res['zonefile']
            name_rec = zonefile_data_res['name_record']
        else:
            return {'error': "Failed to get zonefile data: {}".format(name)}

        # parse 
        zonefile_dict = None
        try:
            zonefile_dict = blockstack_zones.parse_zone_file(zonefile_data)
        except:
            return {'error': 'Nonstandard zone file'}

        pubkey = user_zonefile_data_pubkey(zonefile_dict)
        if pubkey is None:
            # fall back to owner hash
            owner_address = str(name_rec['address'])
<<<<<<< HEAD
            if virtualchain.is_p2sh_address(owner_address):
=======
            if virtualchain.is_multisig_address(owner_address):
>>>>>>> e3d7ffef
                return {'error': 'No data public key in zone file, and owner is a p2sh address'}

            else:
                log.warn("Falling back to owner address")

    profile_data = None
    try:
        with open(path, 'r') as f:
            profile_data = f.read()
    except:
        return {'error': 'Failed to read profile file'}

    res = storage.parse_mutable_data(profile_data, pubkey, public_key_hash=owner_address)
    if res is None:
        return {'error': 'Failed to verify profile'}

    return res


def cli_sign_data( args, config_path=CONFIG_PATH, proxy=None, password=None, interactive=False ):
    """
    command: sign_data advanced raw
    help: Sign data to be used in a data store.
    arg: path (str) 'The path to the profile data on disk.'
    opt: privkey (str) 'The optional private key to sign it with (defaults to the data private key in your wallet)'
    """

    if proxy is None:
        proxy = get_default_proxy(config_path=config_path)
    
    password = get_default_password(password)

    config_dir = os.path.dirname(config_path)
    path = str(args.path)
    data = None
    try:
        with open(path, 'r') as f:
            data = f.read()
            data = data_blob_serialize(data)

    except Exception as e:
        if os.environ.get("BLOCKSTACK_DEBUG") == "1":
            log.exception(e)

        log.error("Failed to load {}".format(path))
        return {'error': 'Failed to load {}'.format(path)}

    privkey = None
    if hasattr(args, "privkey") and args.privkey:
        privkey = str(args.privkey)

    else:
        wallet_keys = get_wallet_keys( config_path, password )
        if 'error' in wallet_keys:
            return wallet_keys

        if not wallet_keys.has_key('data_privkey'):
            log.error("No data private key in the wallet.  You may need to explicitly select a private key.")
            return {'error': 'No data private key set.\nTry passing your owner private key.'}

        privkey = wallet_keys['data_privkey']

    privkey = ECPrivateKey(privkey).to_hex()
    pubkey = get_pubkey_hex(privkey)

    res = storage.serialize_mutable_data(data, privkey, pubkey)
    if res is None:
        return {'error': 'Failed to sign and serialize data'}

    # sanity check
    if BLOCKSTACK_DEBUG:
        assert storage.parse_mutable_data(res, pubkey)

    if BLOCKSTACK_TEST:
        log.debug("Verified {} with {}".format(res, pubkey))

    return res


def cli_verify_data( args, config_path=CONFIG_PATH, proxy=None, interactive=True ):
    """
    command: verify_data advanced raw
    help: Verify signed data and return the payload.
    arg: name (str) 'The name that points to the public key to use to verify.'
    arg: path (str) 'The path to the profile data on disk'
    opt: pubkey (str) 'The public key to use to verify. Overrides `name`.'
    """
    if proxy is None:
        proxy = get_default_proxy(config_path=config_path)

    name = str(args.name)
    path = str(args.path)
    pubkey = None

    if not os.path.exists(path):
        return {'error': 'No such file or directory'}

    if hasattr(args, 'pubkey') and args.pubkey is not None:
        pubkey = str(args.pubkey)
        try:
            pubkey = keylib.ECPublicKey(pubkey).to_hex()
        except Exception as e:
            if BLOCKSTACK_DEBUG:
                log.exception(e)

            return {'error': 'Invalid public key'}

    if pubkey is None:
        zonefile_data = None

        # get the pubkey 
        zonefile_data_res = get_name_zonefile(
            name, proxy=proxy, raw_zonefile=True
        )
        if 'error' not in zonefile_data_res:
            zonefile_data = zonefile_data_res['zonefile']
        else:
            return {'error': "Failed to get zonefile data: {}".format(name)}

        # parse 
        zonefile_dict = None
        try:
            zonefile_dict = blockstack_zones.parse_zone_file(zonefile_data)
        except:
            return {'error': 'Nonstandard zone file'}

        pubkey = user_zonefile_data_pubkey(zonefile_dict)
        if pubkey is None:
            return {'error': 'No data public key in zone file'}

    data = None
    try:
        with open(path, 'r') as f:
            data = f.read().strip()
    except:
        return {'error': 'Failed to read file'}

    if BLOCKSTACK_TEST:
        log.debug("Verify {} with {}".format(data, pubkey))

    res = storage.parse_mutable_data(data, pubkey)
    if res is None:
        return {'error': 'Failed to verify data'}

    return data_blob_parse(res)


def cli_validate_zone_file(args, config_path=CONFIG_PATH, proxy=None):
    """
    command: validate_zone_file advanced
    help: Validate an on-disk zone file to ensure that is properly formatted.
    arg: name (str) 'The name that will use this zone file'
    arg: zonefile_path (str) 'The path on disk to the zone file'
    opt: verbose (str) 'Pass True to see more analysis beyond "valid" or "invalid".'
    """
    
    name = str(args.name)
    zonefile_path = str(args.zonefile_path)
    verbose = str(getattr(args, 'verbose', '')).lower() in ['true', 'yes', '1']

    if not os.path.exists(zonefile_path):
        return {'error': 'No such file or directory: {}'.format(zonefile_path)}

    zonefile_data = None
    try:
        with open(zonefile_path, 'r') as f:
            zonefile_data = f.read()

    except Exception as e:
        if BLOCKSTACK_DEBUG:
            log.exception(e)

        return {'error': 'Failed to read zone file.'}

    res = analyze_zonefile_string(name, zonefile_data, force_data=True, check_current=False, proxy=proxy)
    if verbose:
        return res
       
    # simplify...
    if res['nonstandard']:
        return {'error': 'Nonstandard zone file data'}

    return {'status': True}


def cli_list_devices( args, config_path=CONFIG_PATH, proxy=None ):
    """
    command: list_devices advanced
    help: Get the list of device IDs and public keys for a particular application
    arg: blockchain_id (str) 'The blockchain ID whose devices to list'
    arg: appname (str) 'The name of the application'
    """
    
    raise NotImplemented("Missing token file parsing logic")


def cli_add_device( args, config_path=CONFIG_PATH, proxy=None ):
    """
    command: add_device advanced
    help: Add a device that can read and write your data
    arg: blockchain_id (str) 'The blockchain ID whose profile to update'
    opt: device_id (str) 'The ID of the device to add, if not this one'
    """

    raise NotImplemented("Missing token file parsing logic")
    

def cli_remove_device( args, config_path=CONFIG_PATH, proxy=None ):
    """
    command: remove_device advanced
    help: Remove a device so it can no longer access your application data
    arg: blockchain_id (str) 'The blockchain ID whose profile to update'
    arg: device_id (str) 'The ID of the device to remove'
    """
    
    raise NotImplemented("Missing token file parsing logic")


def _remove_datastore(rpc, datastore, datastore_privkey, data_pubkeys, rmtree=True, force=False, config_path=CONFIG_PATH ):
    """
    Delete a user datastore
    If rmtree is True, then the datastore will be emptied first.
    If force is True, then the datastore will be deleted even if rmtree fails
    Return {'status': True} on success
    Return {'error': ...} on error
    """
    
    datastore_pubkey = get_pubkey_hex(datastore_privkey)
    datastore_id = datastore_get_id(datastore_pubkey)

    # clear the datastore 
    if rmtree:
        log.debug("Clear datastore {}".format(datastore_id))
        res = datastore_rmtree(rpc, datastore, '/', datastore_privkey, data_pubkeys, config_path=config_path)
        if 'error' in res and not force:
            log.error("Failed to rmtree datastore {}".format(datastore_id))
            return {'error': 'Failed to remove all files and directories', 'errno': errno.ENOTEMPTY}

    # delete the datastore record
    log.debug("Delete datastore {}".format(datastore_id))
    return delete_datastore(rpc, datastore, datastore_privkey, data_pubkeys, config_path=config_path)


def create_datastore_by_type( datastore_type, blockchain_id, datastore_privkey, session, drivers=None, config_path=CONFIG_PATH ):
    """
    Create a datastore or a collection for the given user with the given name.
    Return {'status': True} on success
    Return {'error': ...} on error
    """

    data_pubkeys = jsontokens.decode_token(session)['payload']['app_public_keys']
    device_ids = [dk['device_id'] for dk in data_pubkeys]

    datastore_pubkey = get_pubkey_hex(datastore_privkey)
    datastore_id = datastore_get_id(datastore_pubkey)

    rpc = local_api_connect(config_path=config_path, api_session=session)
    if rpc is None:
        return {'error': 'API endpoint not running. Please start it with `api start`'}

    res = rpc.backend_datastore_get(blockchain_id, datastore_id, device_ids)
    if 'error' not in res:
        # already exists
        log.error("Datastore exists")
        return {'error': 'Datastore exists', 'errno': errno.EEXIST}

    datastore_info = make_datastore_info( datastore_type, datastore_pubkey, device_ids, driver_names=drivers, config_path=config_path)
    if 'error' in datastore_info:
        return datastore_info
   
    # can put
    res = put_datastore(rpc, datastore_info, datastore_privkey, config_path=config_path)
    if 'error' in res:
        return res

    return {'status': True}


def get_datastore_by_type( datastore_type, blockchain_id, datastore_id, device_ids, config_path=CONFIG_PATH ):
    """
    Get a datastore or collection.
    Return the datastore object on success
    Return {'error': ...} on error
    """
    rpc = local_api_connect(config_path=config_path)
    if rpc is None:
        return {'error': 'API endpoint not running. Please start it with `api start`'}

    datastore_info = rpc.backend_datastore_get(blockchain_id, datastore_id, device_ids)
    if 'error' in datastore_info:
        return datastore_info

    datastore = datastore_info['datastore']
    if datastore['type'] != datastore_type:
        return {'error': '{} is a {}'.format(datastore_id, datastore['type'])}

    return datastore


def delete_datastore_by_type( datastore_type, blockchain_id, datastore_privkey, session, force=False, config_path=CONFIG_PATH ):
    """
    Delete a datastore or collection.
    Return {'status': True} on success
    Return {'error': ...} on error
    """
    datastore_id = datastore_get_id(get_pubkey_hex(datastore_privkey))
    
    data_pubkeys = jsontokens.decode_token(session)['payload']['app_public_keys']
    device_ids = [dk['device_id'] for dk in data_pubkeys]
    
    rpc = local_api_connect(config_path=config_path, api_session=session)
    if rpc is None:
        return {'error': 'API endpoint not running. Please start it with `api start`'}

    datastore_info = rpc.backend_datastore_get(blockchain_id, datastore_id, device_ids)
    if 'error' in datastore_info:
        return datastore_info

    datastore = datastore_info['datastore']
    if datastore['type'] != datastore_type:
        return {'error': '{} is a {}'.format(datastore_id, datastore['type'])}

    res = _remove_datastore(rpc, datastore, datastore_privkey, data_pubkeys, rmtree=True, force=force, config_path=config_path)
    if 'error' in res:
        log.error("Failed to delete datastore record")
        return res

    return {'status': True}


def datastore_file_get(datastore_type, blockchain_id, datastore_id, path, data_pubkeys, extended=False, force=False, config_path=CONFIG_PATH ):
    """
    Get a file from a datastore or collection.
    Return {'status': True, 'data': ...} on success
    Return {'error': ...} on error
    """
    # connect 
    rpc = local_api_connect(config_path=config_path)
    if rpc is None:
        return {'error': 'API endpoint not running. Please start it with `api start`'}

    device_ids = [dk['device_id'] for dk in data_pubkeys]
    datastore_info = rpc.backend_datastore_get(blockchain_id, datastore_id, device_ids)
    if 'error' in datastore_info:
        if 'errno' not in datastore_info:
            datastore_info['errno'] = errno.EPERM

        return datastore_info

    datastore = datastore_info['datastore']
    if datastore['type'] != datastore_type:
        return {'error': '{} is a {}'.format(datastore_id, datastore['type'])}

    res = datastore_getfile( rpc, blockchain_id, datastore, path, data_pubkeys, extended=extended, force=force, config_path=config_path )
    return res


def datastore_file_put(datastore_type, blockchain_id, datastore_privkey, path, data, session, create=False, force_data=False, force=False, config_path=CONFIG_PATH ):
    """
    Put a file int oa datastore or collection.
    Return {'status': True} on success
    Return {'error': ...} on failure.

    If this is a collection, then path must be in the root directory
    """

    datastore_id = datastore_get_id(get_pubkey_hex(datastore_privkey))
    data_pubkeys = jsontokens.decode_token(session)['payload']['app_public_keys']

    # is this a path, and are we allowed to take paths?
    if is_valid_path(data) and os.path.exists(data) and not force_data:
        log.warning("Using data in file {}".format(data))
        try:
            with open(data) as f:
                data = f.read()
        except:
            return {'error': 'Failed to read "{}"'.format(data)}
    
    # connect 
    rpc = local_api_connect(config_path=config_path, api_session=session)
    if rpc is None:
        return {'error': 'API endpoint not running. Please start it with `api start`'}

    device_ids = [dk['device_id'] for dk in data_pubkeys]
    datastore_info = rpc.backend_datastore_get(blockchain_id, datastore_id, device_ids)
    if 'error' in datastore_info:
        return datastore_info

    datastore = datastore_info['datastore']

    log.debug("putfile {} to {}".format(path, datastore_id))

    res = datastore_putfile( rpc, datastore, path, data, datastore_privkey, data_pubkeys, create=create, config_path=config_path )
    if 'error' in res:
        return res

    return res


def datastore_dir_list(datastore_type, blockchain_id, datastore_id, path, data_pubkeys, extended=False, force=False, config_path=CONFIG_PATH ):
    """
    List a directory in a datastore or collection
    Return {'status': True, 'dir': ...} on success
    Return {'error': ...} on error
    """

    # connect 
    rpc = local_api_connect(config_path=config_path)
    if rpc is None:
        return {'error': 'API endpoint not running. Please start it with `api start`'}

    device_ids = [dk['device_id'] for dk in data_pubkeys]
    datastore_info = rpc.backend_datastore_get(blockchain_id, datastore_id, device_ids)
    if 'error' in datastore_info:
        if 'errno' not in datastore_info:
            datastore_info['errno'] = errno.EPERM

        return datastore_info

    datastore = datastore_info['datastore']
    if datastore['type'] != datastore_type:
        return {'error': '{} is a {}'.format(datastore_id, datastore['type']), 'errno': errno.EINVAL}

    if datastore_type == 'collection':
        # can only be '/'
        if path != '/':
            return {'error': 'Invalid argument: collections do not have directories', 'errno': errno.EINVAL}

    res = datastore_listdir( rpc, blockchain_id, datastore, path, data_pubkeys, extended=extended, force=force, config_path=config_path )
    return res


def datastore_path_stat(datastore_type, blockchain_id, datastore_id, path, data_pubkeys, extended=False, force=False, config_path=CONFIG_PATH ):
    """
    Stat a path in a datastore or collection
    Return {'status': True, 'inode': ...} on success
    Return {'error': ...} on error
    """
    # connect 
    rpc = local_api_connect(config_path=config_path)
    if rpc is None:
        return {'error': 'API endpoint not running. Please start it with `api start`'}

    device_ids = [dk['device_id'] for dk in data_pubkeys]
    datastore_info = rpc.backend_datastore_get(blockchain_id, datastore_id, device_ids)
    if 'error' in datastore_info:
        return datastore_info

    datastore = datastore_info['datastore']
    if datastore['type'] != datastore_type:
        return {'error': '{} is a {}'.format(datastore_id, datastore['type'])}

    res = datastore_stat( rpc, blockchain_id, datastore, path, data_pubkeys, extended=extended, force=force, config_path=config_path )
    return res


def datastore_inode_getinode(datastore_type, blockchain_id, datastore_id, inode_uuid, data_pubkeys, extended=False, force=False, idata=False, config_path=CONFIG_PATH ):
    """
    Get an inode in a datastore or collection
    Return {'status': True, 'inode': ...} on success
    Return {'error': ...} on error
    """
    # connect 
    rpc = local_api_connect(config_path=config_path)
    if rpc is None:
        return {'error': 'API endpoint not running. Please start it with `api start`'}

    device_ids = [dk['device_id'] for dk in data_pubkeys]
    datastore_info = rpc.backend_datastore_get(blockchain_id, datastore_id, device_ids)
    if 'error' in datastore_info:
        return datastore_info

    datastore = datastore_info['datastore']
    if datastore['type'] != datastore_type:
        return {'error': '{} is a {}'.format(datastore_id, datastore['type'])}

    res = datastore_getinode( rpc, blockchain_id, datastore, inode_uuid, data_pubkeys, extended=False, force=force, idata=idata, config_path=config_path )
    return res


def cli_get_device_keys( args, config_path=CONFIG_PATH ):
    """
    command: get_device_keys advanced
    help: Get the device IDs and public keys for a blockchain ID
    arg: blockchain_id (str) 'The blockchain Id'
    """
    blockchain_id = str(args.blockchain_id)

    # TODO: implement token file support 
    log.warning("Token file support is NOT IMPLEMENTED")
    
    # find the "data public key"
    

def cli_get_datastore( args, config_path=CONFIG_PATH ):
    """
    command: get_datastore advanced
    help: Get a datastore record
    arg: blockchain_id (str) 'The ID of the owner' 
    arg: datastore_id (str) 'The application datastore ID'
    opt: device_ids (str) 'The CSV of device IDs owned by the blockchain ID'
    """
    blockchain_id = str(args.blockchain_id)
    datastore_id = str(args.datastore_id)

    # get the list of device IDs to use 
    device_ids = getattr(args, 'device_ids', None)
    if device_ids:
        device_ids = device_ids.split(',')

    else:
        raise NotImplemented("Missing token file parsing logic")

    return get_datastore_by_type('datastore', blockchain_id, datastore_id, device_ids, config_path=config_path )


def cli_create_datastore( args, config_path=CONFIG_PATH, proxy=None ):
    """
    command: create_datastore advanced 
    help: Make a new datastore
    arg: blockchain_id (str) 'The blockchain ID that will own this datastore'
    arg: privkey (str) 'The ECDSA private key of the datastore'
    arg: session (str) 'The API session token'
    opt: drivers (str) 'A CSV of drivers to use.'
    """

    if proxy is None:
        proxy = get_default_proxy()

    blockchain_id = str(args.blockchain_id)
    privkey = str(args.privkey)
    drivers = getattr(args, 'drivers', None)
    if drivers:
        drivers = drivers.split(',')
 
    return create_datastore_by_type('datastore', blockchain_id, privkey, str(args.session), drivers=drivers, config_path=config_path )


def cli_delete_datastore( args, config_path=CONFIG_PATH ):
    """
    command: delete_datastore advanced 
    help: Delete a datastore owned by a given user, and all of the data it contains.
    arg: blockchain_id (str) 'The owner of this datastore'
    arg: privkey (str) 'The ECDSA private key of the datastore'
    arg: session (str) 'The API session token'
    opt: force (str) 'If True, then delete the datastore even if it cannot be emptied'
    """
    
    blockchain_id = str(args.blockchain_id)
    privkey = str(args.privkey)
    force = False
    if hasattr(args, 'force'):
        force = (str(args.force).lower() in ['1', 'true', 'force', 'yes'])

    return delete_datastore_by_type('datastore', blockchain_id, privkey, str(args.session), force=force, config_path=config_path)


def cli_datastore_mkdir( args, config_path=CONFIG_PATH, interactive=False ):
    """
    command: datastore_mkdir advanced 
    help: Make a directory in a datastore.
    arg: blockchain_id (str) 'The owner of this datastore'
    arg: privkey (str) 'The app-specific private key'
    arg: path (str) 'The path to the directory to remove'
    arg: session (str) 'The API session token'
    """

    blockchain_id = str(args.blockchain_id)
    path = str(args.path)
    datastore_privkey_hex = str(args.privkey)
    datastore_pubkey_hex = get_pubkey_hex(datastore_privkey_hex)
    datastore_id = datastore_get_id(datastore_pubkey_hex)

    session = jsontokens.decode_token(str(args.session))
    data_pubkeys = session['payload']['app_public_keys']
    device_ids = [dk['device_id'] for dk in data_pubkeys]

    # connect 
    rpc = local_api_connect(config_path=config_path, api_session=str(args.session))
    if rpc is None:
        return {'error': 'API endpoint not running. Please start it with `api start`'}

    datastore_info = rpc.backend_datastore_get(blockchain_id, datastore_id, device_ids)
    if 'error' in datastore_info:
        return datastore_info

    datastore = datastore_info['datastore']
    assert datastore_id == datastore_get_id(get_pubkey_hex(datastore_privkey_hex))

    res = datastore_mkdir(rpc, datastore, path, datastore_privkey_hex, data_pubkeys, config_path=config_path )
    if 'error' in res:
        return res

    # make url 
    if not path.endswith('/'):
        path += '/'

    return res

    
def cli_datastore_rmdir( args, config_path=CONFIG_PATH, interactive=False ):
    """
    command: datastore_rmdir advanced 
    help: Remove a directory in a datastore.
    arg: blockchain_id (str) 'The owner of this datastore'
    arg: privkey (str) 'The app-specific data private key'
    arg: path (str) 'The path to the directory to remove'
    arg: session (str) 'The API session token'
    """

    blockchain_id = str(args.blockchain_id)
    path = str(args.path)
    datastore_privkey_hex = str(args.privkey)
    datastore_pubkey_hex = get_pubkey_hex(datastore_privkey_hex)
    datastore_id = datastore_get_id(datastore_pubkey_hex)
    force = (str(getattr(args, 'force', '').lower()) in ['1', 'true'])

    session = jsontokens.decode_token(str(args.session))
    data_pubkeys = session['payload']['app_public_keys']
    device_ids = [dk['device_id'] for dk in data_pubkeys]

    # connect 
    rpc = local_api_connect(config_path=config_path, api_session=str(args.session))
    if rpc is None:
        return {'error': 'API endpoint not running. Please start it with `api start`'}

    datastore_info = rpc.backend_datastore_get(blockchain_id, datastore_id, device_ids)
    if 'error' in datastore_info:
        return datastore_info

    datastore = datastore_info['datastore']
    assert datastore_id == datastore_get_id(get_pubkey_hex(datastore_privkey_hex))

    res = datastore_rmdir(rpc, datastore, path, datastore_privkey_hex, data_pubkeys, force=force, config_path=config_path )
    return res


def cli_datastore_rmtree( args, config_path=CONFIG_PATH, interactive=False ):
    """
    command: datastore_rmtree advanced
    help: Remove a directory and all its children from a datastore.
    arg: blockchain_id (str) 'The owner of this datastore'
    arg: privkey (str) 'The app-specific data private key'
    arg: path (str) 'The path to the directory tree to remove'
    arg: session (str) 'The API session token'
    """

    blockchain_id = str(args.blockchain_id)
    path = str(args.path)
    datastore_privkey_hex = str(args.privkey)
    datastore_pubkey_hex = get_pubkey_hex(datastore_privkey_hex)
    datastore_id = datastore_get_id(datastore_pubkey_hex)

    session = jsontokens.decode_token(str(args.session))
    data_pubkeys = session['payload']['app_public_keys']
    device_ids = [dk['device_id'] for dk in data_pubkeys]

    # connect 
    rpc = local_api_connect(config_path=config_path, api_session=str(args.session))
    if rpc is None:
        return {'error': 'API endpoint not running. Please start it with `api start`'}

    datastore_info = rpc.backend_datastore_get(blockchain_id, datastore_id, device_ids)
    if 'error' in datastore_info:
        return datastore_info

    datastore = datastore_info['datastore']
    assert datastore_id == datastore_get_id(get_pubkey_hex(datastore_privkey_hex))

    res = datastore_rmtree(rpc, datastore, path, datastore_privkey_hex, data_pubkeys, config_path=config_path )
    return res


def cli_datastore_getfile( args, config_path=CONFIG_PATH, interactive=False ):
    """
    command: datastore_getfile advanced raw
    help: Get a file from a datastore.
    arg: blockchain_id (str) 'The ID of the datastore owner'
    arg: datastore_id (str) 'The ID of the application datastore'
    arg: path (str) 'The path to the file to load'
    opt: extended (str) 'If True, then include the full inode and parent information as well.'
    opt: force (str) 'If True, then tolerate stale data faults.'
    opt: device_ids (str) 'If given, a CSV of device IDs owned by the blockchain ID'
    opt: device_pubkeys (str) 'If given, a CSV of device public keys owned by the blockchain ID'
    """

    blockchain_id = getattr(args, 'blockchain_id', '')
    if len(blockchain_id) == 0:
        blockchain_id = None
    else:
        blockchain_id = str(blockchain_id)

    datastore_id = str(args.datastore_id)
    path = str(args.path)
    extended = False
    force = False
    device_ids = None

    if hasattr(args, 'extended') and args.extended.lower() in ['1', 'true']:
        extended = True

    if hasattr(args, 'force') and args.force.lower() in ['1', 'true']:
        force = True

    # get the list of device IDs to use 
    device_ids = getattr(args, 'device_ids', None)
    if device_ids:
        device_ids = device_ids.split(',')

    else:
        raise NotImplemented("Missing token file parsing logic")

    device_pubkeys = None
    if hasattr(args, 'device_pubkeys'):
        device_pubkeys = str(args.device_pubkeys).split(',')
    else:
        raise NotImplemented("No support for token files")

    assert len(device_ids) == len(device_pubkeys)
    data_pubkeys = [{
        'device_id': dev_id,
        'public_key': pubkey
    } for (dev_id, pubkey) in zip(device_ids, device_pubkeys)]

    res = datastore_file_get('datastore', blockchain_id, datastore_id, path, data_pubkeys, extended=extended, force=force, config_path=config_path)
    if json_is_error(res):
        return res

    if not extended:
        # just the data
        return res['data']

    return res


def cli_datastore_listdir(args, config_path=CONFIG_PATH, interactive=False ):
    """
    command: datastore_listdir advanced
    help: List a directory in the datastore.
    arg: blockchain_id (str) 'The ID of the datastore owner'
    arg: datastore_id (str) 'The ID of the application datastore'
    arg: path (str) 'The path to the directory to list'
    opt: extended (str) 'If True, then include the full inode and parent information as well.'
    opt: force (str) 'If True, then tolerate stale data faults.'
    opt: device_ids (str) 'If given, a CSV of device IDs owned by the blockchain ID'
    opt: device_pubkeys (str) 'If given, a CSV of device public keys owned by the blockchain ID'
    """

    blockchain_id = getattr(args, 'blockchain_id', '')
    if len(blockchain_id) == 0:
        blockchain_id = None
    else:
        blockchain_id = str(blockchain_id)

    datastore_id = str(args.datastore_id)
    path = str(args.path)
    extended = False
    force = False
    device_ids = None

    if hasattr(args, 'extended') and args.extended.lower() in ['1', 'true']:
        extended = True

    if hasattr(args, 'force') and args.force.lower() in ['1', 'true']:
        force = True

    # get the list of device IDs to use 
    device_ids = getattr(args, 'device_ids', None)
    if device_ids:
        device_ids = device_ids.split(',')

    else:
        raise NotImplemented("Missing token file parsing logic")

    device_pubkeys = None
    if hasattr(args, 'device_pubkeys'):
        device_pubkeys = str(args.device_pubkeys).split(',')
    else:
        raise NotImplemented("No support for token files")

    assert len(device_ids) == len(device_pubkeys)
    data_pubkeys = [{
        'device_id': dev_id,
        'public_key': pubkey
    } for (dev_id, pubkey) in zip(device_ids, device_pubkeys)]

    res = datastore_dir_list('datastore', blockchain_id, datastore_id, path, data_pubkeys, extended=extended, force=force, config_path=config_path )
    if json_is_error(res):
        return res

    if not extended:
        return res['data']

    return res


def cli_datastore_stat(args, config_path=CONFIG_PATH, interactive=False ):
    """
    command: datastore_stat advanced
    help: Stat a file or directory in the datastore
    arg: blockchain_id (str) 'The ID of the datastore owner'
    arg: datastore_id (str) 'The datastore ID'
    arg: path (str) 'The path to the file or directory to stat'
    opt: extended (str) 'If True, then include the path information as well'
    opt: force (str) 'If True, then tolerate stale inode data.'
    opt: device_ids (str) 'If given, a CSV of device IDs owned by the blockchain ID'
    opt: device_pubkeys (str) 'If given, a CSV of device public keys owned by the blockchain ID'
    """

    blockchain_id = getattr(args, 'blockchain_id', '')
    if len(blockchain_id) == 0:
        blockchain_id = None
    else:
        blockchain_id = str(blockchain_id)

    path = str(args.path)
    datastore_id = str(args.datastore_id)
    path = str(args.path)
    extended = False
    force = False
    device_ids = None

    if hasattr(args, 'extended') and args.extended.lower() in ['1', 'true']:
        extended = True

    if hasattr(args, 'force') and args.force.lower() in ['1', 'true']:
        force = True

    # get the list of device IDs to use 
    device_ids = getattr(args, 'device_ids', None)
    if device_ids:
        device_ids = device_ids.split(',')

    else:
        # TODO
        raise NotImplemented("Missing token file parsing logic")

    device_pubkeys = None
    if hasattr(args, 'device_pubkeys'):
        device_pubkeys = str(args.device_pubkeys).split(',')
    else:
        # TODO
        raise NotImplemented("No support for token files")

    assert len(device_ids) == len(device_pubkeys)
    data_pubkeys = [{
        'device_id': dev_id,
        'public_key': pubkey
    } for (dev_id, pubkey) in zip(device_ids, device_pubkeys)]

    res = datastore_path_stat('datastore', blockchain_id, datastore_id, path, data_pubkeys, extended=extended, force=force, config_path=config_path) 
    if json_is_error(res):
        return res

    if not extended:
        return res['data']

    return res


def cli_datastore_getinode(args, config_path=CONFIG_PATH, interactive=False):
    """
    command: datastore_getinode advanced
    help: Get a raw inode from a datastore
    arg: blockchain_id (str) 'The ID of the datastore owner'
    arg: datastore_id (str) 'The ID of the application user'
    arg: inode_uuid (str) 'The inode UUID'
    opt: extended (str) 'If True, then include the path information as well'
    opt: idata (str) 'If True, then include the inode payload as well.'
    opt: force (str) 'If True, then tolerate stale inode data.'
    opt: device_ids (str) 'If given, the CSV of devices owned by the blockchain ID'
    opt: device_pubkeys (str) 'If given, the CSV of device public keys owned by the blockchain ID'
    """

    blockchain_id = getattr(args, 'blockchain_id', '')
    if len(blockchain_id) == 0:
        blockchain_id = None
    else:
        blockchain_id = str(blockchain_id)

    datastore_id = str(args.datastore_id)
    inode_uuid = str(args.inode_uuid)
    
    session = jsontokens.decode_token(str(args.session))
    data_pubkeys = session['payload']['app_public_keys']

    extended = False
    force = False
    idata = False
    device_ids = None

    if hasattr(args, 'extended') and args.extended.lower() in ['1', 'true']:
        extended = True

    if hasattr(args, 'force') and args.force.lower() in ['1', 'true']:
        force = True

    if hasattr(args, 'idata') and args.idata.lower() in ['1', 'true']:
        idata = True

    # get the list of device IDs to use 
    device_ids = getattr(args, 'device_ids', None)
    if device_ids:
        device_ids = device_ids.split(',')

    else:
        # TODO
        raise NotImplemented("Missing token file parsing logic")

    device_pubkeys = None
    if hasattr(args, 'device_pubkeys'):
        device_pubkeys = str(args.device_pubkeys).split(',')
    else:
        # TODO
        raise NotImplemented("No support for token files")

    assert len(device_ids) == len(device_pubkeys)
    data_pubkeys = [{
        'device_id': dev_id,
        'public_key': pubkey
    } for (dev_id, pubkey) in zip(device_ids, device_pubkeys)]

    return datastore_inode_getinode('datastore', blockchain_id, datastore_id, inode_uuid, data_pubkeys, extended=extended, force=force, idata=idata, config_path=config_path) 


def cli_datastore_putfile(args, config_path=CONFIG_PATH, interactive=False, force_data=False ):
    """
    command: datastore_putfile advanced 
    help: Put a file into the datastore at the given path.
    arg: blockchain_id (str) 'The owner of this datastore'
    arg: privkey (str) 'The app-specific data private key'
    arg: path (str) 'The path to the new file'
    arg: data (str) 'The data to store, or a path to a file with the data'
    arg: session (str) 'The API session token'
    opt: create (str) 'If True, then succeed only if the file has never before existed.'
    opt: force (str) 'If True, then tolerate stale inode data.'
    """
    
    blockchain_id = str(args.blockchain_id)
    path = str(args.path)
    data = str(args.data)
    privkey = str(args.privkey)
    create = (str(getattr(args, "create", "")).lower() in ['1', 'create', 'true'])
    force = (str(getattr(args, 'force', '')).lower() in ['1', 'true'])

    return datastore_file_put('datastore', blockchain_id, privkey, path, data, str(args.session), create=create, force_data=force_data, config_path=config_path )


def cli_datastore_deletefile(args, config_path=CONFIG_PATH, interactive=False ):
    """
    command: datastore_deletefile advanced
    help: Delete a file from the datastore.
    arg: blockchain_id (str) 'The owner of this datastore'
    arg: privkey (str) 'The datastore private key'
    arg: path (str) 'The path to the file to delete'
    arg: session (str) 'The API session token'
    opt: force (str) 'If True, then tolerate stale inode data.'
    """

    blockchain_id = str(args.blockchain_id)
    path = str(args.path)
    privkey = str(args.privkey)
    datastore_id = datastore_get_id(get_pubkey_hex(privkey))
    force = (str(getattr(args, 'force', '')).lower() in ['1', 'true'])

    session = jsontokens.decode_token(str(args.session))
    data_pubkeys = session['payload']['app_public_keys']
    device_ids = [dk['device_id'] for dk in session['payload']['app_public_keys']]

    # connect 
    rpc = local_api_connect(config_path=config_path)
    if rpc is None:
        return {'error': 'API endpoint not running. Please start it with `api start`'}

    datastore_info = rpc.backend_datastore_get(blockchain_id, datastore_id, device_ids)
    if 'error' in datastore_info:
        datastore_info['errno'] = errno.EPERM
        return datastore_info

    datastore = datastore_info['datastore']

    res = datastore_deletefile( rpc, datastore, path, privkey, data_pubkeys, force=force, config_path=config_path )
    return res


def cli_datastore_get_privkey(args, config_path=CONFIG_PATH, interactive=False ):
    """
    command: datastore_get_privkey advanced
    help: Get the private key for a datastore, given the master private key.
    arg: master_privkey (str) 'The master data private key'
    arg: app_domain (str) 'The name of the application'
    """
    raise NotImplemented("Token file support not yet implemented")

    app_domain = str(args.app_domain)
    master_privkey = str(args.master_privkey)

    datastore_privkey = datastore_get_privkey(master_privkey, app_domain, config_path=config_path)
    return {'status': True, 'datastore_privkey': datastore_privkey}


def cli_datastore_get_id(args, config_path=CONFIG_PATH, interactive=False ):
    """
    command: datastore_get_id advanced
    help: Get the ID of an application data store
    arg: datastore_privkey (str) 'The datastore private key'
    """
    datastore_id = datastore_get_id(get_pubkey_hex(str(args.datastore_privkey)))
    return {'status': True, 'datastore_id': datastore_id}


def cli_get_collection( args, config_path=CONFIG_PATH, proxy=None, password=None ):
    """
    command: get_collection advanced
    help: Get a collection record
    arg: blockchain_id (str) 'The ID of the owner'
    arg: collection_domain (str) 'The name of the collection'
    opt: device_ids (str) 'The list of device IDs that can write'
    """
    raise NotImplemented("Collections not implemented")

    blockchain_id = str(args.blockchain_id)
    collection_domain = str(args.collection_domain)
    device_ids = args.device_ids.split(',')
    return get_datastore_by_type('collection', blockchain_id, collection_domain, device_ids, config_path=config_path )


def cli_create_collection( args, config_path=CONFIG_PATH, proxy=None, password=None, master_data_privkey=None ):
    """
    command: create_collection advanced 
    help: Make a new collection for a given user.
    arg: blockchain_id (str) 'The blockchain ID that will own this collection'
    arg: collection_domain (str) 'The domain of this collection.'
    opt: device_ids (str) 'A CSV of your device IDs.'
    """

    if proxy is None:
        proxy = get_default_proxy(config_path)
    
    raise NotImplemented("Collections not implemented")

    blockchain_id = str(args.blockchain_id)
    password = get_default_password(password)
    collection_domain = str(args.collection_domain)

    # get the list of device IDs to use 
    device_ids = getattr(args, 'device_ids', None)
    if device_ids:
        device_ids = device_ids.split(',')

    else:
        raise NotImplemented("Missing token file parsing logic")

    # TODO: privkey
    # privkey = 
    raise NotImplemented("Collections are not implemented yet")

    # get the list of device IDs to use 
    device_ids = getattr(args, 'device_ids', None)
    if device_ids:
        device_ids = device_ids.split(',')

    else:
        raise NotImplemented("Missing token file parsing logic")

    return create_datastore_by_type('collection', blockchain_id, privkey, device_ids, proxy=proxy, config_path=config_path, password=password, master_data_privkey=master_data_privkey)


def cli_delete_collection( args, config_path=CONFIG_PATH, proxy=None, password=None, master_data_privkey=None ):
    """
    command: delete_collection advanced 
    help: Delete a collection owned by a given user, and all of the data it contains.
    arg: blockchain_id (str) 'The owner of this collection'
    arg: collection_domain (str) 'The domain of this collection'
    opt: device_ids (str) 'A CSV of your devices'
    """

    if proxy is None:
        proxy = get_default_proxy(config_path)

    raise NotImplemented("Collections not implemented")

    password = get_default_password(password)

    blockchain_id = str(args.blockchain_id)
    collection_domain = str(args.collection_domain)
    
    # get the list of device IDs to use 
    device_ids = getattr(args, 'device_ids', None)
    if device_ids:
        device_ids = device_ids.split(',')

    else:
        raise NotImplemented("Missing token file parsing logic")

    # TODO: privkey
    # privkey = 
    raise NotImplemented("Collections are not implemented")

    device_ids = None
    if hasattr(args, 'device_ids'):
        device_ids = str(args.device_ids).split(',')
    else:
        raise NotImplemented("No support for token files")

    return delete_datastore_by_type('collection', blockchain_id, privkey, device_ids, force=True, config_path=config_path, proxy=proxy, password=password)


def cli_collection_listitems(args, config_path=CONFIG_PATH, password=None, interactive=False, proxy=None ):
    """
    command: collection_items advanced
    help: List the contents of a collection
    arg: blockchain_id (str) 'The ID of the collection owner'
    arg: collection_domain (str) 'The domain of this collection'
    arg: path (str) 'The path to the directory to list'
    """

    if proxy is None:
        proxy = get_default_proxy(config_path)

    raise NotImplemented("Collections not implemented")

    password = get_default_password(password)
    blockchain_id = str(args.blockchain_id)

    # get the list of device IDs to use 
    device_ids = getattr(args, 'device_ids', None)
    if device_ids:
        device_ids = device_ids.split(',')

    else:
        raise NotImplemented("Missing token file parsing logic")

    collection_domain = str(args.collection_domain)
    path = str(args.path)

    res = datastore_dir_list('collection', blockchain_id, collection_domain, '/', device_ids, config_path=config_path, proxy=proxy)
    if 'error' in res:
        return res

    # if somehow we get a directory in here, exclude it
    dir_info = res['dir']
    filtered_dir_info = {}
    for name in dir_info.keys():
        if dir_info[name]['type'] == MUTABLE_DATUM_FILE_TYPE:
            filtered_dir_info[name] = dir_info[name]

    return {'status': True, 'dir': filtered_dir_info}


def cli_collection_statitem(args, config_path=CONFIG_PATH, interactive=False, proxy=None):
    """
    command: collection_statitem advanced
    help: Stat an item in a collection
    arg: blockchain_id (str) 'The ID of the collection owner'
    arg: collection_domain (str) 'The name of this collection'
    arg: item_id (str) 'The name of the item to stat'
    """

    if proxy is None:
        proxy = get_default_proxy(config_path)

    raise NotImplemented("Collections not implemented")

    password = get_default_password(password)

    # get the list of device IDs to use 
    device_ids = getattr(args, 'device_ids', None)
    if device_ids:
        device_ids = device_ids.split(',')

    else:
        raise NotImplemented("Missing token file parsing logic")

    blockchain_id = str(args.blockchain_id)
    collection_domain = str(args.collection_domain)
    item_id = str(args.item_id)

    return datastore_path_stat('collection', blockchain_id, collection_domain, '/{}'.format(item_id), device_ids, proxy=proxy, config_path=config_path)


def cli_collection_putitem(args, config_path=CONFIG_PATH, interactive=False, proxy=None, password=None, force_data=False, master_data_privkey=None ):
    """
    command: collection_putitem advanced 
    help: Put an item into a collection.  Overwrites are forbidden.
    arg: blockchain_id (str) 'The owner of the collection'
    arg: collection_privkey (str) 'The collection private key'
    arg: item_id (str) 'The item name'
    arg: data (str) 'The data to store, or a path to a file with the data'
    opt: device_ids (str) 'A CSV of your device IDs'
    """

    if proxy is None:
        proxy = get_default_proxy(config_path)
    
    raise NotImplemented("Collections not implemented")

    password = get_default_password(password)

    blockchain_id = str(args.blockchain_id)
    collection_domain = str(args.collection_domain)
    item_id = str(args.item_id)
    data = args.data
    collection_privkey = str(args.collection_privkey)

    # get the list of device IDs to use 
    device_ids = getattr(args, 'device_ids', None)
    if device_ids:
        device_ids = device_ids.split(',')

    else:
        raise NotImplemented("Missing token file parsing logic")


    return datastore_file_put('collection', blockchain_id, collection_privkey, '/{}'.format(item_id), data, device_ids=device_ids, 
                              create=True, force_data=force_data, proxy=proxy, config_path=config_path, master_data_privkey=master_data_privkey, password=password)


def cli_collection_getitem( args, config_path=CONFIG_PATH, interactive=False, password=None, proxy=None ):
    """
    command: collection_getitem advanced
    help: Get an item from a collection.
    arg: blockchain_id (str) 'The ID of the datastore owner'
    arg: collection_domain (str) 'The domain of this collection'
    arg: item_id (str) 'The item to fetch'
    """

    if proxy is None:
        proxy = get_default_proxy(config_path)

    raise NotImplemented("Collections not implemented")

    password = get_default_password(password)

    config_dir = os.path.dirname(config_path)
    blockchain_id = getattr(args, 'blockchain_id', '')
    if len(blockchain_id) == 0:
        blockchain_id = None
    else:
        blockchain_id = str(blockchain_id)
    
    collection_domain = str(args.collection_domain)
    item_id = str(args.item_id)

    return datastore_file_get('collection', blockchain_id, collection_domain, '/{}'.format(item_id), password=password, config_path=config_path, proxy=proxy)


def cli_start_server( args, config_path=CONFIG_PATH, interactive=False ):
    """
    command: start_server advanced
    help: Start a Blockstack indexing server
    opt: foreground (str) 'If True, then run in the foreground.'
    opt: working_dir (str) 'The directory which contains the server state.'
    opt: testnet (str) 'If True, then communicate with Bitcoin testnet.'
    """

    foreground = False
    testnet = False
    working_dir = args.working_dir

    if args.foreground:
        foreground = str(args.foreground)
        foreground = (foreground.lower() in ['1', 'true', 'yes', 'foreground'])

    if args.testnet:
        testnet = str(args.testnet)
        testnet = (testnet.lower() in ['1', 'true', 'yes', 'testnet3'])

    cmds = ['blockstack-core', 'start']
    if foreground:
        cmds.append('--foreground')

    if testnet:
        cmds.append('--testnet3')

    # TODO: use subprocess
    if working_dir is not None:
        working_dir_envar = 'VIRTUALCHAIN_WORKING_DIR="{}"'.format(working_dir)
        cmds = [working_dir_envar] + cmds

    cmd_str = " ".join(cmds)
    
    log.debug('Execute: {}'.format(cmd_str))
    exit_status = os.system(cmd_str)

    if not os.WIFEXITED(exit_status) or os.WEXITSTATUS(exit_status) != 0:
        error_str = 'Failed to execute "{}". Exit code {}'.format(cmd_str, exit_status)
        return {'error': error_str}

    return {'status': True}


def cli_stop_server( args, config_path=CONFIG_PATH, interactive=False ):
    """
    command: stop_server advanced
    help: Stop a running Blockstack indexing server
    opt: working_dir (str) 'The directory which contains the server state.'
    """

    working_dir = args.working_dir

    cmds = ['blockstack-core', 'stop']

    if working_dir is not None:
        working_dir_envar = 'VIRTUALCHAIN_WORKING_DIR="{}"'.format(working_dir)
        cmds = [working_dir_envar] + cmds

    cmd_str = " ".join(cmds)

    # TODO: use subprocess
    log.debug('Execute: {}'.format(cmd_str))
    exit_status = os.system(cmd_str)

    if not os.WIFEXITED(exit_status) or os.WEXITSTATUS(exit_status) != 0:
        error_str = 'Failed to execute "{}". Exit code {}'.format(cmd_str, exit_status)
        return {'error': error_str}

    return {'status': True}
<|MERGE_RESOLUTION|>--- conflicted
+++ resolved
@@ -4337,11 +4337,7 @@
         if pubkey is None:
             # fall back to owner hash
             owner_address = str(name_rec['address'])
-<<<<<<< HEAD
-            if virtualchain.is_p2sh_address(owner_address):
-=======
             if virtualchain.is_multisig_address(owner_address):
->>>>>>> e3d7ffef
                 return {'error': 'No data public key in zone file, and owner is a p2sh address'}
 
             else:
