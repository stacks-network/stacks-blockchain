#!/usr/bin/env python

from __future__ import print_function

"""
    Blockstack-client
    ~~~~~
    copyright: (c) 2014-2015 by Halfmoon Labs, Inc.
    copyright: (c) 2016 by Blockstack.org

    This file is part of Blockstack-client.

    Blockstack-client is free software: you can redistribute it and/or modify
    it under the terms of the GNU General Public License as published by
    the Free Software Foundation, either version 3 of the License, or
    (at your option) any later version.

    Blockstack-client is distributed in the hope that it will be useful,
    but WITHOUT ANY WARRANTY; without even the implied warranty of
    MERCHANTABILITY or FITNESS FOR A PARTICULAR PURPOSE.  See the
    GNU General Public License for more details.
    You should have received a copy of the GNU General Public License
    along with Blockstack-client.  If not, see <http://www.gnu.org/licenses/>.
"""

import time
import json
import os
import sys
import shutil
import virtualchain
import copy

from socket import error as socket_error
from getpass import getpass
from binascii import hexlify
import jsonschema
from jsonschema.exceptions import ValidationError

from defusedxml import xmlrpc

# prevent the usual XML attacks
xmlrpc.monkey_patch()

import logging
logging.disable(logging.CRITICAL)

import requests
requests.packages.urllib3.disable_warnings()

from .backend.crypto.utils import aes_decrypt, aes_encrypt
from .backend.blockchain import get_balance
from .utils import print_result

from .keys import *

import config
from .constants import (
    WALLET_PATH, WALLET_PASSWORD_LENGTH, CONFIG_PATH,
    CONFIG_DIR, CONFIG_FILENAME, WALLET_FILENAME,
    BLOCKSTACK_DEBUG, BLOCKSTACK_TEST, SERIES_VERSION
)

from .proxy import get_names_owned_by_address, get_default_proxy
from .rpc import local_api_connect 
from .schemas import *

log = config.get_logger()


def encrypt_wallet(decrypted_wallet, password, test_legacy=False):
    """
    Encrypt the wallet.
    Return the encrypted dict on success
    Return {'error': ...} on error
    """
    
    if test_legacy:
        assert BLOCKSTACK_TEST, 'test_legacy only works in test mode'

    # must be conformant to the current schema
    if not test_legacy:
        jsonschema.validate(decrypted_wallet, WALLET_SCHEMA_CURRENT)

    owner_address = virtualchain.address_reencode( get_privkey_info_address(decrypted_wallet['owner_privkey']) )
    payment_address = virtualchain.address_reencode( get_privkey_info_address(decrypted_wallet['payment_privkey']) )
    data_pubkey = None
    data_privkey_info = None

    if decrypted_wallet.has_key('data_privkey'):

        # make sure data key is hex encoded
        data_privkey_info = decrypted_wallet.get('data_privkey', None)
        if not test_legacy:
            assert data_privkey_info

        if data_privkey_info:
            if not is_singlesig_hex(data_privkey_info):
                data_privkey_info = ecdsa_private_key(data_privkey_info).to_hex()

            if not is_singlesig(data_privkey_info):
                log.error('Invalid data private key')
                return {'error': 'Invalid data private key'}
        
        data_pubkey = ecdsa_private_key(data_privkey_info).public_key().to_hex()

            
    wallet = {
        'owner_addresses': [owner_address],
        'payment_addresses': decrypted_wallet['payment_addresses'],
        'data_pubkey': data_pubkey,
        'data_pubkeys': [data_pubkey],
        'version': decrypted_wallet['version'],
        'enc': None,        # to be filled in
    }
    
    wallet_enc = {
        'owner_privkey': decrypted_wallet['owner_privkey'],
        'payment_privkey': decrypted_wallet['payment_privkey'],
        'data_privkey': data_privkey_info
    }

    # extra sanity check: make sure that when re-combined with the wallet,
    # we're still valid 
    recombined_wallet = copy.deepcopy(wallet)
    recombined_wallet.update(wallet_enc)
    jsonschema.validate(recombined_wallet, WALLET_SCHEMA_CURRENT)

    # good to go!
    # encrypt secrets 
    wallet_secret_str = json.dumps(wallet_enc, sort_keys=True)
    password_hex = hexlify(password)
    encrypted_secret_str = aes_encrypt(wallet_secret_str, password_hex)

    # fulfill wallet
    wallet['enc'] = encrypted_secret_str
    
    # sanity check
    if not test_legacy:
        jsonschema.validate(wallet, ENCRYPTED_WALLET_SCHEMA_CURRENT)

    return wallet


def make_wallet(password, config_path=CONFIG_PATH, payment_privkey_info=None, owner_privkey_info=None, data_privkey_info=None, test_legacy=False, encrypt=True):
    """
    Make a new, encrypted wallet structure.
    The owner and payment keys will be 2-of-3 multisig key bundles.
    The data keypair will be a single-key bundle.

    Return the new wallet on success.
    Return {'error': ...} on failure
    """
    
    if test_legacy and not BLOCKSTACK_TEST:
        raise Exception("Not in testing but tried to make a legacy wallet")

    # default to 2-of-3 multisig key info if data isn't given
    payment_privkey_info = virtualchain.make_multisig_wallet(2, 3) if payment_privkey_info is None and not test_legacy else payment_privkey_info
    owner_privkey_info = virtualchain.make_multisig_wallet(2, 3) if owner_privkey_info is None and not test_legacy else owner_privkey_info
<<<<<<< HEAD
    data_privkey_info = ecdsa_private_key().to_wif() if data_privkey_info is None and not test_legacy else data_privkey_info
=======
    data_privkey_info = ecdsa_private_key().to_hex() if data_privkey_info is None and not test_legacy else data_privkey_info
>>>>>>> e53ba6d7

    decrypted_wallet = {
        'owner_addresses': [get_privkey_info_address(owner_privkey_info)],
        'owner_privkey': owner_privkey_info,
        'payment_addresses': [get_privkey_info_address(payment_privkey_info)],
        'payment_privkey': payment_privkey_info,
        'data_pubkey': ecdsa_private_key(data_privkey_info).public_key().to_hex(),
        'data_pubkeys': [ecdsa_private_key(data_privkey_info).public_key().to_hex()],
        'data_privkey': data_privkey_info,
        'version': SERIES_VERSION,
    }
    
    if not test_legacy:
        jsonschema.validate(decrypted_wallet, WALLET_SCHEMA_CURRENT)

    if encrypt:
        encrypted_wallet = encrypt_wallet(decrypted_wallet, password, test_legacy=test_legacy)
        if 'error' in encrypted_wallet:
            return encrypted_wallet

        # sanity check
        jsonschema.validate(encrypted_wallet, ENCRYPTED_WALLET_SCHEMA_CURRENT)
        return encrypted_wallet

    else:
        return decrypted_wallet


def make_legacy_wallet_keys(data, password):
    """
    Given a legacy wallet with a "master private key" (i.e. pre-0.13),
    generate the owner, payment, and data key values
    Return {'payment': priv, 'owner': priv, 'data': priv} on success
    Return {'error': ...} on error
    """
    legacy_hdwallet = None
    hex_password = hexlify(password)
    try:
        hex_privkey = aes_decrypt(data['encrypted_master_private_key'], hex_password)
        legacy_hdwallet = HDWallet(hex_privkey)
    except Exception as e:
        if BLOCKSTACK_DEBUG is not None:
            log.exception(e)

        log.debug('Failed to decrypt encrypted_master_private_key: {}'.format(ret['error']))
        return ret

    # legacy compat: use the master private key to generate child keys.
    # If the specific key they are purposed for is not defined in the wallet,
    # then they are used in its place.
    # This is because originally, the master private key was used to derive
    # the owner, payment, and data private keys; not all wallets define
    # these keys separately (and have instead relied on us being able to
    # generate them from the master private key).
    child_keys = legacy_hdwallet.get_child_keypairs(count=3, include_privkey=True)

    # note: payment_keypair = child[0]; owner_keypair = child[1]
    key_defaults = {
        'payment': child_keys[0][1],
        'owner': child_keys[1][1],
        'data': child_keys[2][1]
    }

    return key_defaults


def make_legacy_wallet_013_keys(data, password):
    """
    Given a legacy 0.13 wallet with "owner private key" and "payment private key"
    defined, generate the owner, payment, and data values.

    In these wallets, the data key is the same as the owner key.

    Return {'payment': priv, 'owner': priv, 'data': priv} on success
    Return {'error': ...} on error
    """
    payment_privkey = decrypt_private_key_info(data['encrypted_payment_privkey'], password)
    owner_privkey = decrypt_private_key_info(data['encrypted_owner_privkey'], password)

    err = None
    if 'error' in payment_privkey:
        err = payment_privkey['error']
    else:
        payment_privkey = payment_privkey.pop('private_key_info')

    if 'error' in owner_privkey:
        err = owner_privkey['error']
    else:
        owner_privkey = owner_privkey.pop('private_key_info')

    if err:
        ret = {'error': "Failed to decrypt owner and payment keys"}
        log.debug("Failed to decrypt owner or payment keys: {}".format(err))
        return ret
 
    data_privkey = None
    if is_singlesig(owner_privkey):
        data_privkey = owner_privkey
    else:
        data_privkey = owner_privkey['private_keys'][0]

    key_defaults = {
        'payment': payment_privkey,
        'owner': owner_privkey,
        'data': data_privkey
    }

    return key_defaults


def decrypt_wallet_legacy(data, key_defaults, password):
    """
    Decrypt 0.14.1 and earlier wallets, given the wallet data, the default key values,
    and the password.

    Return {'status': True, 'wallet': wallet} on success 
    Raise on error
    """
    new_wallet = {}

    # NOTE: 'owner' must come before 'data', since we may use it to generate the data key
    keynames = ['payment', 'owner', 'data']
    for keyname in keynames:

        # get the key's private key info and address
        keyname_privkey = '{}_privkey'.format(keyname)
        keyname_addresses = '{}_addresses'.format(keyname)
        encrypted_keyname = 'encrypted_{}_privkey'.format(keyname)

        if encrypted_keyname in data:
            # This key was explicitly defined in the wallet.
            # It is not guaranteed to be a child key of the
            # master private key.
            field = decrypt_private_key_info(data[encrypted_keyname], password)

            if 'error' in field:
                ret = {'error': "Failed to decrypt {}: {}".format(encrypted_keyname, field['error'])}
                log.debug('Failed to decrypt {}: {}'.format(encrypted_keyname, field['error']))
                return ret

            new_wallet[keyname_privkey] = field['private_key_info']
            new_wallet[keyname_addresses] = [field['address']]

        else:

            # Legacy migration: this key is not defined in the wallet
            # use the appopriate default key
            assert keyname in key_defaults, 'BUG: no legacy private key for {}'.format(keyname)

            default_privkey = key_defaults[keyname]
            new_wallet[keyname_privkey] = default_privkey
            new_wallet[keyname_addresses] = [
                virtualchain.address_reencode( keylib.ecdsa_private_key(default_privkey, compressed=False).public_key().address() )
            ]

    return {'status': True, 'wallet': new_wallet}


def decrypt_wallet_current(data, password):
    """
    Given a JSON blob that represents a known-current wallet format,
    decrypt it.

    Return {'status': True, 'wallet': wallet} on success
    Return {'error': ...} on error
    """
    hex_password = hexlify(password)
    payload = aes_decrypt(data['enc'], hex_password)
    wallet_secrets = None

    if payload is None:
        return {'error': 'Failed to decrypt encrypted wallet portions'}

    try:
        wallet_secrets = json.loads(payload)
    except ValueError:
        return {'error': 'Failed to deserialize wallet secrets'}

    # should be mergeable into the wallet's public components
    new_wallet = copy.deepcopy(data)
    del new_wallet['enc']

    new_wallet.update(wallet_secrets)

    try:
        jsonschema.validate(new_wallet, WALLET_SCHEMA_CURRENT)
    except ValidationError, ve:
        if BLOCKSTACK_DEBUG:
            log.exception(ve)
        return {'error': 'Wallet secrets do not match wallet schema'}
    
    return {'status': True, 'wallet': new_wallet}


def inspect_wallet_data(data):
    """
    Inspect the encrypted wallet structure.  Determine:
    * which format it has
    * whether or not it needs to be migrated

    Return {'status': True, 'format': ..., 'migrate': True/False} on success
    Return {'error': ...} on failure
    """
    ret = {}
    legacy = False
    legacy_013 = False
    legacy_014 = False
    migrated = False

    # must match either current schema or legacy schema 
    try:
        jsonschema.validate(data, ENCRYPTED_WALLET_SCHEMA_CURRENT)
    except ValidationError as ve:
        # maybe legacy?
        try:
            jsonschema.validate(data, ENCRYPTED_WALLET_SCHEMA_LEGACY)
            legacy = True
        except ValidationError, ve2:
            try:
                jsonschema.validate(data, ENCRYPTED_WALLET_SCHEMA_LEGACY_013)
                legacy_013 = True
            except ValidationError, ve3:
                try:
                    jsonschema.validate(data, ENCRYPTED_WALLET_SCHEMA_LEGACY_014)
                    legacy_014 = True
                except ValidationError, ve4:
                    if BLOCKSTACK_TEST:
                        log.exception(ve2)
                        log.exception(ve3)
                        log.exception(ve4)
           
                    log.error('Invalid wallet data')
                    return {'error': 'Invalid wallet data'}

    any_legacy = (legacy or legacy_013 or legacy_014)
    
    # version check 
    # if the version has changed, we'll need to potentially migrate
    # to e.g. trigger a re-encryption 
    if not data.has_key('version'):
        log.debug("Wallet has no version; triggering migration")
        migrated = True

    elif data['version'] != SERIES_VERSION:
        log.debug("Wallet series has changed from {} to {}; triggerring migration".format(data['version'], SERIES_VERSION))
        migrated = True

    if any_legacy:
        migrated = True

    wallet_format = "current"
    if legacy:
        wallet_format = "legacy"        # pre-0.13
    elif legacy_013:
        wallet_format = "legacy_013"
    elif legacy_014:
        wallet_format = "legacy_014"

    return {'status': True, 'format': wallet_format, 'migrate': migrated}


def inspect_wallet(wallet_path=None, config_path=CONFIG_PATH):
    """
    Inspect a wallet file.  Determine its format and whether or not we need to migrate it.
    Return {'status': True, 'format': ..., 'migrate': True/False} on success
    Return {'error': ...} on failure
    """
    if wallet_path is None:
        wallet_path = os.path.join(os.path.dirname(config_path), WALLET_FILENAME)

    wallet_str = None
    with open(wallet_path, 'r') as f:
        wallet_str = f.read()

    try:
        wallet_data = json.loads(wallet_str)
    except ValueError:
        return {'error': 'Invalid wallet dta'}

    return inspect_wallet_data(wallet_data)


def decrypt_wallet(data, password, config_path=CONFIG_PATH):
    """
    Decrypt a wallet's encrypted fields.  The wallet will be migrated to the current schema.

    Migrate the wallet from a legacy format to the latest format, if needed.

    Return {'status': True, 'migrated': True|False, 'wallet': wallet} on success.  
    Return {'error': ...} on failure
    """

    wallet_info = inspect_wallet_data(data)
    if 'error' in wallet_info:
        return wallet_info

    legacy = (wallet_info['format'] == 'legacy')
    legacy_013 = (wallet_info['format'] == 'legacy_013')
    legacy_014 = (wallet_info['format'] == 'legacy_014')
    migrated = wallet_info['migrate']

    any_legacy = (legacy or legacy_013 or legacy_014)

    legacy_hdwallet = None
    key_defaults = {}
    new_wallet = {}
    ret = {}
    
    # version check 
    # if the version has changed, we'll need to potentially migrate
    # to e.g. trigger a re-encryption 
    if not data.has_key('version'):
        log.debug("Wallet has no version; triggering migration")

    elif data['version'] != SERIES_VERSION:
        log.debug("Wallet series has changed from {} to {}; triggerring migration".format(data['version'], SERIES_VERSION))

    # legacy check
    if legacy:
        # legacy wallets use a hierarchical deterministic private key for owner, payment, and data keys.
        # get that key first, if needed.
        key_defaults = make_legacy_wallet_keys(data, password)
        if 'error' in key_defaults:
            log.error("Failed to migrate legacy wallet: {}".format(key_defaults['error']))
            return key_defaults

    elif legacy_013:
        # legacy 0.13 wallets have an owner_privkey and a payment_privkey, but not a data_privkey
        key_defaults = make_legacy_wallet_013_keys(data, password)
        if 'error' in key_defaults:
            log.error("Failed to migrate legacy 0.13 wallet: {}".format(key_defaults['error']))
            return key_defaults

    if any_legacy:
        wallet_info = decrypt_wallet_legacy(data, key_defaults, password)

    else:
        wallet_info = decrypt_wallet_current(data, password)

    if 'error' in wallet_info:
        log.error("Failed to decrypt wallet; {}".format(wallet_info['error']))
        return {'error': 'Failed to decrypt wallet'}

    new_wallet = wallet_info['wallet']

    # post-decryption formatting
    # make sure data key is an uncompressed public key
    assert new_wallet.has_key('data_privkey')
    data_pubkey = ecdsa_private_key(str(new_wallet['data_privkey'])).public_key().to_hex()
    if keylib.key_formatting.get_pubkey_format(data_pubkey) == 'hex_compressed':
        data_pubkey = keylib.key_formatting.decompress(data_pubkey)

    data_pubkey = str(data_pubkey)

    new_wallet['data_pubkeys'] = [data_pubkey]
    new_wallet['data_pubkey'] = data_pubkey

    # pass along version
    new_wallet['version'] = SERIES_VERSION

    # sanity check--must be decrypted properly
    try:
        jsonschema.validate(new_wallet, WALLET_SCHEMA_CURRENT)
    except ValidationError as e:
        log.exception(e)
        log.error("FATAL: BUG: invalid wallet generated")
        os.abort()

    ret = {
        'status': True,
        'wallet': new_wallet,
        'migrated': migrated
    }

    return ret


def write_wallet(data, path=None, config_path=CONFIG_PATH, test_legacy=False):
    """
    Generate and save the wallet to disk.
    """
    config_dir = os.path.dirname(config_path)
    if path is None:
        path = os.path.join(config_dir, WALLET_FILENAME)

    if test_legacy:
        assert BLOCKSTACK_TEST, 'test_legacy only works in test mode'

    if not test_legacy:
        # must be a current schema
        try:
            jsonschema.validate(data, ENCRYPTED_WALLET_SCHEMA_CURRENT)
        except ValidationError as ve:
            if BLOCKSTACK_DEBUG:
                log.exception(ve)

            return {'error': 'Invalid wallet data'}

    data = json.dumps(data)
    with open(path, 'w') as f:
        f.write(data)
        f.flush()
        os.fsync(f.fileno())

    return {'status': True}


def make_wallet_password(prompt=None, password=None):
    """
    Make a wallet password:
    prompt for a wallet, and ensure it's the right length.
    If @password is not None, verify that it's the right length.
    Return {'status': True, 'password': ...} on success
    Return {'error': ...} on error
    """
    if password is not None and password:
        if len(password) < WALLET_PASSWORD_LENGTH:
            msg = 'Password not long enough ({}-character minimum)'
            return {'error': msg.format(WALLET_PASSWORD_LENGTH)}
        return {'status': True, 'password': password}

    if prompt:
        print(prompt)

    p1 = getpass('Enter new password: ')
    p2 = getpass('Confirm new password: ')
    if p1 != p2:
        return {'error': 'Passwords do not match'}

    if len(p1) < WALLET_PASSWORD_LENGTH:
        msg = 'Password not long enough ({}-character minimum)'
        return {'error': msg.format(WALLET_PASSWORD_LENGTH)}

    return {'status': True, 'password': p1}


def initialize_wallet(password='', wallet_path=None, interactive=True, config_dir=CONFIG_DIR):
    """
    Initialize a wallet, interatively if need be.
    Save it to @wallet_path, if successfully generated.

    Return {'status': True, 'wallet': ..., 'wallet_password': ...} on success.
    Return {'error': ...} on error
    """

    config_path = os.path.join(config_dir, CONFIG_FILENAME)
    wallet_path = os.path.join(config_dir, WALLET_FILENAME) if wallet_path is None else wallet_path

    if not interactive and not password:
        msg = ('Non-interactive wallet initialization '
               'requires a password of length {} or greater')
        raise Exception(msg.format(WALLET_PASSWORD_LENGTH))

    result = {}

    try:
        if interactive:
            print('Initializing new wallet ...')
            while password is None or len(password) < WALLET_PASSWORD_LENGTH:
                res = make_wallet_password(password)
                if 'error' in res:
                    print(res['error'])
                    continue

                password = res['password']
                break

        wallet = make_wallet(password, config_path=config_path)
        if 'error' in wallet:
            log.error('make_wallet failed: {}'.format(wallet['error']))
            return wallet

        try:
            write_wallet(wallet, path=wallet_path)
        except Exception as e:
            log.exception(e)
            return {'error': 'Failed to write wallet'}

        result['status'] = True
        result['wallet'] = wallet
        result['wallet_password'] = password

        if not interactive:
            return result

        if interactive:
            print('Wallet created. Make sure to backup the following:')
            output = {
                'wallet_password': password,
                'wallet': wallet
            }
            print_result(output)

        input_prompt = 'Have you backed up the above information? (y/n): '
        user_input = raw_input(input_prompt)
        user_input = user_input.lower()

        if user_input != 'y':
            return {'error': 'Please back up your private key first'}

    except KeyboardInterrupt:
        return {'error': 'Interrupted'}

    return result


def get_wallet_path(config_path=CONFIG_PATH):
    """
    Get the path to the wallet
    """
    return os.path.join( os.path.dirname(config_path), WALLET_FILENAME )


def wallet_exists(config_path=CONFIG_PATH, wallet_path=None):
    """
    Does a wallet exist?
    Return True if so
    Return False if not
    """
    config_dir = os.path.dirname(config_path)
    if wallet_path is None:
        wallet_path = os.path.join(config_dir, WALLET_FILENAME)

    return os.path.exists(wallet_path)


def prompt_wallet_password(prompt='Enter wallet password: '):
    """
    Get the wallet password from the user
    """
    password = getpass(prompt)
    return password


def load_wallet(password=None, config_path=CONFIG_PATH, wallet_path=None, interactive=True, include_private=False):
    """
    Get a wallet from disk, and unlock it.
    Requries either a password, or interactive=True
    Return {'status': True, 'migrated': ..., 'wallet': ..., 'password': ...} on success
    Return {'error': ...} on error
    """
    config_dir = os.path.dirname(config_path)
    if wallet_path is None:
        wallet_path = os.path.join(config_dir, WALLET_FILENAME)

    if password is None:
        password = prompt_wallet_password()

    if not os.path.exists(wallet_path):
        return {'error': 'No wallet found'}

    with open(wallet_path, 'r') as f:
        data = f.read()
        data = json.loads(data)

    res = decrypt_wallet(data, password, config_path=config_path)
    if 'error' in res:
        return res

    res['password'] = password
    return res


def backup_wallet(wallet_path):
    """
    Given the path to an on-disk wallet, back it up.
    Return the new path, or None if there is no such wallet.
    """
    if not os.path.exists(wallet_path):
        return None

    legacy_path = wallet_path + ".legacy.{}".format(int(time.time()))
    while os.path.exists(legacy_path):
        time.sleep(1.0)
        legacy_path = wallet_path + ".legacy.{}".format(int(time.time()))

    log.warning('Back up old wallet from {} to {}'.format(wallet_path, legacy_path))
    shutil.move(wallet_path, legacy_path)
    return legacy_path


def migrate_wallet(password=None, config_path=CONFIG_PATH):
    """
    Migrate the wallet to the latest format.
    Back up the old wallet.

    Return {'status': True, 'backup_wallet': ..., 'wallet': ..., 'wallet_password': ..., 'migrated': True} on success
    Return {'status': True, 'wallet': ..., 'wallet_password': ..., 'migrated': False} if no migration was necessary.
    Return {'error': ...} on error
    """
    config_dir = os.path.dirname(config_path)
    wallet_path = os.path.join(config_dir, WALLET_FILENAME)

    wallet_info = load_wallet(password=password, wallet_path=wallet_path, config_path=config_path, include_private=True)
    if 'error' in wallet_info:
        return wallet_info

    wallet = wallet_info['wallet']
    password = wallet_info['password']

    if not wallet_info['migrated']:
        return {'status': True, 'migrated': False, 'wallet': wallet, 'wallet_password': password}

    encrypted_wallet = encrypt_wallet(wallet, password)
    if 'error' in encrypted_wallet:
        return encrypted_wallet

    # back up 
    old_path = backup_wallet(wallet_path)

    # store
    res = write_wallet(encrypted_wallet, path=wallet_path)
    if not res:
        # try to restore
        shutil.copy(old_path, wallet_path)
        return {'error': 'Failed to store migrated wallet.'}

    return {'status': True, 'migrated': True, 'backup_wallet': old_path, 'wallet': wallet, 'wallet_password': password}


def unlock_wallet(password=None, config_dir=CONFIG_DIR, wallet_path=None):
    """
    Unlock the wallet, and store it to the running RPC daemon.
    
    This will only work if the wallet is in the latest supported state.
    Otherwise, the caller may need to migrate the wallet first.
    
    Return {'status': True} on success
    return {'error': ...} on error
    """
    config_path = os.path.join(config_dir, CONFIG_FILENAME)
    wallet_path = os.path.join(config_dir, WALLET_FILENAME) if wallet_path is None else wallet_path

    if is_wallet_unlocked(config_dir):
        return {'status': True}

    try:
        if password is None:
            password = prompt_wallet_password()

        with open(wallet_path, "r") as f:
            data = f.read()
            data = json.loads(data)

        # decrypt...
        wallet_info = decrypt_wallet( data, password, config_path=config_path )
        if 'error' in wallet_info:
            log.error('Failed to decrypt wallet: {}'.format(wallet_info['error']))
            return wallet_info

        wallet = wallet_info['wallet']
        if wallet_info['migrated']:
            # need to have the user migrate the wallet first
            return {'error': 'Wallet is in legacy format.  Please migrate it with the `setup_wallet` command.', 'legacy': True}

        # save to RPC daemon
        try:
            res = save_keys_to_memory( wallet, config_path=config_path )
        except KeyError as ke:
            if BLOCKSACK_DEBUG is not None:
                data = json.dumps(wallet, indent=4, sort_keys=True)
                log.error('data:\n{}\n'.format(data))
            raise

        if 'error' in res:
            return res

        addresses = {
            'payment_address': virtualchain.address_reencode(wallet['payment_addresses'][0]),
            'owner_address': virtualchain.address_reencode(wallet['owner_addresses'][0]),
            'data_pubkey': virtualchain.address_reencode(wallet['data_pubkeys'][0])
        }

        return {'status': True, 'addresses': addresses}
    except KeyboardInterrupt:
        return {'error': 'Interrupted'}


def is_wallet_unlocked(config_dir=CONFIG_DIR):
    """
    Determine whether or not the wallet is unlocked.
    Do so by asking the local RPC backend daemon
    """
    config_path = os.path.join(config_dir, CONFIG_FILENAME)
    local_proxy = local_api_connect(config_path=config_path)
    conf = config.get_config(config_path)

    if not local_proxy:
        return False

    try:
        wallet_data = local_proxy.backend_get_wallet()
    except (IOError, OSError):
        return False
    except Exception as e:
        log.exception(e)
        return False

    if 'error' in wallet_data:
        return False

    return wallet_data['payment_address'] is not None


def get_wallet(config_path=CONFIG_PATH):
    """
    Get the decrypted wallet from the running RPC backend daemon.
    Returns the wallet data on success
    Returns None on error
    """
    local_proxy = local_api_connect(config_path=config_path)
    conf = config.get_config(config_path)

    if not local_proxy:
        return None

    try:
        wallet_data = local_proxy.backend_get_wallet()
        if 'error' in wallet_data:
            msg = 'RPC error: {}'
            log.error(msg.format(wallet_data['error']))
            raise Exception(msg.format(wallet_data['error']))
    except Exception as e:
        log.exception(e)
        return {'error': 'Failed to get wallet'}

    if 'error' in wallet_data:
        return None

    return wallet_data


def get_names_owned(address, proxy=None):
    """
    Get names owned by address
    """

    proxy = get_default_proxy() if proxy is None else proxy

    try:
        names_owned = get_names_owned_by_address(address, proxy=proxy)
    except socket_error:
        names_owned = 'Error connecting to server'

    return names_owned


def save_keys_to_memory( wallet_keys, config_path=CONFIG_PATH ):
    """
    Save keys to the running RPC backend
    Each keypair must be a list or tuple with 2 items: the address, and the private key information.
    (Note that the private key information can be a multisig info dict).

    Return {'status': True} on success
    Return {'error': ...} on error
    """
    proxy = local_api_connect(config_path=config_path)

    log.debug('Saving keys to memory')
    try:
        data = proxy.backend_set_wallet(wallet_keys)
        return data
    except Exception as e:
        log.exception(e)
        return {'error': 'Failed to save keys'}

    return


def get_addresses_from_file(config_dir=CONFIG_DIR, wallet_path=None):
    """
    Load up the set of addresses from the wallet
    Not all fields may be set in older wallets.
    """ 

    data_pubkey = None
    payment_address = None
    owner_address = None

    if wallet_path is None:
        wallet_path = os.path.join(config_dir, WALLET_FILENAME)

    if not os.path.exists(wallet_path):
        log.error('No such file or directory: {}'.format(wallet_path))
        return None, None, None

    with open(wallet_path, 'r') as f:
        data = f.read()

    try:
        data = json.loads(data)
        
        # best we can do is guarantee that this is a dict
        assert isinstance(data, dict)
    except:
        log.error('Invalid wallet data: not a JSON object (in {})'.format(wallet_path))
        return None, None, None 
   
    # extract addresses
    if data.has_key('payment_addresses'):
        payment_address = virtualchain.address_reencode(str(data['payment_addresses'][0]))
    if data.has_key('owner_addresses'):
        owner_address = virtualchain.address_reencode(str(data['owner_addresses'][0]))
    if data.has_key('data_pubkeys'):
        data_pubkey = str(data['data_pubkeys'][0])

    return payment_address, owner_address, data_pubkey


def get_payment_addresses_and_balances(config_path=CONFIG_PATH, wallet_path=None):
    """
    Get payment addresses and balances.
    Each payment address will have a balance in satoshis.
    Returns [{'address', 'balance'}] on success
    If the wallet is a legacy wallet, returns [{'error': ...}]
    """
    config_dir = os.path.dirname(config_path)
    if wallet_path is None:
        wallet_path = os.path.join(config_dir, WALLET_FILENAME)

    payment_addresses = []

    # currently only using one
    payment_address, owner_address, data_pubkey = (
        get_addresses_from_file(wallet_path=wallet_path)
    )

    if payment_address is not None:
        balance = get_balance(payment_address, config_path=config_path)
        if balance is None:
            payment_addresses.append( {'error': 'Failed to get balance for {}'.format(payment_address)} )

        else:
            payment_addresses.append({'address': payment_address,
                                      'balance': balance})

    else:
        payment_addresses.append({'error': 'Legacy wallet; payment address is not visible'})

    return payment_addresses


def get_owner_addresses_and_names(wallet_path=WALLET_PATH):
    """
    Get owner addresses
    """
    owner_addresses = []

    # currently only using one
    payment_address, owner_address, data_pubkey = (
        get_addresses_from_file(wallet_path=wallet_path)
    )

    if owner_address is not None:
        owner_addresses.append({'address': owner_address,
                                'names_owned': get_names_owned(owner_address)})
    else:
        owner_addresses.append({'error': 'Legacy wallet; owner address is not visible'})

    return owner_addresses


def get_all_names_owned(wallet_path=WALLET_PATH):
    """
    Get back the list of all names owned by the given wallet.
    Return [names] on success
    Return [{'error': ...}] on failure
    """
    owner_addresses = get_owner_addresses_and_names(wallet_path)
    names_owned = []

    for entry in owner_addresses:
        if 'address' in entry.keys():
            additional_names = get_names_owned(entry['address'])
            for name in additional_names:
                names_owned.append(name)

        elif 'error' in entry.keys():
            # failed to get owner address
            return [entry]

    return names_owned


def get_total_balance(config_path=CONFIG_PATH, wallet_path=WALLET_PATH):
    """
    Get the total balance for the wallet's payment address.
    Units will be in satoshis.

    Returns units, addresses on success
    Returns None, {'error': ...} on error
    """
    payment_addresses = get_payment_addresses_and_balances(wallet_path=wallet_path, config_path=config_path)
    total_balance = 0.0

    for entry in payment_addresses:
        if 'balance' in entry.keys():
            total_balance += entry['balance']

        elif 'error' in entry:
            # failed to look up 
            return None, entry

    return total_balance, payment_addresses


def wallet_setup(config_path=CONFIG_PATH, interactive=True, wallet_data=None, wallet_path=None, password=None, test_legacy=False):
    """
    Do one-time wallet setup.
    * make sure the wallet exists (creating it if need be)
    * migrate the wallet if it is in legacy format

    Return {'status': True, 'created': False, 'migrated': False, 'password': ..., 'wallet'; ...} on success
    Return {'status': True, 'created'; True,  'migrated': False, 'password': ..., 'wallet': ...} if we had to create the wallet
    Return {'status': True, 'created': False, 'migrated': True,  'password': ..., 'wallet': ...} if we had to migrate the wallet
    Optionally also include 'backup_wallet': ... if the wallet was migrated
    """
    
    config_dir = os.path.dirname(config_path)
    if wallet_path is None:
        wallet_path = os.path.join(config_dir, WALLET_FILENAME)

    wallet = None
    created = False
    migrated = False
    backup_path = None

    if not wallet_exists(wallet_path=wallet_path):
        # create
        if wallet_data is None:
            res = initialize_wallet(wallet_path=wallet_path, password=password, interactive=interactive)
            if 'error' in res:
                return res
        
            created = True
            password = res['wallet_password']
            wallet = res['wallet']

        else:
            # make sure up-to-date
            wallet = wallet_data
            encrypted_wallet = encrypt_wallet(wallet, password, test_legacy=test_legacy)
            if 'error' in encrypted_wallet:
                return encrypted_wallet

            res = decrypt_wallet(encrypted_wallet, password, config_path=config_path)
            if 'error' in res:
                return res

            wallet = res['wallet']
            migrated = res['migrated']

            res = write_wallet(wallet, path=wallet_path)
            if 'error' in res:
                return res

    if not created:
        # try to migrate
        res = migrate_wallet(password=password, config_path=config_path)
        if 'error' in res:
            return res

        if res['migrated']:
            migrated = True

        password = res['wallet_password']
        wallet = res['wallet']
        backup_path = res.get('backup_wallet', None)
    
    res = {
        'status': True,
        'migrated': migrated,
        'created': created,
        'wallet': wallet,
        'password': password,
    }

    if backup_path:
        res['backup_wallet'] = backup_path

    return res
<|MERGE_RESOLUTION|>--- conflicted
+++ resolved
@@ -158,11 +158,7 @@
     # default to 2-of-3 multisig key info if data isn't given
     payment_privkey_info = virtualchain.make_multisig_wallet(2, 3) if payment_privkey_info is None and not test_legacy else payment_privkey_info
     owner_privkey_info = virtualchain.make_multisig_wallet(2, 3) if owner_privkey_info is None and not test_legacy else owner_privkey_info
-<<<<<<< HEAD
-    data_privkey_info = ecdsa_private_key().to_wif() if data_privkey_info is None and not test_legacy else data_privkey_info
-=======
     data_privkey_info = ecdsa_private_key().to_hex() if data_privkey_info is None and not test_legacy else data_privkey_info
->>>>>>> e53ba6d7
 
     decrypted_wallet = {
         'owner_addresses': [get_privkey_info_address(owner_privkey_info)],
