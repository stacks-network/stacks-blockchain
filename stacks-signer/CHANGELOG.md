# Changelog

All notable changes to this project will be documented in this file.

The format is based on [Keep a Changelog](https://keepachangelog.com/en/1.0.0/),
and this project adheres to the versioning scheme outlined in the [README.md](README.md).

## [Unreleased]

### Added

### Changed

<<<<<<< HEAD
- Add tenure extend timestamp to signer block responses
- Added tenure_idle_timeout_secs configuration option for determining when a tenure extend will be accepted
=======
- Allow a miner to extend their tenure immediately if the winner of the next tenure has committed to the wrong parent tenure (#5361)
>>>>>>> d13bdb8b

## [3.0.0.0.1.0]

### Changed

- Change block rejection message to generic block response

## [3.0.0.0.0.1]

### Added

### Changed
- Update block proposal timeout default to 10 minutes (#5391)
- Updated documentation link in output (#5363)

## [3.0.0.0.0.0]

### Added

- Improved StackerDB message structures
- Improved mock signing during epoch 2.5
- Include the `stacks-signer` binary version in startup logging and StackerDB messages
- Added a `monitor-signers` CLI command for better visibility into other signers on the network
- Support custom Chain ID in signer configuration
- Refresh the signer's sortition view when it sees a block proposal for a new tenure
- Fixed a race condition where a signer would try to update before StackerDB configuration was set

### Changed

- Migrate to new Stacks Node RPC endpoint `/v3/tenures/fork_info/:start/:stop`
- Improved chainstate storage for handling of forks and other state
- Updated prometheus metric labels to reduce high cardinality

## [2.5.0.0.5.3]

### Added

### Changed

- Update node endpoints to match stacks-core release 2.5.0.0.7
  - `/v2/block_proposal` -> `/v3/block_proposal`
  - `/v2/stacker_set` -> `/v3/stacker_set`

## [2.5.0.0.5.2]

### Added

### Changed

- Reuse BlockResponse slot for MockSignature message type (#5103)

## [2.5.0.0.5.2-rc1]

### Added

- Signer set handoff integration test (#5037)
- Add mock signing (#5020)
- Add versioning info set at build-time (#5016)

### Changed

- Fix out of sync `RPCPeerInfo` with stacks-node (#5033, #5014, #4999)
- Logging Improvements (#5025)
- Timeout empty sortition (#5003)
- Enum for version specific data (#4981)

## [2.5.0.0.5.1]

### Added

- Adds signerdb schema versioning (#4965)
- Added voting cli commands `generate-vote` and `verify-vote` (#4934)
- Add soritiion tracking cache (#4905)
- Push blocks to signer set and adds `/v3/blocks/upload` (#4902)

### Changed

- Fix an issue of poorly timed tenure and bitcoin blocks (#4956)
- Process pending blocks before ending tenure (#4952)
- Update rusqlite/sqlite versions (#4948)
- return last block sortition in `/v3/sortitions` (#4939)<|MERGE_RESOLUTION|>--- conflicted
+++ resolved
@@ -11,12 +11,9 @@
 
 ### Changed
 
-<<<<<<< HEAD
 - Add tenure extend timestamp to signer block responses
 - Added tenure_idle_timeout_secs configuration option for determining when a tenure extend will be accepted
-=======
 - Allow a miner to extend their tenure immediately if the winner of the next tenure has committed to the wrong parent tenure (#5361)
->>>>>>> d13bdb8b
 
 ## [3.0.0.0.1.0]
 
