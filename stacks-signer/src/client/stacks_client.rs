--- conflicted
+++ resolved
@@ -445,15 +445,12 @@
         chosen_parent: &ConsensusHash,
         last_sortition: &ConsensusHash,
     ) -> Result<VecDeque<TenureForkingInfo>, ClientError> {
-<<<<<<< HEAD
         debug!("stacks_node_client: Getting tenure forking info...";
             "chosen_parent" => %chosen_parent,
             "last_sortition" => %last_sortition,
         );
-=======
         let path = self.tenure_forking_info_path(chosen_parent, last_sortition);
         let timer = crate::monitoring::new_rpc_call_timer(&path, &self.http_origin);
->>>>>>> 56ce7d5a
         let send_request = || {
             self.stacks_node_client
                 .get(&path)
@@ -472,12 +469,9 @@
 
     /// Get the sortition information for the latest sortition
     pub fn get_latest_sortition(&self) -> Result<SortitionInfo, ClientError> {
-<<<<<<< HEAD
         debug!("stacks_node_client: Getting latest sortition...");
-=======
         let path = self.sortition_info_path();
         let timer = crate::monitoring::new_rpc_call_timer(&path, &self.http_origin);
->>>>>>> 56ce7d5a
         let send_request = || {
             self.stacks_node_client.get(&path).send().map_err(|e| {
                 warn!("Signer failed to request latest sortition"; "err" => ?e);
@@ -495,12 +489,9 @@
 
     /// Get the sortition information for a given sortition
     pub fn get_sortition(&self, ch: &ConsensusHash) -> Result<SortitionInfo, ClientError> {
-<<<<<<< HEAD
         debug!("stacks_node_client: Getting sortition with consensus hash {ch}...");
-=======
         let path = format!("{}/consensus/{}", self.sortition_info_path(), ch.to_hex());
         let timer = crate::monitoring::new_rpc_call_timer(&path, &self.http_origin);
->>>>>>> 56ce7d5a
         let send_request = || {
             self.stacks_node_client.get(&path).send().map_err(|e| {
                 warn!("Signer failed to request sortition"; "consensus_hash" => %ch, "err" => ?e);
@@ -606,12 +597,8 @@
 
     /// Retrieve the current pox data from the stacks node
     pub fn get_pox_data(&self) -> Result<RPCPoxInfoData, ClientError> {
-<<<<<<< HEAD
         debug!("stacks_node_client: Getting pox data...");
         #[cfg(feature = "monitoring_prom")]
-=======
-        debug!("Getting pox data...");
->>>>>>> 56ce7d5a
         let timer = crate::monitoring::new_rpc_call_timer(&self.pox_path(), &self.http_origin);
         let send_request = || {
             self.stacks_node_client
@@ -734,15 +721,12 @@
     /// Returns `true` if the block was accepted or `false` if the block
     ///   was rejected.
     pub fn post_block(&self, block: &NakamotoBlock) -> Result<bool, ClientError> {
-<<<<<<< HEAD
         debug!("stacks_node_client: Posting block to the stacks node...";
             "block_id" => %block.header.block_id(),
             "block_height" => %block.header.chain_length,
         );
-=======
         let path = format!("{}{}?broadcast=1", self.http_origin, postblock_v3::PATH);
         let timer = crate::monitoring::new_rpc_call_timer(&path, &self.http_origin);
->>>>>>> 56ce7d5a
         let send_request = || {
             self.stacks_node_client
                 .post(&path)
