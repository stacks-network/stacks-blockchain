// Copyright (C) 2013-2020 Blockstack PBC, a public benefit corporation
// Copyright (C) 2020-2024 Stacks Open Internet Foundation
//
// This program is free software: you can redistribute it and/or modify
// it under the terms of the GNU General Public License as published by
// the Free Software Foundation, either version 3 of the License, or
// (at your option) any later version.
//
// This program is distributed in the hope that it will be useful,
// but WITHOUT ANY WARRANTY; without even the implied warranty of
// MERCHANTABILITY or FITNESS FOR A PARTICULAR PURPOSE.  See the
// GNU General Public License for more details.
//
// You should have received a copy of the GNU General Public License
// along with this program.  If not, see <http://www.gnu.org/licenses/>.
use std::collections::{HashMap, VecDeque};
use std::fmt::Display;
use std::time::{Duration, Instant};

use blockstack_lib::chainstate::nakamoto::NakamotoBlock;
use blockstack_lib::chainstate::stacks::boot::{NakamotoSignerEntry, SIGNERS_NAME};
use blockstack_lib::chainstate::stacks::db::StacksBlockHeaderTypes;
use blockstack_lib::chainstate::stacks::{
    StacksTransaction, StacksTransactionSigner, TransactionAnchorMode, TransactionAuth,
    TransactionContractCall, TransactionPayload, TransactionPostConditionMode,
    TransactionSpendingCondition, TransactionVersion,
};
use blockstack_lib::net::api::callreadonly::CallReadOnlyResponse;
use blockstack_lib::net::api::get_tenures_fork_info::{
    TenureForkingInfo, RPC_TENURE_FORKING_INFO_PATH,
};
use blockstack_lib::net::api::getaccount::AccountEntryResponse;
use blockstack_lib::net::api::getpoxinfo::RPCPoxInfoData;
use blockstack_lib::net::api::getsortition::{SortitionInfo, RPC_SORTITION_INFO_PATH};
use blockstack_lib::net::api::getstackers::GetStackersResponse;
use blockstack_lib::net::api::postblock::StacksBlockAcceptedData;
use blockstack_lib::net::api::postblock_proposal::NakamotoBlockProposal;
use blockstack_lib::net::api::postblock_v3;
use blockstack_lib::util_lib::boot::boot_code_id;
use clarity::vm::types::{PrincipalData, QualifiedContractIdentifier};
use clarity::vm::{ClarityName, ContractName, Value as ClarityValue};
use libsigner::v0::messages::PeerInfo;
use reqwest::header::AUTHORIZATION;
use serde::Deserialize;
use serde_json::json;
use slog::{slog_debug, slog_warn};
use stacks_common::codec::StacksMessageCodec;
use stacks_common::consts::{CHAIN_ID_MAINNET, CHAIN_ID_TESTNET};
use stacks_common::types::chainstate::{
    ConsensusHash, StacksAddress, StacksPrivateKey, StacksPublicKey,
};
use stacks_common::types::StacksEpochId;
use stacks_common::{debug, warn};

use super::SignerSlotID;
use crate::client::{retry_with_exponential_backoff, ClientError};
use crate::config::GlobalConfig;
use crate::runloop::RewardCycleInfo;

/// The Stacks signer client used to communicate with the stacks node
#[derive(Clone, Debug)]
pub struct StacksClient {
    /// The stacks address of the signer
    stacks_address: StacksAddress,
    /// The private key used in all stacks node communications
    stacks_private_key: StacksPrivateKey,
    /// The stacks node HTTP base endpoint
    http_origin: String,
    /// The types of transactions
    tx_version: TransactionVersion,
    /// The chain we are interacting with
    chain_id: u32,
    /// Whether we are mainnet or not
    pub mainnet: bool,
    /// The Client used to make HTTP connects
    stacks_node_client: reqwest::blocking::Client,
    /// the auth password for the stacks node
    auth_password: String,
}

#[derive(Deserialize)]
struct GetStackersErrorResp {
    err_msg: String,
}

/// Result from fetching current and last sortition:
///  two sortition infos
pub struct CurrentAndLastSortition {
    /// the latest winning sortition in the current burnchain fork
    pub current_sortition: SortitionInfo,
    /// the last winning sortition prior to `current_sortition`, if there was one
    pub last_sortition: Option<SortitionInfo>,
}

impl From<&GlobalConfig> for StacksClient {
    fn from(config: &GlobalConfig) -> Self {
        Self {
            stacks_private_key: config.stacks_private_key,
            stacks_address: config.stacks_address,
            http_origin: format!("http://{}", config.node_host),
            tx_version: config.network.to_transaction_version(),
            chain_id: config.network.to_chain_id(),
            stacks_node_client: reqwest::blocking::Client::new(),
            mainnet: config.network.is_mainnet(),
            auth_password: config.auth_password.clone(),
        }
    }
}

impl StacksClient {
    /// Create a new signer StacksClient with the provided private key, stacks node host endpoint, version, and auth password
    pub fn new(
        stacks_private_key: StacksPrivateKey,
        node_host: String,
        auth_password: String,
        mainnet: bool,
    ) -> Self {
        let pubkey = StacksPublicKey::from_private(&stacks_private_key);
        let tx_version = if mainnet {
            TransactionVersion::Mainnet
        } else {
            TransactionVersion::Testnet
        };
        let chain_id = if mainnet {
            CHAIN_ID_MAINNET
        } else {
            CHAIN_ID_TESTNET
        };
        let stacks_address = StacksAddress::p2pkh(mainnet, &pubkey);
        Self {
            stacks_private_key,
            stacks_address,
            http_origin: format!("http://{}", node_host),
            tx_version,
            chain_id,
            stacks_node_client: reqwest::blocking::Client::new(),
            mainnet,
            auth_password,
        }
    }

    /// Create a new signer StacksClient and attempt to connect to the stacks node to determine the version
    pub fn try_from_host(
        stacks_private_key: StacksPrivateKey,
        node_host: String,
        auth_password: String,
    ) -> Result<Self, ClientError> {
        let mut stacks_client = Self::new(stacks_private_key, node_host, auth_password, true);
        let pubkey = StacksPublicKey::from_private(&stacks_private_key);
        let info = stacks_client.get_peer_info()?;
        if info.network_id == CHAIN_ID_MAINNET {
            stacks_client.mainnet = true;
            stacks_client.chain_id = CHAIN_ID_MAINNET;
            stacks_client.tx_version = TransactionVersion::Mainnet;
        } else {
            stacks_client.mainnet = false;
            stacks_client.chain_id = CHAIN_ID_TESTNET;
            stacks_client.tx_version = TransactionVersion::Testnet;
        }
        stacks_client.stacks_address = StacksAddress::p2pkh(stacks_client.mainnet, &pubkey);
        Ok(stacks_client)
    }

    /// Get our signer address
    pub const fn get_signer_address(&self) -> &StacksAddress {
        &self.stacks_address
    }

    /// Get the stacks tip header of the tenure given its consensus hash
    pub fn get_tenure_tip(
        &self,
        consensus_hash: &ConsensusHash,
    ) -> Result<StacksBlockHeaderTypes, ClientError> {
        let send_request = || {
            self.stacks_node_client
                .get(self.tenure_tip_path(consensus_hash))
                .send()
                .map_err(|e| {
                    warn!("Signer failed to request latest sortition"; "err" => ?e);
                    e
                })
        };
        let response = send_request()?;
        if !response.status().is_success() {
            return Err(ClientError::RequestFailure(response.status()));
        }
        let sortition_info = response.json()?;
        Ok(sortition_info)
    }

    /// Get the last set reward cycle stored within the stackerdb contract
    pub fn get_last_set_cycle(&self) -> Result<u128, ClientError> {
        let signer_stackerdb_contract_id = boot_code_id(SIGNERS_NAME, self.mainnet);
        let function_name_str = "get-last-set-cycle";
        let function_name = ClarityName::from(function_name_str);
        let value = self.read_only_contract_call(
            &signer_stackerdb_contract_id.issuer.clone().into(),
            &signer_stackerdb_contract_id.name,
            &function_name,
            &[],
        )?;
        Ok(value.expect_result_ok()?.expect_u128()?)
    }

    /// Retrieve the signer slots stored within the stackerdb contract
    pub fn get_stackerdb_signer_slots(
        &self,
        stackerdb_contract: &QualifiedContractIdentifier,
        page: u32,
    ) -> Result<Vec<(StacksAddress, u128)>, ClientError> {
        let function_name_str = "stackerdb-get-signer-slots-page";
        let function_name = ClarityName::from(function_name_str);
        let function_args = &[ClarityValue::UInt(page.into())];
        let value = self.read_only_contract_call(
            &stackerdb_contract.issuer.clone().into(),
            &stackerdb_contract.name,
            &function_name,
            function_args,
        )?;
        self.parse_signer_slots(value)
    }

    /// Helper function  that attempts to deserialize a clarity hext string as a list of signer slots and their associated number of signer slots
    fn parse_signer_slots(
        &self,
        value: ClarityValue,
    ) -> Result<Vec<(StacksAddress, u128)>, ClientError> {
        debug!("Parsing signer slots...");
        let value = value.expect_result_ok()?;
        let values = value.expect_list()?;
        let mut signer_slots = Vec::with_capacity(values.len());
        for value in values {
            let tuple_data = value.expect_tuple()?;
            let principal_data = tuple_data.get("signer")?.clone().expect_principal()?;
            let signer = if let PrincipalData::Standard(signer) = principal_data {
                signer.into()
            } else {
                panic!("BUG: Signers stackerdb contract is corrupted");
            };
            let num_slots = tuple_data.get("num-slots")?.clone().expect_u128()?;
            signer_slots.push((signer, num_slots));
        }
        Ok(signer_slots)
    }

    /// Get the stackerdb signer slots for a specific reward cycle
    pub fn get_parsed_signer_slots(
        &self,
        reward_cycle: u64,
    ) -> Result<HashMap<StacksAddress, SignerSlotID>, ClientError> {
        let signer_set =
            u32::try_from(reward_cycle % 2).expect("FATAL: reward_cycle % 2 exceeds u32::MAX");
        let signer_stackerdb_contract_id = boot_code_id(SIGNERS_NAME, self.mainnet);
        // Get the signer writers from the stacker-db to find the signer slot id
        let stackerdb_signer_slots =
            self.get_stackerdb_signer_slots(&signer_stackerdb_contract_id, signer_set)?;
        Ok(stackerdb_signer_slots
            .into_iter()
            .enumerate()
            .map(|(index, (address, _))| {
                (
                    address,
                    SignerSlotID(
                        u32::try_from(index).expect("FATAL: number of signers exceeds u32::MAX"),
                    ),
                )
            })
            .collect())
    }

    /// Determine the stacks node current epoch
    pub fn get_node_epoch(&self) -> Result<StacksEpochId, ClientError> {
        let pox_info = self.get_pox_data()?;
        let burn_block_height = self.get_burn_block_height()?;

        let epoch_25 = pox_info
            .epochs
            .iter()
            .find(|epoch| epoch.epoch_id == StacksEpochId::Epoch25)
            .ok_or(ClientError::UnsupportedStacksFeature(
                "/v2/pox must report epochs".into(),
            ))?;

        let epoch_30 = pox_info
            .epochs
            .iter()
            .find(|epoch| epoch.epoch_id == StacksEpochId::Epoch30)
            .ok_or(ClientError::UnsupportedStacksFeature(
                "/v2/pox mut report epochs".into(),
            ))?;

        if burn_block_height < epoch_25.start_height {
            Ok(StacksEpochId::Epoch24)
        } else if burn_block_height < epoch_30.start_height {
            Ok(StacksEpochId::Epoch25)
        } else {
            Ok(StacksEpochId::Epoch30)
        }
    }

    /// Submit the block proposal to the stacks node. The block will be validated and returned via the HTTP endpoint for Block events.
    pub fn submit_block_for_validation(&self, block: NakamotoBlock) -> Result<(), ClientError> {
        debug!("stacks_node_client: Submitting block for validation...";
            "signer_sighash" => %block.header.signer_signature_hash(),
            "block_id" => %block.header.block_id(),
            "block_height" => %block.header.chain_length,
        );
        let block_proposal = NakamotoBlockProposal {
            block,
            chain_id: self.chain_id,
        };
        let timer =
            crate::monitoring::new_rpc_call_timer(&self.block_proposal_path(), &self.http_origin);
        let send_request = || {
            self.stacks_node_client
                .post(self.block_proposal_path())
                .header("Content-Type", "application/json")
                .header(AUTHORIZATION, self.auth_password.clone())
                .json(&block_proposal)
                .send()
                .map_err(backoff::Error::transient)
        };

        let response = retry_with_exponential_backoff(send_request)?;
        timer.stop_and_record();
        if !response.status().is_success() {
            return Err(ClientError::RequestFailure(response.status()));
        }
        Ok(())
    }

    /// Get information about the tenures between `chosen_parent` and `last_sortition`
    pub fn get_tenure_forking_info(
        &self,
        chosen_parent: &ConsensusHash,
        last_sortition: &ConsensusHash,
    ) -> Result<Vec<TenureForkingInfo>, ClientError> {
        let mut tenures: VecDeque<TenureForkingInfo> =
            self.get_tenure_forking_info_step(chosen_parent, last_sortition)?;
        if tenures.is_empty() {
            return Ok(vec![]);
        }
        while tenures.back().map(|x| &x.consensus_hash) != Some(chosen_parent) {
            let new_start = tenures.back().ok_or_else(|| {
                ClientError::InvalidResponse(
                    "Should have tenure data in forking info response".into(),
                )
            })?;
            let mut next_results =
                self.get_tenure_forking_info_step(chosen_parent, &new_start.consensus_hash)?;
            if next_results.pop_front().is_none() {
                return Err(ClientError::InvalidResponse(
                    "Could not fetch forking info all the way back to the requested chosen_parent"
                        .into(),
                ));
            }
            if next_results.is_empty() {
                return Err(ClientError::InvalidResponse(
                    "Could not fetch forking info all the way back to the requested chosen_parent"
                        .into(),
                ));
            }
            tenures.extend(next_results.into_iter());
        }

        Ok(tenures.into_iter().collect())
    }

    fn get_tenure_forking_info_step(
        &self,
        chosen_parent: &ConsensusHash,
        last_sortition: &ConsensusHash,
    ) -> Result<VecDeque<TenureForkingInfo>, ClientError> {
        debug!("stacks_node_client: Getting tenure forking info...";
            "chosen_parent" => %chosen_parent,
            "last_sortition" => %last_sortition,
        );
        let path = self.tenure_forking_info_path(chosen_parent, last_sortition);
        // Use a separate metrics path to allow the same metric for different start and stop hashes
        let metrics_path = format!(
            "{}{RPC_TENURE_FORKING_INFO_PATH}/:start/:stop",
            self.http_origin
        );
        let timer = crate::monitoring::new_rpc_call_timer(&metrics_path, &self.http_origin);
        let send_request = || {
            self.stacks_node_client
                .get(&path)
                .send()
                .map_err(backoff::Error::transient)
        };
        let response = retry_with_exponential_backoff(send_request)?;
        timer.stop_and_record();
        if !response.status().is_success() {
            return Err(ClientError::RequestFailure(response.status()));
        }
        let tenures = response.json()?;

        Ok(tenures)
    }

    /// Get the current winning sortition and the last winning sortition
    pub fn get_current_and_last_sortition(&self) -> Result<CurrentAndLastSortition, ClientError> {
        debug!("stacks_node_client: Getting current and prior sortition...");
        let path = format!("{}/latest_and_last", self.sortition_info_path());
        let timer = crate::monitoring::new_rpc_call_timer(&path, &self.http_origin);
        let send_request = || {
            self.stacks_node_client.get(&path).send().map_err(|e| {
                warn!("Signer failed to request latest sortition"; "err" => ?e);
                e
            })
        };
        let response = send_request()?;
        timer.stop_and_record();
        if !response.status().is_success() {
            return Err(ClientError::RequestFailure(response.status()));
        }
        let mut info_list: VecDeque<SortitionInfo> = response.json()?;
        let Some(current_sortition) = info_list.pop_front() else {
            return Err(ClientError::UnexpectedResponseFormat(
                "Empty SortitionInfo returned".into(),
            ));
        };
        if !current_sortition.was_sortition {
            return Err(ClientError::UnexpectedResponseFormat(
                "'Current' SortitionInfo returned which was not a winning sortition".into(),
            ));
        }
        let last_sortition = if current_sortition.last_sortition_ch.is_some() {
            let Some(last_sortition) = info_list.pop_back() else {
                return Err(ClientError::UnexpectedResponseFormat("'Current' SortitionInfo has `last_sortition_ch` field, but corresponding data not returned".into()));
            };
            Some(last_sortition)
        } else {
            None
        };
        Ok(CurrentAndLastSortition {
            current_sortition,
            last_sortition,
        })
    }

    /// Get the current peer info data from the stacks node
    pub fn get_peer_info(&self) -> Result<PeerInfo, ClientError> {
        debug!("stacks_node_client: Getting peer info...");
        let timer =
            crate::monitoring::new_rpc_call_timer(&self.core_info_path(), &self.http_origin);
        let send_request = || {
            self.stacks_node_client
                .get(self.core_info_path())
                .send()
                .map_err(backoff::Error::transient)
        };
        let response = retry_with_exponential_backoff(send_request)?;
        timer.stop_and_record();
        if !response.status().is_success() {
            return Err(ClientError::RequestFailure(response.status()));
        }
        let peer_info_data = response.json::<PeerInfo>()?;
        Ok(peer_info_data)
    }

    /// Get the reward set signers from the stacks node for the given reward cycle
    pub fn get_reward_set_signers(
        &self,
        reward_cycle: u64,
    ) -> Result<Option<Vec<NakamotoSignerEntry>>, ClientError> {
        debug!("stacks_node_client: Getting reward set signers for reward cycle {reward_cycle}...");
        let timer = crate::monitoring::new_rpc_call_timer(
            &format!("{}/v3/stacker_set/:reward_cycle", self.http_origin),
            &self.http_origin,
        );
        let send_request = || {
            let response = self
                .stacks_node_client
                .get(self.reward_set_path(reward_cycle))
                .send()
                .map_err(|e| backoff::Error::transient(e.into()))?;
            let status = response.status();
            if status.is_success() {
                return response.json().map_err(|e| {
                    warn!("Failed to parse the GetStackers response: {e}");
                    backoff::Error::permanent(e.into())
                });
            }
            let error_data = response.json::<GetStackersErrorResp>().map_err(|e| {
                warn!("Failed to parse the GetStackers error response: {e}");
                backoff::Error::permanent(e.into())
            })?;

            warn!("Got error response ({status}): {}", error_data.err_msg);
            Err(backoff::Error::permanent(ClientError::RequestFailure(
                status,
            )))
        };
        let stackers_response =
            retry_with_exponential_backoff::<_, ClientError, GetStackersResponse>(send_request)?;
        timer.stop_and_record();
        Ok(stackers_response.stacker_set.signers)
    }

    /// Retrieve the current pox data from the stacks node
    pub fn get_pox_data(&self) -> Result<RPCPoxInfoData, ClientError> {
        debug!("stacks_node_client: Getting pox data...");
        let timer = crate::monitoring::new_rpc_call_timer(&self.pox_path(), &self.http_origin);
        let send_request = || {
            self.stacks_node_client
                .get(self.pox_path())
                .send()
                .map_err(backoff::Error::transient)
        };
        let response = retry_with_exponential_backoff(send_request)?;
        timer.stop_and_record();
        if !response.status().is_success() {
            return Err(ClientError::RequestFailure(response.status()));
        }
        let pox_info_data = response.json::<RPCPoxInfoData>()?;
        Ok(pox_info_data)
    }

    /// Helper function to retrieve the burn tip height from the stacks node
    fn get_burn_block_height(&self) -> Result<u64, ClientError> {
        self.get_peer_info().map(|info| info.burn_block_height)
    }

    /// Get the current reward cycle info from the stacks node
    pub fn get_current_reward_cycle_info(&self) -> Result<RewardCycleInfo, ClientError> {
        let pox_data = self.get_pox_data()?;
        let blocks_mined = pox_data
            .current_burnchain_block_height
            .saturating_sub(pox_data.first_burnchain_block_height);
        let reward_cycle_length = pox_data
            .reward_phase_block_length
            .saturating_add(pox_data.prepare_phase_block_length);
        let reward_cycle = blocks_mined / reward_cycle_length;
        Ok(RewardCycleInfo {
            reward_cycle,
            reward_cycle_length,
            prepare_phase_block_length: pox_data.prepare_phase_block_length,
            first_burnchain_block_height: pox_data.first_burnchain_block_height,
            last_burnchain_block_height: pox_data.current_burnchain_block_height,
        })
    }

    /// Helper function to retrieve the account info from the stacks node for a specific address
    pub fn get_account_entry(
        &self,
        address: &StacksAddress,
    ) -> Result<AccountEntryResponse, ClientError> {
        debug!("stacks_node_client: Getting account info...");
        let timer_label = format!("{}/v2/accounts/:principal", self.http_origin);
        let timer = crate::monitoring::new_rpc_call_timer(&timer_label, &self.http_origin);
        let send_request = || {
            self.stacks_node_client
                .get(self.accounts_path(address))
                .send()
                .map_err(backoff::Error::transient)
        };
        let response = retry_with_exponential_backoff(send_request)?;
        timer.stop_and_record();
        if !response.status().is_success() {
            return Err(ClientError::RequestFailure(response.status()));
        }
        let account_entry = response.json::<AccountEntryResponse>()?;
        Ok(account_entry)
    }

    /// Post a block to the stacks-node, retry forever on errors.
    ///
    /// In tests, this panics if the retry takes longer than 30 seconds.
    pub fn post_block_until_ok<F: Display>(&self, log_fmt: &F, block: &NakamotoBlock) -> bool {
        let start_time = Instant::now();
        loop {
            match self.post_block(block) {
                Ok(block_push_result) => {
                    debug!("{log_fmt}: Block pushed to stacks node: {block_push_result:?}");
                    return block_push_result;
                }
                Err(e) => {
<<<<<<< HEAD
                    if cfg!(test) && start_time.elapsed() > Duration::from_secs(5) {
=======
                    if cfg!(any(test, feature = "testing"))
                        && start_time.elapsed() > Duration::from_secs(30)
                    {
>>>>>>> 4ecfe28a
                        panic!(
                            "{log_fmt}: Timed out in test while pushing block to stacks node: {e}"
                        );
                    }
                    warn!("{log_fmt}: Failed to push block to stacks node: {e}. Retrying...");
                }
            };
        }
    }

    /// Try to post a completed nakamoto block to our connected stacks-node
    /// Returns `true` if the block was accepted or `false` if the block
    ///   was rejected.
    pub fn post_block(&self, block: &NakamotoBlock) -> Result<bool, ClientError> {
        debug!("stacks_node_client: Posting block to the stacks node...";
            "block_id" => %block.header.block_id(),
            "block_height" => %block.header.chain_length,
        );
        let path = format!("{}{}?broadcast=1", self.http_origin, postblock_v3::PATH);
        let timer = crate::monitoring::new_rpc_call_timer(&path, &self.http_origin);
        let send_request = || {
            self.stacks_node_client
                .post(&path)
                .header("Content-Type", "application/octet-stream")
                .header(AUTHORIZATION, self.auth_password.clone())
                .body(block.serialize_to_vec())
                .send()
                .map_err(|e| {
                    debug!("Failed to submit block to the Stacks node: {e:?}");
                    backoff::Error::transient(e)
                })
        };
        let response = retry_with_exponential_backoff(send_request)?;
        timer.stop_and_record();
        if !response.status().is_success() {
            return Err(ClientError::RequestFailure(response.status()));
        }
        let post_block_resp = response.json::<StacksBlockAcceptedData>()?;
        Ok(post_block_resp.accepted)
    }

    /// Makes a read only contract call to a stacks contract
    pub fn read_only_contract_call(
        &self,
        contract_addr: &StacksAddress,
        contract_name: &ContractName,
        function_name: &ClarityName,
        function_args: &[ClarityValue],
    ) -> Result<ClarityValue, ClientError> {
        debug!("stacks_node_client: Calling read-only function {function_name} with args {function_args:?}...");
        let args = function_args
            .iter()
            .filter_map(|arg| arg.serialize_to_hex().ok())
            .collect::<Vec<String>>();
        if args.len() != function_args.len() {
            return Err(ClientError::ReadOnlyFailure(
                "Failed to serialize Clarity function arguments".into(),
            ));
        }

        let body =
            json!({"sender": self.stacks_address.to_string(), "arguments": args}).to_string();
        let path = self.read_only_path(contract_addr, contract_name, function_name);
        let timer_label = format!(
            "{}/v2/contracts/call-read/:principal/{contract_name}/{function_name}",
            self.http_origin
        );
        let timer = crate::monitoring::new_rpc_call_timer(&timer_label, &self.http_origin);
        let response = self
            .stacks_node_client
            .post(path)
            .header("Content-Type", "application/json")
            .body(body)
            .send()?;
        timer.stop_and_record();
        if !response.status().is_success() {
            return Err(ClientError::RequestFailure(response.status()));
        }
        let call_read_only_response = response.json::<CallReadOnlyResponse>()?;
        if !call_read_only_response.okay {
            return Err(ClientError::ReadOnlyFailure(format!(
                "{function_name}: {}",
                call_read_only_response
                    .cause
                    .unwrap_or_else(|| "unknown".to_string())
            )));
        }
        let hex = call_read_only_response.result.unwrap_or_default();
        let value = ClarityValue::try_deserialize_hex_untyped(&hex)?;
        Ok(value)
    }

    fn pox_path(&self) -> String {
        format!("{}/v2/pox", self.http_origin)
    }

    fn read_only_path(
        &self,
        contract_addr: &StacksAddress,
        contract_name: &ContractName,
        function_name: &ClarityName,
    ) -> String {
        format!(
            "{}/v2/contracts/call-read/{contract_addr}/{contract_name}/{function_name}",
            self.http_origin
        )
    }

    fn block_proposal_path(&self) -> String {
        format!("{}/v3/block_proposal", self.http_origin)
    }

    fn sortition_info_path(&self) -> String {
        format!("{}{RPC_SORTITION_INFO_PATH}", self.http_origin)
    }

    fn tenure_forking_info_path(&self, start: &ConsensusHash, stop: &ConsensusHash) -> String {
        format!(
            "{}{RPC_TENURE_FORKING_INFO_PATH}/{}/{}",
            self.http_origin,
            start.to_hex(),
            stop.to_hex()
        )
    }

    fn core_info_path(&self) -> String {
        format!("{}/v2/info", self.http_origin)
    }

    fn accounts_path(&self, stacks_address: &StacksAddress) -> String {
        format!("{}/v2/accounts/{stacks_address}?proof=0", self.http_origin)
    }

    fn reward_set_path(&self, reward_cycle: u64) -> String {
        format!("{}/v3/stacker_set/{reward_cycle}", self.http_origin)
    }

    fn tenure_tip_path(&self, consensus_hash: &ConsensusHash) -> String {
        format!("{}/v3/tenures/tip/{}", self.http_origin, consensus_hash)
    }

    /// Helper function to create a stacks transaction for a modifying contract call
    #[allow(clippy::too_many_arguments)]
    pub fn build_unsigned_contract_call_transaction(
        contract_addr: &StacksAddress,
        contract_name: ContractName,
        function_name: ClarityName,
        function_args: &[ClarityValue],
        stacks_private_key: &StacksPrivateKey,
        tx_version: TransactionVersion,
        chain_id: u32,
        nonce: u64,
    ) -> Result<StacksTransaction, ClientError> {
        let tx_payload = TransactionPayload::ContractCall(TransactionContractCall {
            address: *contract_addr,
            contract_name,
            function_name,
            function_args: function_args.to_vec(),
        });
        let public_key = StacksPublicKey::from_private(stacks_private_key);
        let tx_auth = TransactionAuth::Standard(
            TransactionSpendingCondition::new_singlesig_p2pkh(public_key).ok_or(
                ClientError::TransactionGenerationFailure(format!(
                    "Failed to create spending condition from public key: {}",
                    public_key.to_hex()
                )),
            )?,
        );

        let mut unsigned_tx = StacksTransaction::new(tx_version, tx_auth, tx_payload);
        unsigned_tx.set_origin_nonce(nonce);

        unsigned_tx.anchor_mode = TransactionAnchorMode::Any;
        unsigned_tx.post_condition_mode = TransactionPostConditionMode::Allow;
        unsigned_tx.chain_id = chain_id;
        Ok(unsigned_tx)
    }

    /// Sign an unsigned transaction
    pub fn sign_transaction(
        &self,
        unsigned_tx: StacksTransaction,
    ) -> Result<StacksTransaction, ClientError> {
        let mut tx_signer = StacksTransactionSigner::new(&unsigned_tx);
        tx_signer
            .sign_origin(&self.stacks_private_key)
            .map_err(|e| ClientError::TransactionGenerationFailure(e.to_string()))?;

        tx_signer
            .get_tx()
            .ok_or(ClientError::TransactionGenerationFailure(
                "Failed to generate transaction from a transaction signer".to_string(),
            ))
    }
}

#[cfg(test)]
mod tests {
    use std::collections::BTreeMap;
    use std::thread::spawn;

    use blockstack_lib::burnchains::Address;
    use blockstack_lib::chainstate::nakamoto::NakamotoBlockHeader;
    use blockstack_lib::chainstate::stacks::address::PoxAddress;
    use blockstack_lib::chainstate::stacks::boot::{
        NakamotoSignerEntry, PoxStartCycleInfo, RewardSet,
    };
    use clarity::types::chainstate::{StacksBlockId, TrieHash};
    use clarity::util::hash::Sha512Trunc256Sum;
    use clarity::util::secp256k1::MessageSignature;
    use clarity::vm::types::{
        ListData, ListTypeData, ResponseData, SequenceData, TupleData, TupleTypeSignature,
        TypeSignature,
    };
    use rand::thread_rng;
    use rand_core::RngCore;
    use stacks_common::bitvec::BitVec;
    use stacks_common::consts::SIGNER_SLOTS_PER_USER;

    use super::*;
    use crate::client::tests::{
        build_get_last_set_cycle_response, build_get_peer_info_response,
        build_get_pox_data_response, build_get_tenure_tip_response, build_read_only_response,
        write_response, MockServerClient,
    };

    #[test]
    fn read_only_contract_call_200_success() {
        let mock = MockServerClient::new();
        let value = ClarityValue::UInt(10_u128);
        let response = build_read_only_response(&value);
        let h = spawn(move || {
            mock.client.read_only_contract_call(
                &mock.client.stacks_address,
                &ContractName::from("contract-name"),
                &ClarityName::from("function-name"),
                &[],
            )
        });
        write_response(mock.server, response.as_bytes());
        let result = h.join().unwrap().unwrap();
        assert_eq!(result, value);
    }

    #[test]
    fn read_only_contract_call_with_function_args_200_success() {
        let mock = MockServerClient::new();
        let value = ClarityValue::UInt(10_u128);
        let response = build_read_only_response(&value);
        let h = spawn(move || {
            mock.client.read_only_contract_call(
                &mock.client.stacks_address,
                &ContractName::from("contract-name"),
                &ClarityName::from("function-name"),
                &[ClarityValue::UInt(10_u128)],
            )
        });
        write_response(mock.server, response.as_bytes());
        let result = h.join().unwrap().unwrap();
        assert_eq!(result, value);
    }

    #[test]
    fn read_only_contract_call_200_failure() {
        let mock = MockServerClient::new();
        let h = spawn(move || {
            mock.client.read_only_contract_call(
                &mock.client.stacks_address,
                &ContractName::from("contract-name"),
                &ClarityName::from("function-name"),
                &[],
            )
        });
        write_response(
            mock.server,
            b"HTTP/1.1 200 OK\n\n{\"okay\":false,\"cause\":\"Some reason\"}",
        );
        let result = h.join().unwrap();
        assert!(matches!(result, Err(ClientError::ReadOnlyFailure(_))));
    }

    #[test]
    fn read_only_contract_call_400_failure() {
        let mock = MockServerClient::new();
        // Simulate a 400 Bad Request response
        let h = spawn(move || {
            mock.client.read_only_contract_call(
                &mock.client.stacks_address,
                &ContractName::from("contract-name"),
                &ClarityName::from("function-name"),
                &[],
            )
        });
        write_response(mock.server, b"HTTP/1.1 400 Bad Request\n\n");
        let result = h.join().unwrap();
        assert!(matches!(
            result,
            Err(ClientError::RequestFailure(
                reqwest::StatusCode::BAD_REQUEST
            ))
        ));
    }

    #[test]
    fn read_only_contract_call_404_failure() {
        let mock = MockServerClient::new();
        // Simulate a 400 Bad Request response
        let h = spawn(move || {
            mock.client.read_only_contract_call(
                &mock.client.stacks_address,
                &ContractName::from("contract-name"),
                &ClarityName::from("function-name"),
                &[],
            )
        });
        write_response(mock.server, b"HTTP/1.1 404 Not Found\n\n");
        let result = h.join().unwrap();
        assert!(matches!(
            result,
            Err(ClientError::RequestFailure(reqwest::StatusCode::NOT_FOUND))
        ));
    }

    #[test]
    fn valid_reward_cycle_should_succeed() {
        let mock = MockServerClient::new();
        let (pox_data_response, pox_data) = build_get_pox_data_response(None, None, None, None);
        let h = spawn(move || mock.client.get_current_reward_cycle_info());
        write_response(mock.server, pox_data_response.as_bytes());
        let current_cycle_info = h.join().unwrap().unwrap();
        let blocks_mined = pox_data
            .current_burnchain_block_height
            .saturating_sub(pox_data.first_burnchain_block_height);
        let reward_cycle_length = pox_data
            .reward_phase_block_length
            .saturating_add(pox_data.prepare_phase_block_length);
        let id = blocks_mined / reward_cycle_length;
        assert_eq!(current_cycle_info.reward_cycle, id);
    }

    #[test]
    fn invalid_reward_cycle_should_fail() {
        let mock = MockServerClient::new();
        let h = spawn(move || mock.client.get_current_reward_cycle_info());
        write_response(
            mock.server,
            b"HTTP/1.1 200 Ok\n\n{\"current_cycle\":{\"id\":\"fake id\", \"is_pox_active\":false}}",
        );
        let res = h.join().unwrap();
        assert!(matches!(res, Err(ClientError::ReqwestError(_))));
    }

    #[test]
    fn core_info_call_for_burn_block_height_should_succeed() {
        let mock = MockServerClient::new();
        let h = spawn(move || mock.client.get_burn_block_height());
        let (response, peer_info) = build_get_peer_info_response(None, None);
        write_response(mock.server, response.as_bytes());
        let burn_block_height = h.join().unwrap().expect("Failed to deserialize response");
        assert_eq!(burn_block_height, peer_info.burn_block_height);
    }

    #[test]
    fn core_info_call_for_burn_block_height_should_fail() {
        let mock = MockServerClient::new();
        let h = spawn(move || mock.client.get_burn_block_height());
        write_response(
            mock.server,
            b"HTTP/1.1 200 OK\n\n4e99f99bc4a05437abb8c7d0c306618f45b203196498e2ebe287f10497124958",
        );
        assert!(h.join().unwrap().is_err());
    }

    #[test]
    fn parse_valid_signer_slots_should_succeed() {
        let mock = MockServerClient::new();

        let signers = [
            "ST20SA6BAK9YFKGVWP4Z1XNMTFF04FA2E0M8YRNNQ",
            "ST1JGAHRH8VEFE8QGB04H261Z52ZF62MAH40CD6ZN",
            "STEQZ3HS6VJXMQSJK0PC8ZSHTZFSZCDKHA7R60XT",
            "ST96T6M18C9WJMQ39HW41B7CJ88Y2WKZQ1CK330M",
            "ST1SQ9TKBPEFJX39X6D6P5EFK0AMQFQHKK9R0MJFC",
        ];

        let tuple_type_signature: TupleTypeSignature = [
            (ClarityName::from("num_slots"), TypeSignature::UIntType),
            (ClarityName::from("signer"), TypeSignature::PrincipalType),
        ]
        .into_iter()
        .collect::<BTreeMap<_, _>>()
        .try_into()
        .unwrap();

        let list_data: Vec<_> = signers
            .into_iter()
            .map(|signer| {
                let principal_data = StacksAddress::from_string(signer).unwrap().into();

                let data_map = [
                    ("num-slots".into(), ClarityValue::UInt(13)),
                    (
                        "signer".into(),
                        ClarityValue::Principal(PrincipalData::Standard(principal_data)),
                    ),
                ]
                .into_iter()
                .collect();

                ClarityValue::Tuple(TupleData {
                    type_signature: tuple_type_signature.clone(),
                    data_map,
                })
            })
            .collect();

        let list_type_signature =
            ListTypeData::new_list(TypeSignature::TupleType(tuple_type_signature), 5).unwrap();

        let sequence = ClarityValue::Sequence(SequenceData::List(ListData {
            data: list_data,
            type_signature: list_type_signature,
        }));

        let value = ClarityValue::Response(ResponseData {
            committed: true,
            data: Box::new(sequence),
        });

        let signer_slots = mock.client.parse_signer_slots(value).unwrap();
        assert_eq!(signer_slots.len(), 5);
        signer_slots
            .into_iter()
            .for_each(|(_address, slots)| assert_eq!(slots, SIGNER_SLOTS_PER_USER as u128));
    }

    #[test]
    fn get_node_epoch_should_succeed() {
        let mock = MockServerClient::new();
        // The burn block height is one BEHIND the activation height of 2.5, therefore is 2.4
        let burn_block_height: u64 = 100;
        let pox_response = build_get_pox_data_response(
            None,
            None,
            Some(burn_block_height.saturating_add(1)),
            None,
        )
        .0;
        let peer_response = build_get_peer_info_response(Some(burn_block_height), None).0;
        let h = spawn(move || mock.client.get_node_epoch());
        write_response(mock.server, pox_response.as_bytes());
        let mock = MockServerClient::from_config(mock.config);
        write_response(mock.server, peer_response.as_bytes());
        let epoch = h.join().unwrap().expect("Failed to deserialize response");
        assert_eq!(epoch, StacksEpochId::Epoch24);

        // The burn block height is the same as the activation height of 2.5, therefore is 2.5
        let pox_response = build_get_pox_data_response(None, None, Some(burn_block_height), None).0;
        let peer_response = build_get_peer_info_response(Some(burn_block_height), None).0;
        let mock = MockServerClient::from_config(mock.config);
        let h = spawn(move || mock.client.get_node_epoch());
        write_response(mock.server, pox_response.as_bytes());
        let mock = MockServerClient::from_config(mock.config);
        write_response(mock.server, peer_response.as_bytes());
        let epoch = h.join().unwrap().expect("Failed to deserialize response");
        assert_eq!(epoch, StacksEpochId::Epoch25);

        // The burn block height is the AFTER as the activation height of 2.5 but BEFORE the activation height of 3.0, therefore is 2.5
        let pox_response = build_get_pox_data_response(
            None,
            None,
            Some(burn_block_height.saturating_sub(1)),
            Some(burn_block_height.saturating_add(1)),
        )
        .0;
        let peer_response = build_get_peer_info_response(Some(burn_block_height), None).0;
        let mock = MockServerClient::from_config(mock.config);
        let h = spawn(move || mock.client.get_node_epoch());
        write_response(mock.server, pox_response.as_bytes());
        let mock = MockServerClient::from_config(mock.config);
        write_response(mock.server, peer_response.as_bytes());
        let epoch = h.join().unwrap().expect("Failed to deserialize response");
        assert_eq!(epoch, StacksEpochId::Epoch25);

        // The burn block height is the AFTER as the activation height of 2.5 and the SAME as the activation height of 3.0, therefore is 3.0
        let pox_response = build_get_pox_data_response(
            None,
            None,
            Some(burn_block_height.saturating_sub(1)),
            Some(burn_block_height),
        )
        .0;
        let peer_response = build_get_peer_info_response(Some(burn_block_height), None).0;
        let mock = MockServerClient::from_config(mock.config);
        let h = spawn(move || mock.client.get_node_epoch());
        write_response(mock.server, pox_response.as_bytes());
        let mock = MockServerClient::from_config(mock.config);
        write_response(mock.server, peer_response.as_bytes());
        let epoch = h.join().unwrap().expect("Failed to deserialize response");
        assert_eq!(epoch, StacksEpochId::Epoch30);

        // The burn block height is the AFTER as the activation height of 2.5 and AFTER the activation height of 3.0, therefore is 3.0
        let pox_response = build_get_pox_data_response(
            None,
            None,
            Some(burn_block_height.saturating_sub(1)),
            Some(burn_block_height),
        )
        .0;
        let peer_response =
            build_get_peer_info_response(Some(burn_block_height.saturating_add(1)), None).0;
        let mock = MockServerClient::from_config(mock.config);
        let h = spawn(move || mock.client.get_node_epoch());
        write_response(mock.server, pox_response.as_bytes());
        let mock = MockServerClient::from_config(mock.config);
        write_response(mock.server, peer_response.as_bytes());
        let epoch = h.join().unwrap().expect("Failed to deserialize response");
        assert_eq!(epoch, StacksEpochId::Epoch30);
    }

    #[test]
    fn get_node_epoch_should_fail() {
        let mock = MockServerClient::new();
        let h = spawn(move || mock.client.get_node_epoch());
        write_response(
            mock.server,
            b"HTTP/1.1 200 OK\n\n4e99f99bc4a05437abb8c7d0c306618f45b203196498e2ebe287f10497124958",
        );
        assert!(h.join().unwrap().is_err());
    }

    #[test]
    fn submit_block_for_validation_should_succeed() {
        let mock = MockServerClient::new();
        let header = NakamotoBlockHeader::empty();
        let block = NakamotoBlock {
            header,
            txs: vec![],
        };
        let h = spawn(move || mock.client.submit_block_for_validation(block));
        write_response(mock.server, b"HTTP/1.1 200 OK\n\n");
        assert!(h.join().unwrap().is_ok());
    }

    #[test]
    fn submit_block_for_validation_should_fail() {
        let mock = MockServerClient::new();
        let header = NakamotoBlockHeader::empty();
        let block = NakamotoBlock {
            header,
            txs: vec![],
        };
        let h = spawn(move || mock.client.submit_block_for_validation(block));
        write_response(mock.server, b"HTTP/1.1 404 Not Found\n\n");
        assert!(h.join().unwrap().is_err());
    }

    #[test]
    fn get_peer_info_should_succeed() {
        let mock = MockServerClient::new();
        let (response, peer_info) = build_get_peer_info_response(None, None);
        let h = spawn(move || mock.client.get_peer_info());
        write_response(mock.server, response.as_bytes());
        let reduced_peer_info = h.join().unwrap().unwrap();
        assert_eq!(
            reduced_peer_info.burn_block_height,
            peer_info.burn_block_height
        );
        assert_eq!(reduced_peer_info.pox_consensus, peer_info.pox_consensus);
        assert_eq!(
            reduced_peer_info.stacks_tip_consensus_hash,
            peer_info.stacks_tip_consensus_hash
        );
        assert_eq!(reduced_peer_info.stacks_tip, peer_info.stacks_tip);
        assert_eq!(reduced_peer_info.server_version, peer_info.server_version);
    }

    #[test]
    fn get_reward_set_should_succeed() {
        let mock = MockServerClient::new();
        let private_key = StacksPrivateKey::new();
        let public_key = StacksPublicKey::from_private(&private_key);
        let mut bytes = [0u8; 33];
        bytes.copy_from_slice(&public_key.to_bytes_compressed());
        let stacker_set = RewardSet {
            rewarded_addresses: vec![PoxAddress::standard_burn_address(false)],
            start_cycle_state: PoxStartCycleInfo {
                missed_reward_slots: vec![],
            },
            signers: Some(vec![NakamotoSignerEntry {
                signing_key: bytes,
                stacked_amt: rand::thread_rng().next_u64() as u128,
                weight: 1,
            }]),
            pox_ustx_threshold: None,
        };
        let stackers_response = GetStackersResponse {
            stacker_set: stacker_set.clone(),
        };

        let stackers_response_json = serde_json::to_string(&stackers_response)
            .expect("Failed to serialize get stacker response");
        let response = format!("HTTP/1.1 200 OK\n\n{stackers_response_json}");
        let h = spawn(move || mock.client.get_reward_set_signers(0));
        write_response(mock.server, response.as_bytes());
        assert_eq!(h.join().unwrap().unwrap(), stacker_set.signers);
    }

    #[test]
    fn get_tenure_tip_should_succeed() {
        let mock = MockServerClient::new();
        let consensus_hash = ConsensusHash([15; 20]);
        let header = StacksBlockHeaderTypes::Nakamoto(NakamotoBlockHeader {
            version: 1,
            chain_length: 10,
            burn_spent: 10,
            consensus_hash: ConsensusHash([15; 20]),
            parent_block_id: StacksBlockId([0; 32]),
            tx_merkle_root: Sha512Trunc256Sum([0; 32]),
            state_index_root: TrieHash([0; 32]),
            timestamp: 3,
            miner_signature: MessageSignature::empty(),
            signer_signature: vec![],
            pox_treatment: BitVec::ones(1).unwrap(),
        });
        let response = build_get_tenure_tip_response(&header);
        let h = spawn(move || mock.client.get_tenure_tip(&consensus_hash));
        write_response(mock.server, response.as_bytes());
        assert_eq!(h.join().unwrap().unwrap(), header);
    }

    #[test]
    fn get_last_set_cycle_should_succeed() {
        let mock = MockServerClient::new();
        let reward_cycle = thread_rng().next_u64();
        let response = build_get_last_set_cycle_response(reward_cycle);
        let h = spawn(move || mock.client.get_last_set_cycle());
        write_response(mock.server, response.as_bytes());
        assert_eq!(h.join().unwrap().unwrap(), reward_cycle as u128);
    }
}<|MERGE_RESOLUTION|>--- conflicted
+++ resolved
@@ -576,13 +576,9 @@
                     return block_push_result;
                 }
                 Err(e) => {
-<<<<<<< HEAD
-                    if cfg!(test) && start_time.elapsed() > Duration::from_secs(5) {
-=======
                     if cfg!(any(test, feature = "testing"))
-                        && start_time.elapsed() > Duration::from_secs(30)
+                        && start_time.elapsed() > Duration::from_secs(5)
                     {
->>>>>>> 4ecfe28a
                         panic!(
                             "{log_fmt}: Timed out in test while pushing block to stacks node: {e}"
                         );
