--- conflicted
+++ resolved
@@ -127,21 +127,12 @@
     },
 }
 
-<<<<<<< HEAD
-/// The signer operation types that can be performed
-#[derive(PartialEq, Eq, Debug, Clone)]
-pub enum Operation {
-    /// RUnning a DKG round
-    Dkg,
-    /// Running a sign round
-=======
 /// The specific operations that a signer can perform
 #[derive(PartialEq, Eq, Debug, Clone)]
 pub enum Operation {
     /// A DKG operation
     Dkg,
     /// A Sign operation
->>>>>>> 34b97e16
     Sign,
 }
 
@@ -339,7 +330,7 @@
 
         if let Some(state) = load_encrypted_signer_state(
             &mut stackerdb,
-            signer_config.signer_slot_id.into(),
+            signer_config.signer_slot_id,
             &state_machine.network_private_key,
         ).or_else(|err| {
                 warn!("Failed to load encrypted signer state from StackerDB, falling back to SignerDB: {err}");
@@ -790,13 +781,13 @@
             }
         }
 
-        if packets.iter().any(|packet| match packet.msg {
-            Message::DkgEnd(_) => true,
-            _ => false,
-        }) {
+        if packets
+            .iter()
+            .any(|packet| matches!(packet.msg, Message::DkgEnd(_)))
+        {
             debug!("{self}: Saving signer state");
             self.save_signer_state()
-                .expect(&format!("{self}: Failed to save signer state"));
+                .unwrap_or_else(|_| panic!("{self}: Failed to save signer state"));
         }
         self.send_outbound_messages(signer_outbound_messages);
         self.send_outbound_messages(coordinator_outbound_messages);
@@ -1529,7 +1520,7 @@
                 else {
                     continue;
                 };
-                let Some(dkg_public_key) = self.coordinator.aggregate_public_key.clone() else {
+                let Some(dkg_public_key) = self.coordinator.aggregate_public_key else {
                     break;
                 };
                 if params.aggregate_key == dkg_public_key
@@ -1557,59 +1548,6 @@
         Ok(true)
     }
 
-<<<<<<< HEAD
-    /// Update the DKG for the provided signer info, triggering it if required
-    pub fn update_dkg(
-        &mut self,
-        stacks_client: &StacksClient,
-        res: Sender<Vec<OperationResult>>,
-        current_reward_cycle: u64,
-    ) -> Result<(), ClientError> {
-        let old_dkg = self.approved_aggregate_public_key;
-        self.approved_aggregate_public_key =
-            stacks_client.get_approved_aggregate_key(self.reward_cycle)?;
-        if self.approved_aggregate_public_key.is_some() {
-            // TODO: this will never work as is. We need to have stored our party shares on the side etc for this particular aggregate key.
-            // Need to update state to store the necessary info, check against it to see if we have participated in the winning round and
-            // then overwrite our value accordingly. Otherwise, we will be locked out of the round and should not participate.
-            self.coordinator
-                .set_aggregate_public_key(self.approved_aggregate_public_key);
-            if old_dkg != self.approved_aggregate_public_key {
-                warn!(
-                    "{self}: updated DKG value to {:?}.",
-                    self.approved_aggregate_public_key
-                );
-            }
-            if matches!(self.state, State::OperationInProgress(Operation::Dkg)) {
-                // We already have DKG, abort operation and reset state.
-                debug!(
-                    "{self}: DKG has already been set. Aborting DKG round {}.",
-                    self.coordinator.current_dkg_id
-                );
-                self.finish_operation();
-            }
-            if self.state == State::Uninitialized {
-                // If we successfully load the DKG value, we are fully initialized
-                self.state = State::Idle;
-            }
-            return Ok(());
-        }
-        // Check if we missed any DKG messages due to a restart or being late to the party
-        // Note: We currently only check for DKG specific messages as we cannot rejoin a sign
-        // round due to a miner overwriting its own message slots (impossible to recover without every message)
-        if let Err(e) = self.read_dkg_stackerdb_messages(&stacks_client, res, current_reward_cycle)
-        {
-            error!("{self}: failed to read stackerdb messages: {e}");
-        }
-        if self.should_queue_dkg(stacks_client)? {
-            info!("{self} is the current coordinator and must trigger DKG. Queuing DKG command...");
-            self.commands.push_front(Command::Dkg);
-        }
-        Ok(())
-    }
-
-=======
->>>>>>> 34b97e16
     /// Process the event
     pub fn process_event(
         &mut self,
