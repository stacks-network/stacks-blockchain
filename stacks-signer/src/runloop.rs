// Copyright (C) 2013-2020 Blockstack PBC, a public benefit corporation
// Copyright (C) 2020-2024 Stacks Open Internet Foundation
//
// This program is free software: you can redistribute it and/or modify
// it under the terms of the GNU General Public License as published by
// the Free Software Foundation, either version 3 of the License, or
// (at your option) any later version.
//
// This program is distributed in the hope that it will be useful,
// but WITHOUT ANY WARRANTY; without even the implied warranty of
// MERCHANTABILITY or FITNESS FOR A PARTICULAR PURPOSE.  See the
// GNU General Public License for more details.
//
// You should have received a copy of the GNU General Public License
// along with this program.  If not, see <http://www.gnu.org/licenses/>.
use std::fmt::Debug;
use std::sync::mpsc::Sender;
use std::time::Duration;

use clarity::codec::StacksMessageCodec;
use hashbrown::HashMap;
use libsigner::{SignerEntries, SignerEvent, SignerRunLoop};
use slog::{slog_debug, slog_error, slog_info, slog_warn};
use stacks_common::{debug, error, info, warn};

use crate::chainstate::SortitionsView;
use crate::client::{retry_with_exponential_backoff, ClientError, StacksClient};
use crate::config::{GlobalConfig, SignerConfig};
use crate::Signer as SignerTrait;

#[derive(thiserror::Error, Debug)]
/// Configuration error type
pub enum ConfigurationError {
    /// Error occurred while fetching data from the stacks node
    #[error("{0}")]
    ClientError(#[from] ClientError),
    /// The stackerdb signer config is not yet updated
    #[error("The stackerdb config is not yet updated")]
    StackerDBNotUpdated,
}

/// The internal signer state info
#[derive(PartialEq, Clone, Debug)]
pub struct StateInfo {
    /// the runloop state
    pub runloop_state: State,
    /// the current reward cycle info
    pub reward_cycle_info: Option<RewardCycleInfo>,
}

/// The signer result that can be sent across threads
pub enum SignerResult {
    /// The signer has received a status check
    StatusCheck(StateInfo),
}

impl From<StateInfo> for SignerResult {
    fn from(state_info: StateInfo) -> Self {
        SignerResult::StatusCheck(state_info)
    }
}

/// The runloop state
#[derive(PartialEq, Eq, Debug, Clone, Copy)]
pub enum State {
    /// The runloop is uninitialized
    Uninitialized,
    /// The runloop has no registered signers
    NoRegisteredSigners,
    /// The runloop has registered signers
    RegisteredSigners,
}

/// The current reward cycle info
#[derive(PartialEq, Eq, Debug, Clone, Copy)]
pub struct RewardCycleInfo {
    /// The current reward cycle
    pub reward_cycle: u64,
    /// The total reward cycle length
    pub reward_cycle_length: u64,
    /// The prepare phase length
    pub prepare_phase_block_length: u64,
    /// The first burn block height
    pub first_burnchain_block_height: u64,
    /// The burnchain block height of the last query
    pub last_burnchain_block_height: u64,
}

impl RewardCycleInfo {
    /// Check if the provided burnchain block height is part of the reward cycle
    pub const fn is_in_reward_cycle(&self, burnchain_block_height: u64) -> bool {
        let blocks_mined = burnchain_block_height.saturating_sub(self.first_burnchain_block_height);
        let reward_cycle = blocks_mined / self.reward_cycle_length;
        self.reward_cycle == reward_cycle
    }

    /// Get the reward cycle for a specific burnchain block height
    pub const fn get_reward_cycle(&self, burnchain_block_height: u64) -> u64 {
        let blocks_mined = burnchain_block_height.saturating_sub(self.first_burnchain_block_height);
        blocks_mined / self.reward_cycle_length
    }

    /// Check if the provided burnchain block height is in the prepare phase of the next cycle
    pub fn is_in_next_prepare_phase(&self, burnchain_block_height: u64) -> bool {
        let effective_height = burnchain_block_height - self.first_burnchain_block_height;
        let reward_index = effective_height % self.reward_cycle_length;

        reward_index >= (self.reward_cycle_length - self.prepare_phase_block_length)
            && self.get_reward_cycle(burnchain_block_height) == self.reward_cycle
    }
}

/// The configuration state for a reward cycle.
/// Allows us to track if we've registered a signer for a cycle or not
///  and to differentiate between being unregistered and simply not configured
pub enum ConfiguredSigner<Signer, T>
where
    Signer: SignerTrait<T>,
    T: StacksMessageCodec + Clone + Send + Debug,
{
    /// Signer is registered for the cycle and ready to process messages
    RegisteredSigner(Signer),
    /// The signer runloop isn't registered for this cycle (i.e., we've checked the
    ///   the signer set and we're not in it)
    NotRegistered {
        /// the cycle number we're not registered for
        cycle: u64,
        /// Phantom data for the message codec
        _phantom_state: std::marker::PhantomData<T>,
    },
}

impl<Signer: SignerTrait<T>, T: StacksMessageCodec + Clone + Send + Debug> std::fmt::Display
    for ConfiguredSigner<Signer, T>
{
    fn fmt(&self, f: &mut std::fmt::Formatter<'_>) -> std::fmt::Result {
        match self {
            Self::RegisteredSigner(s) => write!(f, "{s}"),
            Self::NotRegistered { cycle, .. } => write!(f, "NotRegistered in Cycle #{cycle}"),
        }
    }
}

impl<Signer: SignerTrait<T>, T: StacksMessageCodec + Clone + Send + Debug>
    ConfiguredSigner<Signer, T>
{
    /// Create a `NotRegistered` instance of the enum (so that callers do not need
    ///  to supply phantom_state data).
    pub fn not_registered(cycle: u64) -> Self {
        Self::NotRegistered {
            cycle,
            _phantom_state: std::marker::PhantomData,
        }
    }

    /// The reward cycle this signer is configured for
    pub fn reward_cycle(&self) -> u64 {
        match self {
            ConfiguredSigner::RegisteredSigner(s) => s.reward_cycle(),
            ConfiguredSigner::NotRegistered { cycle, .. } => *cycle,
        }
    }
}

/// The runloop for the stacks signer
pub struct RunLoop<Signer, T>
where
    Signer: SignerTrait<T>,
    T: StacksMessageCodec + Clone + Send + Debug,
{
    /// Configuration info
    pub config: GlobalConfig,
    /// The stacks node client
    pub stacks_client: StacksClient,
    /// The internal signer for an odd or even reward cycle
    /// Keyed by reward cycle % 2
    pub stacks_signers: HashMap<u64, ConfiguredSigner<Signer, T>>,
    /// The state of the runloop
    pub state: State,
    /// The current reward cycle info. Only None if the runloop is uninitialized
    pub current_reward_cycle_info: Option<RewardCycleInfo>,
    /// Cache sortitin data from `stacks-node`
    pub sortition_state: Option<SortitionsView>,
}

impl<Signer: SignerTrait<T>, T: StacksMessageCodec + Clone + Send + Debug> RunLoop<Signer, T> {
    /// Create a new signer runloop from the provided configuration
    pub fn new(config: GlobalConfig) -> Self {
        let stacks_client = StacksClient::from(&config);
        Self {
            config,
            stacks_client,
            stacks_signers: HashMap::with_capacity(2),
            state: State::Uninitialized,
            current_reward_cycle_info: None,
            sortition_state: None,
        }
    }
    /// Get the registered signers for a specific reward cycle
    /// Returns None if no signers are registered or its not Nakamoto cycle
    pub fn get_parsed_reward_set(
        &self,
        reward_cycle: u64,
    ) -> Result<Option<SignerEntries>, ClientError> {
        debug!("Getting registered signers for reward cycle {reward_cycle}...");
        let Some(signers) = self.stacks_client.get_reward_set_signers(reward_cycle)? else {
            warn!("No reward set signers found for reward cycle {reward_cycle}.");
            return Ok(None);
        };
        if signers.is_empty() {
            warn!("No registered signers found for reward cycle {reward_cycle}.");
            return Ok(None);
        }
        let entries = SignerEntries::parse(self.config.network.is_mainnet(), &signers).unwrap();
        Ok(Some(entries))
    }

    /// Get a signer configuration for a specific reward cycle from the stacks node
    fn get_signer_config(
        &mut self,
        reward_cycle: u64,
    ) -> Result<Option<SignerConfig>, ConfigurationError> {
        // We can only register for a reward cycle if a reward set exists.
        let signer_entries = match self.get_parsed_reward_set(reward_cycle) {
            Ok(Some(x)) => x,
            Ok(None) => return Ok(None),
            Err(e) => {
                warn!("Error while fetching reward set {reward_cycle}: {e:?}");
                return Err(e.into());
            }
        };

        // Ensure that the stackerdb has been updated for the reward cycle before proceeding
        let last_calculated_reward_cycle =
            self.stacks_client.get_last_set_cycle().map_err(|e| {
                warn!(
                    "Failed to fetch last calculated stackerdb cycle from stacks-node";
                    "reward_cycle" => reward_cycle,
                    "err" => ?e
                );
                ConfigurationError::StackerDBNotUpdated
            })?;
        if last_calculated_reward_cycle < reward_cycle as u128 {
            warn!(
                "Stackerdb has not been updated for reward cycle {reward_cycle}. Last calculated reward cycle is {last_calculated_reward_cycle}."
            );
            return Err(ConfigurationError::StackerDBNotUpdated);
        }

        let signer_slot_ids = self
            .stacks_client
            .get_parsed_signer_slots(reward_cycle)
            .map_err(|e| {
                warn!("Error while fetching stackerdb slots {reward_cycle}: {e:?}");
                e
            })?;
        let current_addr = self.stacks_client.get_signer_address();

        let Some(signer_slot_id) = signer_slot_ids.get(current_addr) else {
            warn!(
                    "Signer {current_addr} was not found in stacker db. Must not be registered for this reward cycle {reward_cycle}."
                );
            return Ok(None);
        };
        let Some(signer_id) = signer_entries.signer_addr_to_id.get(current_addr) else {
            warn!(
                "Signer {current_addr} was found in stacker db but not the reward set for reward cycle {reward_cycle}."
            );
            return Ok(None);
        };
        info!(
            "Signer #{signer_id} ({current_addr}) is registered for reward cycle {reward_cycle}."
        );
        Ok(Some(SignerConfig {
            reward_cycle,
            signer_id: *signer_id,
            signer_slot_id: *signer_slot_id,
            signer_entries,
            signer_slot_ids: signer_slot_ids.into_values().collect(),
            first_proposal_burn_block_timing: self.config.first_proposal_burn_block_timing,
            stacks_private_key: self.config.stacks_private_key,
            node_host: self.config.node_host.to_string(),
            mainnet: self.config.network.is_mainnet(),
            db_path: self.config.db_path.clone(),
            block_proposal_timeout: self.config.block_proposal_timeout,
            tenure_last_block_proposal_timeout: self.config.tenure_last_block_proposal_timeout,
            block_proposal_validation_timeout: self.config.block_proposal_validation_timeout,
<<<<<<< HEAD
            block_proposal_max_age_secs: self.config.block_proposal_max_age_secs,
=======
            tenure_idle_timeout: self.config.tenure_idle_timeout,
>>>>>>> b108d09a
        }))
    }

    /// Refresh signer configuration for a specific reward cycle
    fn refresh_signer_config(&mut self, reward_cycle: u64) {
        let reward_index = reward_cycle % 2;
        let new_signer_config = match self.get_signer_config(reward_cycle) {
            Ok(Some(new_signer_config)) => {
                let signer_id = new_signer_config.signer_id;
                let new_signer = Signer::new(new_signer_config);
                info!("{new_signer} Signer is registered for reward cycle {reward_cycle} as signer #{signer_id}. Initialized signer state.");
                ConfiguredSigner::RegisteredSigner(new_signer)
            }
            Ok(None) => {
                warn!("Signer is not registered for reward cycle {reward_cycle}");
                ConfiguredSigner::not_registered(reward_cycle)
            }
            Err(e) => {
                warn!("Failed to get the reward set info: {e}. Will try again later.");
                return;
            }
        };

        self.stacks_signers.insert(reward_index, new_signer_config);
    }

    fn initialize_runloop(&mut self) -> Result<(), ClientError> {
        debug!("Initializing signer runloop...");
        let reward_cycle_info = retry_with_exponential_backoff(|| {
            self.stacks_client
                .get_current_reward_cycle_info()
                .map_err(backoff::Error::transient)
        })?;
        let current_reward_cycle = reward_cycle_info.reward_cycle;
        self.refresh_signer_config(current_reward_cycle);
        // We should only attempt to initialize the next reward cycle signer if we are in the prepare phase of the next reward cycle
        if reward_cycle_info.is_in_next_prepare_phase(reward_cycle_info.last_burnchain_block_height)
        {
            self.refresh_signer_config(current_reward_cycle.saturating_add(1));
        }
        self.current_reward_cycle_info = Some(reward_cycle_info);
        if self.stacks_signers.is_empty() {
            self.state = State::NoRegisteredSigners;
        } else {
            self.state = State::RegisteredSigners;
        }
        Ok(())
    }

    fn refresh_runloop(&mut self, ev_burn_block_height: u64) -> Result<(), ClientError> {
        let current_burn_block_height = std::cmp::max(
            self.stacks_client.get_peer_info()?.burn_block_height,
            ev_burn_block_height,
        );
        let reward_cycle_info = self
            .current_reward_cycle_info
            .as_mut()
            .expect("FATAL: cannot be an initialized signer with no reward cycle info.");
        let current_reward_cycle = reward_cycle_info.reward_cycle;
        let block_reward_cycle = reward_cycle_info.get_reward_cycle(current_burn_block_height);

        // First ensure we refresh our view of the current reward cycle information
        if block_reward_cycle != current_reward_cycle {
            let new_reward_cycle_info = RewardCycleInfo {
                reward_cycle: block_reward_cycle,
                reward_cycle_length: reward_cycle_info.reward_cycle_length,
                prepare_phase_block_length: reward_cycle_info.prepare_phase_block_length,
                first_burnchain_block_height: reward_cycle_info.first_burnchain_block_height,
                last_burnchain_block_height: current_burn_block_height,
            };
            *reward_cycle_info = new_reward_cycle_info;
        }
        let reward_cycle_before_refresh = current_reward_cycle;
        let current_reward_cycle = reward_cycle_info.reward_cycle;
        let is_in_next_prepare_phase =
            reward_cycle_info.is_in_next_prepare_phase(current_burn_block_height);
        let next_reward_cycle = current_reward_cycle.saturating_add(1);

        info!(
            "Refreshing runloop with new burn block event";
            "latest_node_burn_ht" => current_burn_block_height,
            "event_ht" =>  ev_burn_block_height,
            "reward_cycle_before_refresh" => reward_cycle_before_refresh,
            "current_reward_cycle" => current_reward_cycle,
            "configured_for_current" => Self::is_configured_for_cycle(&self.stacks_signers, current_reward_cycle),
            "registered_for_current" => Self::is_registered_for_cycle(&self.stacks_signers, current_reward_cycle),
            "configured_for_next" => Self::is_configured_for_cycle(&self.stacks_signers, next_reward_cycle),
            "registered_for_next" => Self::is_registered_for_cycle(&self.stacks_signers, next_reward_cycle),
            "is_in_next_prepare_phase" => is_in_next_prepare_phase,
        );

        // Check if we need to refresh the signers:
        //   need to refresh the current signer if we are not configured for the current reward cycle
        //   need to refresh the next signer if we're not configured for the next reward cycle, and we're in the prepare phase
        if !Self::is_configured_for_cycle(&self.stacks_signers, current_reward_cycle) {
            self.refresh_signer_config(current_reward_cycle);
        }
        if is_in_next_prepare_phase
            && !Self::is_configured_for_cycle(&self.stacks_signers, next_reward_cycle)
        {
            self.refresh_signer_config(next_reward_cycle);
        }

        self.cleanup_stale_signers(current_reward_cycle);
        if self.stacks_signers.is_empty() {
            self.state = State::NoRegisteredSigners;
        } else {
            self.state = State::RegisteredSigners;
        }
        Ok(())
    }

    fn is_configured_for_cycle(
        stacks_signers: &HashMap<u64, ConfiguredSigner<Signer, T>>,
        reward_cycle: u64,
    ) -> bool {
        let Some(signer) = stacks_signers.get(&(reward_cycle % 2)) else {
            return false;
        };
        signer.reward_cycle() == reward_cycle
    }

    fn is_registered_for_cycle(
        stacks_signers: &HashMap<u64, ConfiguredSigner<Signer, T>>,
        reward_cycle: u64,
    ) -> bool {
        let Some(signer) = stacks_signers.get(&(reward_cycle % 2)) else {
            return false;
        };
        signer.reward_cycle() == reward_cycle
            && matches!(signer, ConfiguredSigner::RegisteredSigner(_))
    }

    fn cleanup_stale_signers(&mut self, current_reward_cycle: u64) {
        let mut to_delete = Vec::new();
        for (idx, signer) in &mut self.stacks_signers {
            let reward_cycle = signer.reward_cycle();
            let next_reward_cycle = reward_cycle.wrapping_add(1);
            let stale = match next_reward_cycle.cmp(&current_reward_cycle) {
                std::cmp::Ordering::Less => true, // We are more than one reward cycle behind, so we are stale
                std::cmp::Ordering::Equal => {
                    // We are the next reward cycle, so check if we were registered and have any pending blocks to process
                    match signer {
                        ConfiguredSigner::RegisteredSigner(signer) => {
                            !signer.has_unprocessed_blocks()
                        }
                        _ => true,
                    }
                }
                std::cmp::Ordering::Greater => false, // We are the current reward cycle, so we are not stale
            };
            if stale {
                debug!("{signer}: Signer's tenure has completed.");
                to_delete.push(*idx);
            }
        }
        for idx in to_delete {
            self.stacks_signers.remove(&idx);
        }
    }
}

impl<Signer: SignerTrait<T>, T: StacksMessageCodec + Clone + Send + Debug>
    SignerRunLoop<Vec<SignerResult>, T> for RunLoop<Signer, T>
{
    fn set_event_timeout(&mut self, timeout: Duration) {
        self.config.event_timeout = timeout;
    }

    fn get_event_timeout(&self) -> Duration {
        self.config.event_timeout
    }

    fn run_one_pass(
        &mut self,
        event: Option<SignerEvent<T>>,
        res: &Sender<Vec<SignerResult>>,
    ) -> Option<Vec<SignerResult>> {
        debug!(
            "Running one pass for the signer. state={:?}, event={event:?}",
            self.state
        );
        // This is the only event that we respond to from the outer signer runloop
        if let Some(SignerEvent::StatusCheck) = event {
            info!("Signer status check requested: {:?}.", self.state);
            if let Err(e) = res.send(vec![StateInfo {
                runloop_state: self.state,
                reward_cycle_info: self.current_reward_cycle_info,
            }
            .into()])
            {
                error!("Failed to send status check result: {e}.");
            }
        }

        if self.state == State::Uninitialized {
            if let Err(e) = self.initialize_runloop() {
                error!("Failed to initialize signer runloop: {e}.");
                if let Some(event) = event {
                    warn!("Ignoring event: {event:?}");
                }
                return None;
            }
        } else if let Some(SignerEvent::NewBurnBlock { burn_height, .. }) = event {
            if let Err(e) = self.refresh_runloop(burn_height) {
                error!("Failed to refresh signer runloop: {e}.");
                warn!("Signer may have an outdated view of the network.");
            }
        }
        let current_reward_cycle = self
            .current_reward_cycle_info
            .as_ref()
            .expect("FATAL: cannot be an initialized signer with no reward cycle info.")
            .reward_cycle;
        for configured_signer in self.stacks_signers.values_mut() {
            let ConfiguredSigner::RegisteredSigner(ref mut signer) = configured_signer else {
                debug!("{configured_signer}: Not configured for cycle, ignoring events for cycle");
                continue;
            };

            signer.process_event(
                &self.stacks_client,
                &mut self.sortition_state,
                event.as_ref(),
                res,
                current_reward_cycle,
            );
        }
        if self.state == State::NoRegisteredSigners && event.is_some() {
            let next_reward_cycle = current_reward_cycle.saturating_add(1);
            info!("Signer is not registered for the current reward cycle ({current_reward_cycle}). Reward set is not yet determined or signer is not registered for the upcoming reward cycle ({next_reward_cycle}).");
        }
        None
    }
}

#[cfg(test)]
mod tests {
    use blockstack_lib::chainstate::stacks::boot::NakamotoSignerEntry;
    use libsigner::SignerEntries;
    use rand::{thread_rng, Rng, RngCore};
    use stacks_common::types::chainstate::{StacksPrivateKey, StacksPublicKey};

    use super::RewardCycleInfo;

    #[test]
    fn parse_nakamoto_signer_entries_test() {
        let nmb_signers = 10;
        let weight = 10;
        let mut signer_entries = Vec::with_capacity(nmb_signers);
        for _ in 0..nmb_signers {
            let key = StacksPublicKey::from_private(&StacksPrivateKey::new()).to_bytes_compressed();
            let mut signing_key = [0u8; 33];
            signing_key.copy_from_slice(&key);
            signer_entries.push(NakamotoSignerEntry {
                signing_key,
                stacked_amt: 0,
                weight,
            });
        }

        let parsed_entries = SignerEntries::parse(false, &signer_entries).unwrap();
        assert_eq!(parsed_entries.signer_id_to_pk.len(), nmb_signers);
        let mut signer_ids = parsed_entries
            .signer_id_to_pk
            .into_keys()
            .collect::<Vec<_>>();
        signer_ids.sort();
        assert_eq!(
            signer_ids,
            (0..nmb_signers).map(|id| id as u32).collect::<Vec<_>>()
        );
    }

    #[test]
    fn is_in_reward_cycle_info() {
        let rand_byte: u8 = std::cmp::max(1, thread_rng().gen());
        let prepare_phase_block_length = rand_byte as u64;
        // Ensure the reward cycle is not close to u64 Max to prevent overflow when adding prepare phase len
        let reward_cycle_length = (std::cmp::max(
            prepare_phase_block_length.wrapping_add(1),
            thread_rng().next_u32() as u64,
        ))
        .wrapping_add(prepare_phase_block_length);
        let reward_cycle_phase_block_length =
            reward_cycle_length.wrapping_sub(prepare_phase_block_length);
        let first_burnchain_block_height = std::cmp::max(1u8, thread_rng().gen()) as u64;
        let last_burnchain_block_height = thread_rng().gen_range(
            first_burnchain_block_height
                ..first_burnchain_block_height
                    .wrapping_add(reward_cycle_length)
                    .wrapping_sub(prepare_phase_block_length),
        );
        let blocks_mined = last_burnchain_block_height.wrapping_sub(first_burnchain_block_height);
        let reward_cycle = blocks_mined / reward_cycle_length;

        let reward_cycle_info = RewardCycleInfo {
            reward_cycle,
            reward_cycle_length,
            prepare_phase_block_length,
            first_burnchain_block_height,
            last_burnchain_block_height,
        };
        assert!(reward_cycle_info.is_in_reward_cycle(first_burnchain_block_height));
        assert!(reward_cycle_info.is_in_reward_cycle(last_burnchain_block_height));
        assert!(!reward_cycle_info
            .is_in_reward_cycle(first_burnchain_block_height.wrapping_add(reward_cycle_length)));

        assert!(reward_cycle_info.is_in_reward_cycle(
            first_burnchain_block_height
                .wrapping_add(reward_cycle_length)
                .wrapping_sub(1)
        ));

        assert!(reward_cycle_info.is_in_reward_cycle(
            first_burnchain_block_height.wrapping_add(reward_cycle_phase_block_length)
        ));
        assert!(reward_cycle_info.is_in_reward_cycle(first_burnchain_block_height.wrapping_add(1)));

        assert!(reward_cycle_info.is_in_reward_cycle(
            first_burnchain_block_height
                .wrapping_add(reward_cycle_phase_block_length)
                .wrapping_add(1)
        ));
    }

    #[test]
    fn is_in_next_prepare_phase() {
        let reward_cycle_info = RewardCycleInfo {
            reward_cycle: 5,
            reward_cycle_length: 10,
            prepare_phase_block_length: 5,
            first_burnchain_block_height: 0,
            last_burnchain_block_height: 50,
        };

        assert!(!reward_cycle_info.is_in_next_prepare_phase(49));
        assert!(!reward_cycle_info.is_in_next_prepare_phase(50));
        assert!(!reward_cycle_info.is_in_next_prepare_phase(51));
        assert!(!reward_cycle_info.is_in_next_prepare_phase(52));
        assert!(!reward_cycle_info.is_in_next_prepare_phase(53));
        assert!(!reward_cycle_info.is_in_next_prepare_phase(54));
        assert!(reward_cycle_info.is_in_next_prepare_phase(55));
        assert!(reward_cycle_info.is_in_next_prepare_phase(56));
        assert!(reward_cycle_info.is_in_next_prepare_phase(57));
        assert!(reward_cycle_info.is_in_next_prepare_phase(58));
        assert!(reward_cycle_info.is_in_next_prepare_phase(59));
        assert!(!reward_cycle_info.is_in_next_prepare_phase(60));
        assert!(!reward_cycle_info.is_in_next_prepare_phase(61));

        let rand_byte: u8 = std::cmp::max(1, thread_rng().gen());
        let prepare_phase_block_length = rand_byte as u64;
        // Ensure the reward cycle is not close to u64 Max to prevent overflow when adding prepare phase len
        let reward_cycle_length = (std::cmp::max(
            prepare_phase_block_length.wrapping_add(1),
            thread_rng().next_u32() as u64,
        ))
        .wrapping_add(prepare_phase_block_length);
        let reward_cycle_phase_block_length =
            reward_cycle_length.wrapping_sub(prepare_phase_block_length);
        let first_burnchain_block_height = std::cmp::max(1u8, thread_rng().gen()) as u64;
        let last_burnchain_block_height = thread_rng().gen_range(
            first_burnchain_block_height
                ..first_burnchain_block_height
                    .wrapping_add(reward_cycle_length)
                    .wrapping_sub(prepare_phase_block_length),
        );
        let blocks_mined = last_burnchain_block_height.wrapping_sub(first_burnchain_block_height);
        let reward_cycle = blocks_mined / reward_cycle_length;

        let reward_cycle_info = RewardCycleInfo {
            reward_cycle,
            reward_cycle_length,
            prepare_phase_block_length,
            first_burnchain_block_height,
            last_burnchain_block_height,
        };

        for i in 0..reward_cycle_length {
            if i < reward_cycle_phase_block_length {
                assert!(!reward_cycle_info
                    .is_in_next_prepare_phase(first_burnchain_block_height.wrapping_add(i)));
            } else {
                assert!(reward_cycle_info
                    .is_in_next_prepare_phase(first_burnchain_block_height.wrapping_add(i)));
            }
        }
    }
}<|MERGE_RESOLUTION|>--- conflicted
+++ resolved
@@ -285,11 +285,8 @@
             block_proposal_timeout: self.config.block_proposal_timeout,
             tenure_last_block_proposal_timeout: self.config.tenure_last_block_proposal_timeout,
             block_proposal_validation_timeout: self.config.block_proposal_validation_timeout,
-<<<<<<< HEAD
+            tenure_idle_timeout: self.config.tenure_idle_timeout,
             block_proposal_max_age_secs: self.config.block_proposal_max_age_secs,
-=======
-            tenure_idle_timeout: self.config.tenure_idle_timeout,
->>>>>>> b108d09a
         }))
     }
 
