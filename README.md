--- conflicted
+++ resolved
@@ -109,14 +109,8 @@
         (err 0)))
 
 (define-public (set-value (key (buff 32)) (value (buff 32)))
-<<<<<<< HEAD
   (map-set store {key: key} {value: value})
-  (ok 'true))
-=======
-    (begin
-        (map-set store {key: key} {value: value})
-        (ok true)))
->>>>>>> a3b60aec
+  (ok true))
 ```
 
 We want to publish this contract on chain, then issue some transactions that interact with it by setting some keys and getting some values, so we can observe read and writes.
