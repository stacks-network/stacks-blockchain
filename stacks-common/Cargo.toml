[package]
name = "stacks-common"
version = "0.0.2"
authors = [
  "Jude Nelson <jude@stacks.org>",
  "Aaron Blankstein <aaron@blockstack.com>",
  "Ludo Galabru <ludovic@blockstack.com>",
]
license = "GPL-3.0-only"
homepage = "https://github.com/blockstack/stacks-blockchain"
repository = "https://github.com/blockstack/stacks-blockchain"
description = "Common modules for stackslib, libclarity"
keywords = ["stacks", "stx", "bitcoin", "crypto", "blockchain"]
readme = "README.md"
resolver = "2"
edition = "2021"

[lib]
name = "stacks_common"
path = "./src/libcommon.rs"

[dependencies]
rand = { workspace = true }
serde = { version = "1.0", features = ["derive"] }
serde_derive = "1"
sha3 = "0.10.1"
sha2 = "0.10"
ripemd = "0.1.1"
lazy_static = "1.4.0"
<<<<<<< HEAD
percent-encoding = "2.1.0"
slog = { version = "2.5.2", features = ["max_level_trace"], optional = true }
slog-term = { version = "2.6.0", optional = true }
=======
slog = { version = "2.5.2", features = [ "max_level_trace" ] }
slog-term = "2.6.0"
>>>>>>> aab91628
slog-json = { version = "2.3.0", optional = true }
chrono = "0.4.19"
libc = "0.2.82"
hashbrown = { workspace = true }

# wasm
libsecp256k1 = { version = "0.5.0", optional = true }
getrandom = { version = "0.2", features = ["js"], optional = true}

[target.'cfg(unix)'.dependencies]
nix = "0.23"

[target.'cfg(windows)'.dependencies]
winapi = { version = "0.3", features = [
  "consoleapi",
  "handleapi",
  "synchapi",
  "winbase",
] }

[target.'cfg(windows)'.dev-dependencies]
winapi = { version = "0.3", features = ["fileapi", "processenv", "winnt"] }

[dependencies.serde_json]
version = "1.0"
features = ["arbitrary_precision", "unbounded_depth"]

[dependencies.secp256k1]
version = "0.24.3"
features = ["serde", "recovery"]
optional = true

[dependencies.rusqlite]
workspace = true
features = ["blob", "serde_json", "i128_blob", "bundled", "trace"]
optional = true

[dependencies.ed25519-dalek]
workspace = true
features = ["serde"]
optional = true

[dependencies.curve25519-dalek]
version = "=2.0.0"
features = ["serde"]
optional = true

[dependencies.time]
version = "0.3.34"
features = ["std"]

[dev-dependencies]
rand_core = { workspace = true }

[features]
default = ["canonical", "log", "developer-mode"]
canonical = ["rusqlite", "vrf", "secp256k1"]
log = ["slog", "slog-term", "slog-json"]
vrf = ["ed25519-dalek", "curve25519-dalek"]
wasm = ["libsecp256k1", "developer-mode", "getrandom"]
developer-mode = []
slog_json = ["slog-json"]
testing = ["canonical"]
serde = []
bech32_std = []
bech32_strict = []

[target.'cfg(all(any(target_arch = "x86_64", target_arch = "x86", target_arch = "aarch64"), not(any(target_os="windows"))))'.dependencies]
sha2 = { version = "0.10", features = ["asm"] }

[target.'cfg(any(not(any(target_arch = "x86_64", target_arch = "x86", target_arch = "aarch64")), any(target_os="windows")))'.dependencies]
sha2 = { version = "0.10" }<|MERGE_RESOLUTION|>--- conflicted
+++ resolved
@@ -27,14 +27,9 @@
 sha2 = "0.10"
 ripemd = "0.1.1"
 lazy_static = "1.4.0"
-<<<<<<< HEAD
 percent-encoding = "2.1.0"
 slog = { version = "2.5.2", features = ["max_level_trace"], optional = true }
 slog-term = { version = "2.6.0", optional = true }
-=======
-slog = { version = "2.5.2", features = [ "max_level_trace" ] }
-slog-term = "2.6.0"
->>>>>>> aab91628
 slog-json = { version = "2.3.0", optional = true }
 chrono = "0.4.19"
 libc = "0.2.82"
