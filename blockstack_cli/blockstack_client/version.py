# -*- coding: utf-8 -*-
"""
    Blockstack-client
    ~~~~~
    copyright: (c) 2014-2015 by Halfmoon Labs, Inc.
    copyright: (c) 2016 by Blockstack.org

    This file is part of Blockstack-client.

    Blockstack-client is free software: you can redistribute it and/or modify
    it under the terms of the GNU General Public License as published by
    the Free Software Foundation, either version 3 of the License, or
    (at your option) any later version.

    Blockstack-client is distributed in the hope that it will be useful,
    but WITHOUT ANY WARRANTY; without even the implied warranty of
    MERCHANTABILITY or FITNESS FOR A PARTICULAR PURPOSE.  See the
    GNU General Public License for more details.
    You should have received a copy of the GNU General Public License
    along with Blockstack-client.  If not, see <http://www.gnu.org/licenses/>.
"""

# this is the only place where version should be updated
<<<<<<< HEAD
__version__ = '0.0.13.24'
=======
__version__ = '0.14.0'
>>>>>>> 65cef4ce
<|MERGE_RESOLUTION|>--- conflicted
+++ resolved
@@ -21,8 +21,4 @@
 """
 
 # this is the only place where version should be updated
-<<<<<<< HEAD
-__version__ = '0.0.13.24'
-=======
-__version__ = '0.14.0'
->>>>>>> 65cef4ce
+__version__ = '0.14.0'