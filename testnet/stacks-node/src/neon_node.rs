use super::{BurnchainController, BurnchainTip, Config, EventDispatcher, Keychain};
use crate::run_loop::RegisteredKey;
use std::collections::HashMap;

use std::cmp;
use std::collections::{HashSet, VecDeque};
use std::convert::{TryFrom, TryInto};
use std::default::Default;
use std::net::SocketAddr;
use std::sync::{
    atomic::{AtomicBool, Ordering},
    Arc, Mutex,
};
use std::{thread, thread::JoinHandle};

use stacks::burnchains::{Burnchain, BurnchainHeaderHash, BurnchainParameters, Txid};
use stacks::chainstate::burn::db::sortdb::{SortitionDB, SortitionId};
use stacks::chainstate::burn::operations::{
    leader_block_commit::{RewardSetInfo, BURN_BLOCK_MINED_AT_MODULUS},
    BlockstackOperationType, LeaderBlockCommitOp, LeaderKeyRegisterOp,
};
use stacks::chainstate::burn::BlockSnapshot;
use stacks::chainstate::burn::{BlockHeaderHash, ConsensusHash, VRFSeed};
use stacks::chainstate::stacks::db::unconfirmed::UnconfirmedTxMap;
use stacks::chainstate::stacks::db::{
    ChainStateBootData, ClarityTx, StacksChainState, MINER_REWARD_MATURITY,
};
use stacks::chainstate::stacks::Error as ChainstateError;
use stacks::chainstate::stacks::StacksPublicKey;
use stacks::chainstate::stacks::{miner::StacksMicroblockBuilder, StacksBlockBuilder};
use stacks::chainstate::stacks::{
    CoinbasePayload, StacksAddress, StacksBlock, StacksBlockHeader, StacksMicroblock,
    StacksTransaction, StacksTransactionSigner, TransactionAnchorMode, TransactionPayload,
    TransactionVersion,
};
use stacks::core::mempool::MemPoolDB;
use stacks::net::{
    atlas::{AtlasConfig, AtlasDB, AttachmentInstance},
    db::{LocalPeer, PeerDB},
    dns::DNSResolver,
    p2p::PeerNetwork,
    relay::Relayer,
    rpc::RPCHandlerArgs,
    Error as NetError, NetworkResult, PeerAddress, StacksMessageCodec,
};
use stacks::util::get_epoch_time_ms;
use stacks::util::get_epoch_time_secs;
use stacks::util::hash::{to_hex, Hash160, Sha256Sum};
use stacks::util::secp256k1::Secp256k1PrivateKey;
use stacks::util::strings::{UrlString, VecDisplay};
use stacks::util::vrf::VRFPublicKey;
use std::sync::mpsc::{sync_channel, Receiver, SyncSender, TrySendError};

use crate::burnchains::bitcoin_regtest_controller::BitcoinRegtestController;
use crate::syncctl::PoxSyncWatchdogComms;

use crate::ChainTip;
use stacks::burnchains::BurnchainSigner;
use stacks::core::FIRST_BURNCHAIN_CONSENSUS_HASH;

use stacks::chainstate::coordinator::comm::CoordinatorChannels;
use stacks::chainstate::coordinator::{get_next_recipients, OnChainRewardSetProvider};

use stacks::monitoring::{increment_stx_blocks_mined_counter, update_active_miners_count_gauge};

pub const RELAYER_MAX_BUFFER: usize = 100;

struct AssembledAnchorBlock {
    parent_consensus_hash: ConsensusHash,
    my_burn_hash: BurnchainHeaderHash,
    anchored_block: StacksBlock,
    attempt: u64,
}

struct MicroblockMinerState {
    parent_consensus_hash: ConsensusHash,
    parent_block_hash: BlockHeaderHash,
    miner_key: Secp256k1PrivateKey,
    frequency: u64,
    last_mined: u128,
    quantity: u64,
}

enum RelayerDirective {
    HandleNetResult(NetworkResult),
    ProcessTenure(ConsensusHash, BurnchainHeaderHash, BlockHeaderHash),
    RunTenure(RegisteredKey, BlockSnapshot),
    RegisterKey(BlockSnapshot),
    RunMicroblockTenure,
    Exit,
}

pub struct InitializedNeonNode {
    config: Config,
    relay_channel: SyncSender<RelayerDirective>,
    burnchain_signer: BurnchainSigner,
    last_burn_block: Option<BlockSnapshot>,
    sleep_before_tenure: u64,
    is_miner: bool,
    pub atlas_config: AtlasConfig,
    leader_key_registration_state: LeaderKeyRegistrationState,
    pub p2p_thread_handle: JoinHandle<()>,
    pub relayer_thread_handle: JoinHandle<()>,
}

pub struct NeonGenesisNode {
    pub config: Config,
    keychain: Keychain,
    event_dispatcher: EventDispatcher,
    burnchain: Burnchain,
}

#[cfg(test)]
type BlocksProcessedCounter = std::sync::Arc<std::sync::atomic::AtomicU64>;

#[cfg(not(test))]
type BlocksProcessedCounter = ();

#[cfg(test)]
fn bump_processed_counter(blocks_processed: &BlocksProcessedCounter) {
    blocks_processed.fetch_add(1, std::sync::atomic::Ordering::SeqCst);
}

#[cfg(not(test))]
fn bump_processed_counter(_blocks_processed: &BlocksProcessedCounter) {}

/// Process artifacts from the tenure.
/// At this point, we're modifying the chainstate, and merging the artifacts from the previous tenure.
fn inner_process_tenure(
    anchored_block: &StacksBlock,
    consensus_hash: &ConsensusHash,
    parent_consensus_hash: &ConsensusHash,
    burn_db: &mut SortitionDB,
    chain_state: &mut StacksChainState,
    coord_comms: &CoordinatorChannels,
) -> Result<bool, ChainstateError> {
    let stacks_blocks_processed = coord_comms.get_stacks_blocks_processed();

    if StacksChainState::has_stored_block(
        &chain_state.db(),
        &chain_state.blocks_path,
        consensus_hash,
        &anchored_block.block_hash(),
    )? {
        // already processed my tenure
        return Ok(true);
    }

    let ic = burn_db.index_conn();

    // Preprocess the anchored block
    chain_state.preprocess_anchored_block(
        &ic,
        consensus_hash,
        &anchored_block,
        &parent_consensus_hash,
        0,
    )?;

    if !coord_comms.announce_new_stacks_block() {
        return Ok(false);
    }
    if !coord_comms.wait_for_stacks_blocks_processed(stacks_blocks_processed, 15000) {
        warn!("ChainsCoordinator timed out while waiting for new stacks block to be processed");
    }

    Ok(true)
}

fn inner_generate_coinbase_tx(
    keychain: &mut Keychain,
    nonce: u64,
    is_mainnet: bool,
    chain_id: u32,
) -> StacksTransaction {
    let mut tx_auth = keychain.get_transaction_auth().unwrap();
    tx_auth.set_origin_nonce(nonce);

    let version = if is_mainnet {
        TransactionVersion::Mainnet
    } else {
        TransactionVersion::Testnet
    };
    let mut tx = StacksTransaction::new(
        version,
        tx_auth,
        TransactionPayload::Coinbase(CoinbasePayload([0u8; 32])),
    );
    tx.chain_id = chain_id;
    tx.anchor_mode = TransactionAnchorMode::OnChainOnly;
    let mut tx_signer = StacksTransactionSigner::new(&tx);
    keychain.sign_as_origin(&mut tx_signer);

    tx_signer.get_tx().unwrap()
}

fn inner_generate_poison_microblock_tx(
    keychain: &mut Keychain,
    nonce: u64,
    poison_payload: TransactionPayload,
    is_mainnet: bool,
    chain_id: u32,
) -> StacksTransaction {
    let mut tx_auth = keychain.get_transaction_auth().unwrap();
    tx_auth.set_origin_nonce(nonce);

    let version = if is_mainnet {
        TransactionVersion::Mainnet
    } else {
        TransactionVersion::Testnet
    };
    let mut tx = StacksTransaction::new(version, tx_auth, poison_payload);
    tx.chain_id = chain_id;
    tx.anchor_mode = TransactionAnchorMode::OnChainOnly;
    let mut tx_signer = StacksTransactionSigner::new(&tx);
    keychain.sign_as_origin(&mut tx_signer);

    tx_signer.get_tx().unwrap()
}

/// Constructs and returns a LeaderKeyRegisterOp out of the provided params
fn inner_generate_leader_key_register_op(
    address: StacksAddress,
    vrf_public_key: VRFPublicKey,
    consensus_hash: &ConsensusHash,
) -> BlockstackOperationType {
    BlockstackOperationType::LeaderKeyRegister(LeaderKeyRegisterOp {
        public_key: vrf_public_key,
        memo: vec![],
        address,
        consensus_hash: consensus_hash.clone(),
        vtxindex: 0,
        txid: Txid([0u8; 32]),
        block_height: 0,
        burn_header_hash: BurnchainHeaderHash::zero(),
    })
}

fn rotate_vrf_and_register(
    is_mainnet: bool,
    keychain: &mut Keychain,
    burn_block: &BlockSnapshot,
    btc_controller: &mut BitcoinRegtestController,
) -> bool {
    let vrf_pk = keychain.rotate_vrf_keypair(burn_block.block_height);
    let burnchain_tip_consensus_hash = &burn_block.consensus_hash;
    let op = inner_generate_leader_key_register_op(
        keychain.get_address(is_mainnet),
        vrf_pk,
        burnchain_tip_consensus_hash,
    );

    let mut one_off_signer = keychain.generate_op_signer();
    btc_controller.submit_operation(op, &mut one_off_signer, 1)
}

/// Constructs and returns a LeaderBlockCommitOp out of the provided params
fn inner_generate_block_commit_op(
    sender: BurnchainSigner,
    block_header_hash: BlockHeaderHash,
    burn_fee: u64,
    key: &RegisteredKey,
    parent_burnchain_height: u32,
    parent_winning_vtx: u16,
    vrf_seed: VRFSeed,
    commit_outs: Vec<StacksAddress>,
    sunset_burn: u64,
    current_burn_height: u64,
) -> BlockstackOperationType {
    let (parent_block_ptr, parent_vtxindex) = (parent_burnchain_height, parent_winning_vtx);
    let burn_parent_modulus = (current_burn_height % BURN_BLOCK_MINED_AT_MODULUS) as u8;

    BlockstackOperationType::LeaderBlockCommit(LeaderBlockCommitOp {
        sunset_burn,
        block_header_hash,
        burn_fee,
        input: (Txid([0; 32]), 0),
        apparent_sender: sender,
        key_block_ptr: key.block_height as u32,
        key_vtxindex: key.op_vtxindex as u16,
        memo: vec![],
        new_seed: vrf_seed,
        parent_block_ptr,
        parent_vtxindex,
        vtxindex: 0,
        txid: Txid([0u8; 32]),
        block_height: 0,
        burn_header_hash: BurnchainHeaderHash::zero(),
        burn_parent_modulus,
        commit_outs,
    })
}

/// Mine and broadcast a single microblock, unconditionally.
fn mine_one_microblock(
    microblock_state: &mut MicroblockMinerState,
    sortdb: &SortitionDB,
    chainstate: &mut StacksChainState,
    mempool: &MemPoolDB,
) -> Result<StacksMicroblock, ChainstateError> {
    debug!(
        "Try to mine one microblock off of {}/{} (at seq {})",
        &microblock_state.parent_consensus_hash,
        &microblock_state.parent_block_hash,
        chainstate
            .unconfirmed_state
            .as_ref()
            .map(|us| us.last_mblock_seq)
            .unwrap_or(0)
    );
    let mint_result = {
        let ic = sortdb.index_conn();
        let mut microblock_miner =
            match StacksMicroblockBuilder::resume_unconfirmed(chainstate, &ic) {
                Ok(x) => x,
                Err(e) => {
                    let msg = format!(
                        "Failed to create a microblock miner at chaintip {}/{}: {:?}",
                        &microblock_state.parent_consensus_hash,
                        &microblock_state.parent_block_hash,
                        &e
                    );
                    error!("{}", msg);
                    return Err(e);
                }
            };

        let mblock = microblock_miner.mine_next_microblock(mempool, &microblock_state.miner_key)?;

        info!("Mined microblock with {} transactions", mblock.txs.len());

        Ok(mblock)
    };

    let mined_microblock = match mint_result {
        Ok(mined_microblock) => mined_microblock,
        Err(e) => {
            warn!("Failed to mine microblock: {}", e);
            return Err(e);
        }
    };

    // preprocess the microblock locally
    chainstate.preprocess_streamed_microblock(
        &microblock_state.parent_consensus_hash,
        &microblock_state.parent_block_hash,
        &mined_microblock,
    )?;

    microblock_state.quantity += 1;
    return Ok(mined_microblock);
}

fn try_mine_microblock(
    config: &Config,
    microblock_miner_state: &mut Option<MicroblockMinerState>,
    chainstate: &mut StacksChainState,
    sortdb: &SortitionDB,
    mem_pool: &MemPoolDB,
    winning_tip_opt: Option<&(ConsensusHash, BlockHeaderHash, Secp256k1PrivateKey)>,
) -> Result<Option<StacksMicroblock>, NetError> {
    let mut next_microblock = None;
    if microblock_miner_state.is_none() {
        // are we the current sortition winner?  Do we need to instantiate?
        if let Some((ch, bhh, microblock_privkey)) = winning_tip_opt.as_ref() {
            debug!(
                "Instantiate microblock mining state off of {}/{}",
                &ch, &bhh
            );
            // we won a block! proceed to build a microblock tail if we've stored it
            match StacksChainState::get_anchored_block_header_info(chainstate.db(), ch, bhh) {
                Ok(Some(_)) => {
                    microblock_miner_state.replace(MicroblockMinerState {
                        parent_consensus_hash: ch.clone(),
                        parent_block_hash: bhh.clone(),
                        miner_key: microblock_privkey.clone(),
                        frequency: config.node.microblock_frequency,
                        last_mined: 0,
                        quantity: 0,
                    });
                }
                Ok(None) => {
                    warn!(
                        "No such anchored block: {}/{}.  Cannot mine microblocks",
                        ch, bhh
                    );
                }
                Err(e) => {
                    warn!(
                        "Failed to get anchored block cost for {}/{}: {:?}",
                        ch, bhh, &e
                    );
                }
            }
        }
    }

    if let Some((ch, bhh, ..)) = winning_tip_opt.as_ref() {
        if let Some(mut microblock_miner) = microblock_miner_state.take() {
            if microblock_miner.parent_consensus_hash == *ch
                && microblock_miner.parent_block_hash == *bhh
            {
                if microblock_miner.last_mined + (microblock_miner.frequency as u128)
                    < get_epoch_time_ms()
                {
                    // opportunistically try and mine, but only if there's no attachable blocks
                    let num_attachable =
                        StacksChainState::count_attachable_staging_blocks(chainstate.db(), 1, 0)?;
                    if num_attachable == 0 {
                        match mine_one_microblock(
                            &mut microblock_miner,
                            sortdb,
                            chainstate,
                            &mem_pool,
                        ) {
                            Ok(microblock) => {
                                // will need to relay this
                                next_microblock = Some(microblock);
                            }
                            Err(ChainstateError::NoTransactionsToMine) => {
                                info!("Will keep polling mempool for transactions to include in a microblock");
                            }
                            Err(e) => {
                                warn!("Failed to mine one microblock: {:?}", &e);
                            }
                        }
                    }
                }
                microblock_miner.last_mined = get_epoch_time_ms();
                microblock_miner_state.replace(microblock_miner);
            }
            // otherwise, we're not the sortition winner, and the microblock miner state can be
            // discarded.
        }
    } else {
        // no longer a winning tip
        let _ = microblock_miner_state.take();
    }

    Ok(next_microblock)
}

fn run_microblock_tenure(
    config: &Config,
    microblock_miner_state: &mut Option<MicroblockMinerState>,
    chainstate: &mut StacksChainState,
    sortdb: &mut SortitionDB,
    mem_pool: &MemPoolDB,
    relayer: &mut Relayer,
    miner_tip: Option<&(ConsensusHash, BlockHeaderHash, Secp256k1PrivateKey)>,
) {
    // TODO: this is sensitive to poll latency -- can we call this on a fixed
    // schedule, regardless of network activity?
    if let Some((ref parent_consensus_hash, ref parent_block_hash, _)) = miner_tip.as_ref() {
        debug!(
            "Run microblock tenure for {}/{}",
            parent_consensus_hash, parent_block_hash
        );

        // Mine microblocks, if we're active
        let next_microblock_opt = match try_mine_microblock(
            &config,
            microblock_miner_state,
            chainstate,
            sortdb,
            mem_pool,
            miner_tip.clone(),
        ) {
            Ok(x) => x,
            Err(e) => {
                warn!("Failed to mine next microblock: {:?}", &e);
                None
            }
        };

        // did we mine anything?
        if let Some(next_microblock) = next_microblock_opt {
            // apply it
            Relayer::refresh_unconfirmed(chainstate, sortdb);

            // send it off
            let microblock_hash = next_microblock.block_hash();
            if let Err(e) = relayer.broadcast_microblock(
                parent_consensus_hash,
                parent_block_hash,
                next_microblock,
            ) {
                error!(
                    "Failure trying to broadcast microblock {}: {}",
                    microblock_hash, e
                );
            }
        }
    }
}

/// Grant the p2p thread a copy of the unconfirmed microblock transaction list, so it can serve it
/// out via the unconfirmed transaction API.
/// Not the prettiest way to do this, but the least disruptive way to do this.
fn send_unconfirmed_txs(
    chainstate: &StacksChainState,
    unconfirmed_txs: Arc<Mutex<UnconfirmedTxMap>>,
) {
    if let Some(ref unconfirmed) = chainstate.unconfirmed_state {
        match unconfirmed_txs.lock() {
            Ok(mut txs) => {
                txs.clear();
                txs.extend(unconfirmed.mined_txs.clone());
            }
            Err(e) => {
                // can only happen due to a thread panic in the relayer
                error!("FATAL: unconfirmed tx arc mutex is poisoned: {:?}", &e);
                panic!();
            }
        };
    }
}

/// Have the p2p thread receive unconfirmed txs
fn recv_unconfirmed_txs(
    chainstate: &mut StacksChainState,
    unconfirmed_txs: Arc<Mutex<UnconfirmedTxMap>>,
) {
    if let Some(ref mut unconfirmed) = chainstate.unconfirmed_state {
        match unconfirmed_txs.lock() {
            Ok(txs) => {
                unconfirmed.mined_txs.clear();
                unconfirmed.mined_txs.extend(txs.clone());
            }
            Err(e) => {
                // can only happen due to a thread panic in the relayer
                error!("FATAL: unconfirmed arc mutex is poisoned: {:?}", &e);
                panic!();
            }
        };
    }
}

fn spawn_peer(
    is_mainnet: bool,
    mut this: PeerNetwork,
    p2p_sock: &SocketAddr,
    rpc_sock: &SocketAddr,
    config: Config,
    poll_timeout: u64,
    relay_channel: SyncSender<RelayerDirective>,
    mut sync_comms: PoxSyncWatchdogComms,
    attachments_rx: Receiver<HashSet<AttachmentInstance>>,
    unconfirmed_txs: Arc<Mutex<UnconfirmedTxMap>>,
    should_keep_running: Arc<AtomicBool>,
) -> Result<JoinHandle<()>, NetError> {
    let burn_db_path = config.get_burn_db_file_path();
    let stacks_chainstate_path = config.get_chainstate_path();
    let block_limit = config.block_limit.clone();
    let exit_at_block_height = config.burnchain.process_exit_at_block_height;

    this.bind(p2p_sock, rpc_sock).unwrap();
    let (mut dns_resolver, mut dns_client) = DNSResolver::new(10);
    let sortdb = SortitionDB::open(&burn_db_path, false).map_err(NetError::DBError)?;

    let (mut chainstate, _) = StacksChainState::open_with_block_limit(
        is_mainnet,
        config.burnchain.chain_id,
        &stacks_chainstate_path,
        block_limit,
    )
    .map_err(|e| NetError::ChainstateError(e.to_string()))?;

    let mut mem_pool = MemPoolDB::open(
        is_mainnet,
        config.burnchain.chain_id,
        &stacks_chainstate_path,
    )
    .map_err(NetError::DBError)?;

    // buffer up blocks to store without stalling the p2p thread
    let mut results_with_data = VecDeque::new();

    let server_thread = thread::Builder::new()
        .name("p2p".to_string())
        .spawn(move || {
            let handler_args = RPCHandlerArgs {
                exit_at_block_height: exit_at_block_height.as_ref(),
                genesis_chainstate_hash: Sha256Sum::from_hex(stx_genesis::GENESIS_CHAINSTATE_HASH)
                    .unwrap(),
                ..RPCHandlerArgs::default()
            };

            let mut num_p2p_state_machine_passes = 0;
            let mut num_inv_sync_passes = 0;
            let mut num_download_passes = 0;
            let mut mblock_deadline = 0;

<<<<<<< HEAD
            while !disconnected {
                // initial block download?
                let ibd = sync_comms.get_ibd();

=======
            while should_keep_running.load(Ordering::SeqCst) {
>>>>>>> 33812bb3
                let download_backpressure = results_with_data.len() > 0;
                let poll_ms = if !download_backpressure && this.has_more_downloads() {
                    // keep getting those blocks -- drive the downloader state-machine
                    debug!(
                        "P2P: backpressure: {}, more downloads: {}",
                        download_backpressure,
                        this.has_more_downloads()
                    );
                    100
                } else {
                    cmp::min(poll_timeout, config.node.microblock_frequency)
                };

                let mut expected_attachments = match attachments_rx.try_recv() {
                    Ok(expected_attachments) => expected_attachments,
                    _ => {
                        debug!("Atlas: attachment channel is empty");
                        HashSet::new()
                    }
                };

                let _ = Relayer::setup_unconfirmed_state_readonly(&mut chainstate, &sortdb);
                recv_unconfirmed_txs(&mut chainstate, unconfirmed_txs.clone());

                match this.run(
                    &sortdb,
                    &mut chainstate,
                    &mut mem_pool,
                    Some(&mut dns_client),
                    download_backpressure,
                    ibd,
                    poll_ms,
                    &handler_args,
                    &mut expected_attachments,
                ) {
                    Ok(network_result) => {
                        if num_p2p_state_machine_passes < network_result.num_state_machine_passes {
                            // p2p state-machine did a full pass. Notify anyone listening.
                            sync_comms.notify_p2p_state_pass();
                            num_p2p_state_machine_passes = network_result.num_state_machine_passes;
                        }

                        if num_inv_sync_passes < network_result.num_inv_sync_passes {
                            // inv-sync state-machine did a full pass. Notify anyone listening.
                            sync_comms.notify_inv_sync_pass();
                            num_inv_sync_passes = network_result.num_inv_sync_passes;
                        }

                        if num_download_passes < network_result.num_download_passes {
                            // download state-machine did a full pass.  Notify anyone listening.
                            sync_comms.notify_download_pass();
                            num_download_passes = network_result.num_download_passes;
                        }

                        if network_result.has_data_to_store() {
                            results_with_data
                                .push_back(RelayerDirective::HandleNetResult(network_result));
                        }

                        // only do this on the Ok() path, even if we're mining, because an error in
                        // network dispatching is likely due to resource exhaustion
                        if mblock_deadline < get_epoch_time_ms() {
                            results_with_data.push_back(RelayerDirective::RunMicroblockTenure);
                            mblock_deadline =
                                get_epoch_time_ms() + (config.node.microblock_frequency as u128);
                        }
                    }
                    Err(e) => {
                        error!("P2P: Failed to process network dispatch: {:?}", &e);
                        if config.is_node_event_driven() {
                            panic!();
                        }
                    }
                };

                while let Some(next_result) = results_with_data.pop_front() {
                    // have blocks, microblocks, and/or transactions (don't care about anything else),
                    // or a directive to mine microblocks
                    if let Err(e) = relay_channel.try_send(next_result) {
                        debug!(
                            "P2P: {:?}: download backpressure detected",
                            &this.local_peer
                        );
                        match e {
                            TrySendError::Full(directive) => {
                                if let RelayerDirective::RunMicroblockTenure = directive {
                                    // can drop this
                                } else {
                                    // don't lose this data -- just try it again
                                    results_with_data.push_front(directive);
                                }
                                break;
                            }
                            TrySendError::Disconnected(_) => {
                                info!("P2P: Relayer hang up with p2p channel");
                                should_keep_running.store(false, Ordering::SeqCst);
                                break;
                            }
                        }
                    } else {
                        debug!("P2P: Dispatched result to Relayer!");
                    }
                }
            }

            relay_channel.try_send(RelayerDirective::Exit).unwrap();
            debug!("P2P thread exit!");
        })
        .unwrap();

    let _jh = thread::Builder::new()
        .name("dns-resolver".to_string())
        .spawn(move || {
            dns_resolver.thread_main();
        })
        .unwrap();

    Ok(server_thread)
}

fn spawn_miner_relayer(
    is_mainnet: bool,
    chain_id: u32,
    mut relayer: Relayer,
    local_peer: LocalPeer,
    config: Config,
    mut keychain: Keychain,
    burn_db_path: String,
    stacks_chainstate_path: String,
    relay_channel: Receiver<RelayerDirective>,
    event_dispatcher: EventDispatcher,
    blocks_processed: BlocksProcessedCounter,
    burnchain: Burnchain,
    coord_comms: CoordinatorChannels,
    unconfirmed_txs: Arc<Mutex<UnconfirmedTxMap>>,
) -> Result<JoinHandle<()>, NetError> {
    // Note: the relayer is *the* block processor, it is responsible for writes to the chainstate --
    //   no other codepaths should be writing once this is spawned.
    //
    // the relayer _should not_ be modifying the sortdb,
    //   however, it needs a mut reference to create read TXs.
    //   should address via #1449
    let mut sortdb = SortitionDB::open(&burn_db_path, true).map_err(NetError::DBError)?;

    let (mut chainstate, _) = StacksChainState::open_with_block_limit(
        is_mainnet,
        chain_id,
        &stacks_chainstate_path,
        config.block_limit.clone(),
    )
    .map_err(|e| NetError::ChainstateError(e.to_string()))?;

    let mut mem_pool = MemPoolDB::open(is_mainnet, chain_id, &stacks_chainstate_path)
        .map_err(NetError::DBError)?;

    let mut last_mined_blocks: HashMap<
        BurnchainHeaderHash,
        Vec<(AssembledAnchorBlock, Secp256k1PrivateKey)>,
    > = HashMap::new();
    let burn_fee_cap = config.burnchain.burn_fee_cap;

    let mut failed_to_mine_in_block: Option<BurnchainHeaderHash> = None;

    let mut bitcoin_controller = BitcoinRegtestController::new_dummy(config.clone());
    let mut microblock_miner_state = None;
    let mut miner_tip = None;
    let mut last_microblock_tenure_time = 0;

    let relayer_handle = thread::Builder::new().name("relayer".to_string()).spawn(move || {
        while let Ok(mut directive) = relay_channel.recv() {
            match directive {
                RelayerDirective::HandleNetResult(ref mut net_result) => {
                    debug!("Relayer: Handle network result");
                    let net_receipts = relayer
                        .process_network_result(
                            &local_peer,
                            net_result,
                            &mut sortdb,
                            &mut chainstate,
                            &mut mem_pool,
                            Some(&coord_comms),
                        )
                        .expect("BUG: failure processing network results");

                    let mempool_txs_added = net_receipts.mempool_txs_added.len();
                    if mempool_txs_added > 0 {
                        event_dispatcher.process_new_mempool_txs(net_receipts.mempool_txs_added);
                    }

                    // Dispatch retrieved attachments, if any.
                    if net_result.has_attachments() {
                        event_dispatcher.process_new_attachments(&net_result.attachments);
                    }

                    // synchronize unconfirmed tx index to p2p thread
                    send_unconfirmed_txs(&chainstate, unconfirmed_txs.clone());
                }
                RelayerDirective::ProcessTenure(consensus_hash, burn_hash, block_header_hash) => {
                    debug!(
                        "Relayer: Process tenure {}/{} in {}",
                        &consensus_hash, &block_header_hash, &burn_hash
                    );
                    if let Some(last_mined_blocks_at_burn_hash) =
                        last_mined_blocks.remove(&burn_hash)
                    {
                        for (last_mined_block, microblock_privkey) in
                            last_mined_blocks_at_burn_hash.into_iter()
                        {
                            let AssembledAnchorBlock {
                                parent_consensus_hash,
                                anchored_block: mined_block,
                                my_burn_hash: mined_burn_hash,
                                attempt: _,
                            } = last_mined_block;
                            if mined_block.block_hash() == block_header_hash
                                && burn_hash == mined_burn_hash
                            {
                                // we won!
                                let reward_block_height = mined_block.header.total_work.work + MINER_REWARD_MATURITY;
                                info!("Won sortition! Mining reward will be received in {} blocks (block #{})", MINER_REWARD_MATURITY, reward_block_height);
                                debug!("Won sortition!";
                                      "stacks_header" => %block_header_hash,
                                      "burn_hash" => %mined_burn_hash,
                                );

                                increment_stx_blocks_mined_counter();

                                match inner_process_tenure(
                                    &mined_block,
                                    &consensus_hash,
                                    &parent_consensus_hash,
                                    &mut sortdb,
                                    &mut chainstate,
                                    &coord_comms,
                                ) {
                                    Ok(coordinator_running) => {
                                        if !coordinator_running {
                                            warn!(
                                                "Coordinator stopped, stopping relayer thread..."
                                            );
                                            return;
                                        }
                                    }
                                    Err(e) => {
                                        warn!(
                                            "Error processing my tenure, bad block produced: {}",
                                            e
                                        );
                                        warn!(
                                            "Bad block";
                                            "stacks_header" => %block_header_hash,
                                            "data" => %to_hex(&mined_block.serialize_to_vec()),
                                        );
                                        continue;
                                    }
                                };

                                // advertize _and_ push blocks for now
                                let blocks_available = Relayer::load_blocks_available_data(
                                    &sortdb,
                                    vec![consensus_hash.clone()],
                                )
                                .expect("Failed to obtain block information for a block we mined.");
                                if let Err(e) = relayer.advertize_blocks(blocks_available) {
                                    warn!("Failed to advertise new block: {}", e);
                                }

                                let snapshot = SortitionDB::get_block_snapshot_consensus(
                                    sortdb.conn(),
                                    &consensus_hash,
                                )
                                .expect("Failed to obtain snapshot for block")
                                .expect("Failed to obtain snapshot for block");
                                if !snapshot.pox_valid {
                                    warn!(
                                        "Snapshot for {} is no longer valid; discarding {}...",
                                        &consensus_hash,
                                        &mined_block.block_hash()
                                    );
                                } else {
                                    let ch = snapshot.consensus_hash.clone();
                                    let bh = mined_block.block_hash();

                                    if let Err(e) = relayer
                                        .broadcast_block(snapshot.consensus_hash, mined_block)
                                    {
                                        warn!("Failed to push new block: {}", e);
                                    }

                                    // proceed to mine microblocks
                                    debug!(
                                        "Microblock miner tip is now {}/{}",
                                        &consensus_hash, &block_header_hash
                                    );
                                    miner_tip = Some((ch, bh, microblock_privkey));
                                }
                            } else {
                                debug!("Did not win sortition, my blocks [burn_hash= {}, block_hash= {}], their blocks [parent_consenus_hash= {}, burn_hash= {}, block_hash ={}]",
                                  mined_burn_hash, mined_block.block_hash(), parent_consensus_hash, burn_hash, block_header_hash);

                                miner_tip = None;
                            }
                        }
                    }
                }
                RelayerDirective::RunTenure(registered_key, last_burn_block) => {
                    let burn_header_hash = last_burn_block.burn_header_hash.clone();
                    debug!(
                        "Relayer: Run tenure";
                        "height" => last_burn_block.block_height,
                        "burn_header_hash" => %burn_header_hash
                    );

                    let burn_chain_tip = SortitionDB::get_canonical_burn_chain_tip(sortdb.conn())
                        .expect("FATAL: failed to query sortition DB for canonical burn chain tip")
                        .burn_header_hash;
                    if config.node.mock_mining && failed_to_mine_in_block.as_ref() == Some(&burn_chain_tip) {
                        debug!(
                            "Previously mock-mined in block, not attempting again until burnchain advances";
                            "burn_header_hash" => %burn_chain_tip
                        );
                        continue;
                    }

                    let mut last_mined_blocks_vec = last_mined_blocks
                        .remove(&burn_header_hash)
                        .unwrap_or_default();

                    let last_mined_block_opt = InitializedNeonNode::relayer_run_tenure(
                        &config,
                        registered_key,
                        &mut chainstate,
                        &mut sortdb,
                        &burnchain,
                        last_burn_block,
                        &mut keychain,
                        &mut mem_pool,
                        burn_fee_cap,
                        &mut bitcoin_controller,
                        &last_mined_blocks_vec.iter().map(|(blk, _)| blk).collect(),
                    );
                    if let Some((last_mined_block, microblock_privkey)) = last_mined_block_opt {
                        if last_mined_blocks_vec.len() == 0 {
                            // (for testing) only bump once per epoch
                            bump_processed_counter(&blocks_processed);
                        }
                        last_mined_blocks_vec.push((last_mined_block, microblock_privkey));
                    } else {
                        failed_to_mine_in_block = Some(burn_chain_tip);
                    }
                    last_mined_blocks.insert(burn_header_hash, last_mined_blocks_vec);
                }
                RelayerDirective::RegisterKey(ref last_burn_block) => {
                    rotate_vrf_and_register(
                        is_mainnet,
                        &mut keychain,
                        last_burn_block,
                        &mut bitcoin_controller,
                    );
                    bump_processed_counter(&blocks_processed);
                }
                RelayerDirective::RunMicroblockTenure => {
                    if last_microblock_tenure_time + (config.node.microblock_frequency as u128) > get_epoch_time_ms() {
                        // only mine when necessary -- the deadline to begin hasn't passed yet
                        continue;
                    }
                    last_microblock_tenure_time = get_epoch_time_ms();

                    debug!("Relayer: run microblock tenure");

                    // unconfirmed state must be consistent with the chain tip
                    if miner_tip.is_some() {
                        Relayer::refresh_unconfirmed(&mut chainstate, &mut sortdb);
                    }

                    run_microblock_tenure(
                        &config,
                        &mut microblock_miner_state,
                        &mut chainstate,
                        &mut sortdb,
                        &mem_pool,
                        &mut relayer,
                        miner_tip.as_ref(),
                    );

                    // synchronize unconfirmed tx index to p2p thread
                    send_unconfirmed_txs(&chainstate, unconfirmed_txs.clone());
                }
                RelayerDirective::Exit => break
            }
        }
        debug!("Relayer exit!");
    }).unwrap();

    Ok(relayer_handle)
}

enum LeaderKeyRegistrationState {
    Inactive,
    Pending,
    Active(RegisteredKey),
}

impl InitializedNeonNode {
    fn new(
        config: Config,
        mut keychain: Keychain,
        event_dispatcher: EventDispatcher,
        last_burn_block: Option<BurnchainTip>,
        miner: bool,
        blocks_processed: BlocksProcessedCounter,
        coord_comms: CoordinatorChannels,
        sync_comms: PoxSyncWatchdogComms,
        burnchain: Burnchain,
        attachments_rx: Receiver<HashSet<AttachmentInstance>>,
        atlas_config: AtlasConfig,
        should_keep_running: Arc<AtomicBool>,
    ) -> InitializedNeonNode {
        // we can call _open_ here rather than _connect_, since connect is first called in
        //   make_genesis_block
        let sortdb = SortitionDB::open(&config.get_burn_db_file_path(), false)
            .expect("Error while instantiating sortition db");

        let view = {
            let sortition_tip = SortitionDB::get_canonical_burn_chain_tip(&sortdb.conn())
                .expect("Failed to get sortition tip");
            SortitionDB::get_burnchain_view(&sortdb.conn(), &burnchain, &sortition_tip).unwrap()
        };

        // create a new peerdb
        let data_url = UrlString::try_from(format!("{}", &config.node.data_url)).unwrap();
        let initial_neighbors = config.node.bootstrap_node.clone();
        if initial_neighbors.len() > 0 {
            info!(
                "Will bootstrap from peers {}",
                VecDisplay(&initial_neighbors)
            );
        } else {
            warn!("Without a peer to bootstrap from, the node will start mining a new chain");
        }

        let p2p_sock: SocketAddr = config.node.p2p_bind.parse().expect(&format!(
            "Failed to parse socket: {}",
            &config.node.p2p_bind
        ));
        let rpc_sock = config.node.rpc_bind.parse().expect(&format!(
            "Failed to parse socket: {}",
            &config.node.rpc_bind
        ));
        let p2p_addr: SocketAddr = config.node.p2p_address.parse().expect(&format!(
            "Failed to parse socket: {}",
            &config.node.p2p_address
        ));
        let node_privkey = {
            let mut re_hashed_seed = config.node.local_peer_seed.clone();
            let my_private_key = loop {
                match Secp256k1PrivateKey::from_slice(&re_hashed_seed[..]) {
                    Ok(sk) => break sk,
                    Err(_) => {
                        re_hashed_seed = Sha256Sum::from_data(&re_hashed_seed[..])
                            .as_bytes()
                            .to_vec()
                    }
                }
            };
            my_private_key
        };

        let mut peerdb = PeerDB::connect(
            &config.get_peer_db_path(),
            true,
            config.burnchain.chain_id,
            burnchain.network_id,
            Some(node_privkey),
            config.connection_options.private_key_lifetime.clone(),
            PeerAddress::from_socketaddr(&p2p_addr),
            p2p_sock.port(),
            data_url,
            &vec![],
            Some(&initial_neighbors),
        )
        .map_err(|e| {
            eprintln!("Failed to open {}: {:?}", &config.get_peer_db_path(), &e);
            panic!();
        })
        .unwrap();

        {
            // bootstrap nodes *always* allowed
            let mut tx = peerdb.tx_begin().unwrap();
            for initial_neighbor in initial_neighbors.iter() {
                PeerDB::set_allow_peer(
                    &mut tx,
                    initial_neighbor.addr.network_id,
                    &initial_neighbor.addr.addrbytes,
                    initial_neighbor.addr.port,
                    -1,
                )
                .unwrap();
            }
            tx.commit().unwrap();
        }

        if !config.node.deny_nodes.is_empty() {
            warn!("Will ignore nodes {:?}", &config.node.deny_nodes);
        }

        {
            let mut tx = peerdb.tx_begin().unwrap();
            for denied in config.node.deny_nodes.iter() {
                PeerDB::set_deny_peer(
                    &mut tx,
                    denied.addr.network_id,
                    &denied.addr.addrbytes,
                    denied.addr.port,
                    get_epoch_time_secs() + 24 * 365 * 3600,
                )
                .unwrap();
            }
            tx.commit().unwrap();
        }
        let atlasdb = AtlasDB::connect(atlas_config, &config.get_atlas_db_path(), true).unwrap();

        let local_peer = match PeerDB::get_local_peer(peerdb.conn()) {
            Ok(local_peer) => local_peer,
            _ => panic!("Unable to retrieve local peer"),
        };

        // force early mempool instantiation
        let _ = MemPoolDB::open(
            config.is_mainnet(),
            config.burnchain.chain_id,
            &config.get_chainstate_path(),
        )
        .expect("BUG: failed to instantiate mempool");

        // now we're ready to instantiate a p2p network object, the relayer, and the event dispatcher
        let mut p2p_net = PeerNetwork::new(
            peerdb,
            atlasdb,
            local_peer.clone(),
            config.burnchain.peer_version,
            burnchain.clone(),
            view,
            config.connection_options.clone(),
        );

        // setup the relayer channel
        let (relay_send, relay_recv) = sync_channel(RELAYER_MAX_BUFFER);

        let burnchain_signer = keychain.get_burnchain_signer();
        let relayer = Relayer::from_p2p(&mut p2p_net);
        let shared_unconfirmed_txs = Arc::new(Mutex::new(UnconfirmedTxMap::new()));

        let leader_key_registration_state = if config.node.mock_mining {
            // mock mining, pretend to have a registered key
            let vrf_public_key = keychain.rotate_vrf_keypair(1);
            LeaderKeyRegistrationState::Active(RegisteredKey {
                block_height: 1,
                op_vtxindex: 1,
                vrf_public_key,
            })
        } else {
            LeaderKeyRegistrationState::Inactive
        };

        let sleep_before_tenure = config.node.wait_time_for_microblocks;
        let relayer_thread_handle = spawn_miner_relayer(
            config.is_mainnet(),
            config.burnchain.chain_id,
            relayer,
            local_peer,
            config.clone(),
            keychain,
            config.get_burn_db_file_path(),
            config.get_chainstate_path(),
            relay_recv,
            event_dispatcher,
            blocks_processed.clone(),
            burnchain,
            coord_comms,
            shared_unconfirmed_txs.clone(),
        )
        .expect("Failed to initialize mine/relay thread");

        let p2p_thread_handle = spawn_peer(
            config.is_mainnet(),
            p2p_net,
            &p2p_sock,
            &rpc_sock,
            config.clone(),
            5000,
            relay_send.clone(),
            sync_comms,
            attachments_rx,
            shared_unconfirmed_txs,
            should_keep_running,
        )
        .expect("Failed to initialize mine/relay thread");

        info!("Start HTTP server on: {}", &config.node.rpc_bind);
        info!("Start P2P server on: {}", &config.node.p2p_bind);

        let last_burn_block = last_burn_block.map(|x| x.block_snapshot);

        let is_miner = miner;

        let atlas_config = AtlasConfig::default(config.is_mainnet());
        InitializedNeonNode {
            config,
            relay_channel: relay_send,
            last_burn_block,
            burnchain_signer,
            is_miner,
            sleep_before_tenure,
            atlas_config,
<<<<<<< HEAD
            leader_key_registration_state,
=======
            leader_key_registration_state: LeaderKeyRegistrationState::Inactive,
            p2p_thread_handle,
            relayer_thread_handle,
>>>>>>> 33812bb3
        }
    }

    /// Tell the relayer to fire off a tenure and a block commit op.
    pub fn relayer_issue_tenure(&mut self) -> bool {
        if !self.is_miner {
            // node is a follower, don't try to issue a tenure
            return true;
        }

        if let Some(burnchain_tip) = self.last_burn_block.clone() {
            match self.leader_key_registration_state {
                LeaderKeyRegistrationState::Active(ref key) => {
                    debug!("Using key {:?}", &key.vrf_public_key);
                    // sleep a little before building the anchor block, to give any broadcasted
                    //   microblocks time to propagate.
                    thread::sleep(std::time::Duration::from_millis(self.sleep_before_tenure));
                    self.relay_channel
                        .send(RelayerDirective::RunTenure(key.clone(), burnchain_tip))
                        .is_ok()
                }
                LeaderKeyRegistrationState::Inactive => {
                    warn!("Skipped tenure because no active VRF key. Trying to register one.");
                    self.leader_key_registration_state = LeaderKeyRegistrationState::Pending;
                    self.relay_channel
                        .send(RelayerDirective::RegisterKey(burnchain_tip))
                        .is_ok()
                }
                LeaderKeyRegistrationState::Pending => true,
            }
        } else {
            warn!("Do not know the last burn block. As a miner, this is bad.");
            true
        }
    }

    /// Notify the relayer of a sortition, telling it to process the block
    ///  and advertize it if it was mined by the node.
    /// returns _false_ if the relayer hung up the channel.
    pub fn relayer_sortition_notify(&self) -> bool {
        if !self.is_miner {
            // node is a follower, don't try to process my own tenure.
            return true;
        }

        if let Some(ref snapshot) = &self.last_burn_block {
            debug!(
                "Notify sortition! Last snapshot is {}/{} ({})",
                &snapshot.consensus_hash,
                &snapshot.burn_header_hash,
                &snapshot.winning_stacks_block_hash
            );
            if snapshot.sortition {
                return self
                    .relay_channel
                    .send(RelayerDirective::ProcessTenure(
                        snapshot.consensus_hash.clone(),
                        snapshot.parent_burn_header_hash.clone(),
                        snapshot.winning_stacks_block_hash.clone(),
                    ))
                    .is_ok();
            }
        } else {
            debug!("Notify sortition! No last burn block");
        }
        true
    }

    // return stack's parent's burn header hash,
    //        the anchored block,
    //        the burn header hash of the burnchain tip
    fn relayer_run_tenure(
        config: &Config,
        registered_key: RegisteredKey,
        chain_state: &mut StacksChainState,
        burn_db: &mut SortitionDB,
        burnchain: &Burnchain,
        burn_block: BlockSnapshot,
        keychain: &mut Keychain,
        mem_pool: &mut MemPoolDB,
        burn_fee_cap: u64,
        bitcoin_controller: &mut BitcoinRegtestController,
        last_mined_blocks: &Vec<&AssembledAnchorBlock>,
    ) -> Option<(AssembledAnchorBlock, Secp256k1PrivateKey)> {
        let (
            mut stacks_parent_header,
            parent_consensus_hash,
            parent_block_burn_height,
            parent_block_total_burn,
            parent_winning_vtxindex,
            coinbase_nonce,
        ) = if let Some(stacks_tip) = chain_state.get_stacks_chain_tip(burn_db).unwrap() {
            let stacks_tip_header = match StacksChainState::get_anchored_block_header_info(
                chain_state.db(),
                &stacks_tip.consensus_hash,
                &stacks_tip.anchored_block_hash,
            )
            .unwrap()
            {
                Some(x) => x,
                None => {
                    error!("Could not mine new tenure, since could not find header for known chain tip.");
                    return None;
                }
            };

            // the consensus hash of my Stacks block parent
            let parent_consensus_hash = stacks_tip.consensus_hash.clone();

            // the stacks block I'm mining off of's burn header hash and vtxindex:
            let parent_snapshot = SortitionDB::get_block_snapshot_consensus(
                burn_db.conn(),
                &stacks_tip.consensus_hash,
            )
            .expect("Failed to look up block's parent snapshot")
            .expect("Failed to look up block's parent snapshot");

            let parent_sortition_id = &parent_snapshot.sortition_id;
            let parent_winning_vtxindex =
                match SortitionDB::get_block_winning_vtxindex(burn_db.conn(), parent_sortition_id)
                    .expect("SortitionDB failure.")
                {
                    Some(x) => x,
                    None => {
                        warn!(
                            "Failed to find winning vtx index for the parent sortition {}",
                            parent_sortition_id
                        );
                        return None;
                    }
                };

            let parent_block =
                match SortitionDB::get_block_snapshot(burn_db.conn(), parent_sortition_id)
                    .expect("SortitionDB failure.")
                {
                    Some(x) => x,
                    None => {
                        warn!(
                            "Failed to find block snapshot for the parent sortition {}",
                            parent_sortition_id
                        );
                        return None;
                    }
                };

            // don't mine off of an old burnchain block
            let burn_chain_tip = SortitionDB::get_canonical_burn_chain_tip(burn_db.conn())
                .expect("FATAL: failed to query sortition DB for canonical burn chain tip");

            if burn_chain_tip.consensus_hash != burn_block.consensus_hash {
                debug!("New canonical burn chain tip detected: {} ({}) > {} ({}). Will not try to mine.", burn_chain_tip.consensus_hash, burn_chain_tip.block_height, &burn_block.consensus_hash, &burn_block.block_height);
                return None;
            }

            debug!("Mining tenure's last consensus hash: {} (height {} hash {}), stacks tip consensus hash: {} (height {} hash {})",
                       &burn_block.consensus_hash, burn_block.block_height, &burn_block.burn_header_hash,
                       &stacks_tip.consensus_hash, parent_snapshot.block_height, &parent_snapshot.burn_header_hash);

            let coinbase_nonce = {
                let principal = keychain.origin_address(config.is_mainnet()).unwrap().into();
                let account = chain_state
                    .with_read_only_clarity_tx(
                        &burn_db.index_conn(),
                        &StacksBlockHeader::make_index_block_hash(
                            &stacks_tip.consensus_hash,
                            &stacks_tip.anchored_block_hash,
                        ),
                        |conn| StacksChainState::get_account(conn, &principal),
                    )
                    .expect(&format!(
                        "BUG: stacks tip block {}/{} no longer exists after we queried it",
                        &stacks_tip.consensus_hash, &stacks_tip.anchored_block_hash
                    ));
                account.nonce
            };

            (
                stacks_tip_header,
                parent_consensus_hash,
                parent_block.block_height,
                parent_block.total_burn,
                parent_winning_vtxindex,
                coinbase_nonce,
            )
        } else {
            debug!("No Stacks chain tip known, will return a genesis block");
            let (network, _) = config.burnchain.get_bitcoin_network();
            let burnchain_params =
                BurnchainParameters::from_params(&config.burnchain.chain, &network)
                    .expect("Bitcoin network unsupported");

            let chain_tip = ChainTip::genesis(
                &burnchain_params.first_block_hash,
                burnchain_params.first_block_height.into(),
                burnchain_params.first_block_timestamp.into(),
            );

            (
                chain_tip.metadata,
                FIRST_BURNCHAIN_CONSENSUS_HASH.clone(),
                0,
                0,
                0,
                0,
            )
        };

        // has the tip changed from our previously-mined block for this epoch?
        let attempt = {
            let mut best_attempt = 0;
            debug!(
                "Consider {} in-flight Stacks tip(s)",
                &last_mined_blocks.len()
            );
            for prev_block in last_mined_blocks.iter() {
                debug!(
                    "Consider in-flight Stacks tip {}/{} in {}",
                    &prev_block.parent_consensus_hash,
                    &prev_block.anchored_block.header.parent_block,
                    &prev_block.my_burn_hash
                );
                if prev_block.parent_consensus_hash == parent_consensus_hash
                    && prev_block.my_burn_hash == burn_block.burn_header_hash
                    && prev_block.anchored_block.header.parent_block
                        == stacks_parent_header.anchored_header.block_hash()
                {
                    // the anchored chain tip hasn't changed since we attempted to build a block.
                    // But, have discovered any new microblocks worthy of being mined?
                    if let Ok(Some(stream)) =
                        StacksChainState::load_descendant_staging_microblock_stream(
                            chain_state.db(),
                            &StacksBlockHeader::make_index_block_hash(
                                &prev_block.parent_consensus_hash,
                                &stacks_parent_header.anchored_header.block_hash(),
                            ),
                            0,
                            u16::MAX,
                        )
                    {
                        if (prev_block.anchored_block.header.parent_microblock
                            == BlockHeaderHash([0u8; 32])
                            && stream.len() == 0)
                            || (prev_block.anchored_block.header.parent_microblock
                                != BlockHeaderHash([0u8; 32])
                                && stream.len()
                                    <= (prev_block.anchored_block.header.parent_microblock_sequence
                                        as usize)
                                        + 1)
                        {
                            // the chain tip hasn't changed since we attempted to build a block.  Use what we
                            // already have.
                            debug!("Stacks tip is unchanged since we last tried to mine a block ({}/{} at height {} with {} txs, in {} at burn height {}), and no new microblocks ({} <= {})",
                                   &prev_block.parent_consensus_hash, &prev_block.anchored_block.block_hash(), prev_block.anchored_block.header.total_work.work,
                                   prev_block.anchored_block.txs.len(), prev_block.my_burn_hash, parent_block_burn_height, stream.len(), prev_block.anchored_block.header.parent_microblock_sequence);

                            return None;
                        } else {
                            // there are new microblocks!
                            // TODO: only consider rebuilding our anchored block if we (a) have
                            // time, and (b) the new microblocks are worth more than the new BTC
                            // fee minus the old BTC fee
                            debug!("Stacks tip is unchanged since we last tried to mine a block ({}/{} at height {} with {} txs, in {} at burn height {}), but there are new microblocks ({} > {})",
                                   &prev_block.parent_consensus_hash, &prev_block.anchored_block.block_hash(), prev_block.anchored_block.header.total_work.work,
                                   prev_block.anchored_block.txs.len(), prev_block.my_burn_hash, parent_block_burn_height, stream.len(), prev_block.anchored_block.header.parent_microblock_sequence);

                            best_attempt = cmp::max(best_attempt, prev_block.attempt);
                        }
                    } else {
                        // no microblock stream to confirm, and the stacks tip hasn't changed
                        debug!("Stacks tip is unchanged since we last tried to mine a block ({}/{} at height {} with {} txs, in {} at burn height {}), and no microblocks present",
                               &prev_block.parent_consensus_hash, &prev_block.anchored_block.block_hash(), prev_block.anchored_block.header.total_work.work,
                               prev_block.anchored_block.txs.len(), prev_block.my_burn_hash, parent_block_burn_height);

                        return None;
                    }
                } else {
                    debug!("Stacks tip has changed since we last tried to mine a block in {} at burn height {}; attempt was {} (for {}/{})",
                           prev_block.my_burn_hash, parent_block_burn_height, prev_block.attempt, &prev_block.parent_consensus_hash, &prev_block.anchored_block.header.parent_block);
                    best_attempt = cmp::max(best_attempt, prev_block.attempt);
                }
            }
            best_attempt + 1
        };

        // Generates a proof out of the sortition hash provided in the params.
        let vrf_proof = match keychain.generate_proof(
            &registered_key.vrf_public_key,
            burn_block.sortition_hash.as_bytes(),
        ) {
            Some(vrfp) => vrfp,
            None => {
                // Try to recover a key registered in a former session.
                // registered_key.block_height gives us a pointer to the height of the block
                // holding the key register op, but the VRF was derived using the height of one
                // of the parents blocks.
                let _ = keychain.rotate_vrf_keypair(registered_key.block_height - 1);
                match keychain.generate_proof(
                    &registered_key.vrf_public_key,
                    burn_block.sortition_hash.as_bytes(),
                ) {
                    Some(vrfp) => vrfp,
                    None => {
                        error!(
                            "Failed to generate proof with {:?}",
                            &registered_key.vrf_public_key
                        );
                        return None;
                    }
                }
            }
        };

        debug!(
            "Generated VRF Proof: {} over {} with key {}",
            vrf_proof.to_hex(),
            &burn_block.sortition_hash,
            &registered_key.vrf_public_key.to_hex()
        );

        // Generates a new secret key for signing the trail of microblocks
        // of the upcoming tenure.
        let microblock_secret_key = if attempt > 1 {
            match keychain.get_microblock_key() {
                Some(k) => k,
                None => {
                    error!(
                        "Failed to obtain microblock key for mining attempt";
                        "attempt" => %attempt
                    );
                    return None;
                }
            }
        } else {
            keychain.rotate_microblock_keypair(burn_block.block_height)
        };
        let mblock_pubkey_hash =
            Hash160::from_node_public_key(&StacksPublicKey::from_private(&microblock_secret_key));

        let coinbase_tx = inner_generate_coinbase_tx(
            keychain,
            coinbase_nonce,
            config.is_mainnet(),
            config.burnchain.chain_id,
        );

        // find the longest microblock tail we can build off of
        let microblock_info_opt =
            match StacksChainState::load_descendant_staging_microblock_stream_with_poison(
                chain_state.db(),
                &StacksBlockHeader::make_index_block_hash(
                    &parent_consensus_hash,
                    &stacks_parent_header.anchored_header.block_hash(),
                ),
                0,
                u16::MAX,
            ) {
                Ok(x) => {
                    let num_mblocks = x.as_ref().map(|(mblocks, ..)| mblocks.len()).unwrap_or(0);
                    debug!(
                        "Loaded {} microblocks descending from {}/{}",
                        num_mblocks,
                        &parent_consensus_hash,
                        &stacks_parent_header.anchored_header.block_hash()
                    );
                    x
                }
                Err(e) => {
                    warn!(
                        "Failed to load descendant microblock stream from {}/{}: {:?}",
                        &parent_consensus_hash,
                        &stacks_parent_header.anchored_header.block_hash(),
                        &e
                    );
                    None
                }
            };

        if let Some((microblocks, poison_opt)) = microblock_info_opt {
            if let Some(ref tail) = microblocks.last() {
                debug!(
                    "Confirm microblock stream tailed at {} (seq {})",
                    &tail.block_hash(),
                    tail.header.sequence
                );
            }

            stacks_parent_header.microblock_tail =
                microblocks.last().clone().map(|blk| blk.header.clone());

            if let Some(poison_payload) = poison_opt {
                let poison_microblock_tx = inner_generate_poison_microblock_tx(
                    keychain,
                    coinbase_nonce + 1,
                    poison_payload,
                    config.is_mainnet(),
                    config.burnchain.chain_id,
                );

                // submit the poison payload, privately, so we'll mine it when building the
                // anchored block.
                if let Err(e) = mem_pool.submit(
                    chain_state,
                    &parent_consensus_hash,
                    &stacks_parent_header.anchored_header.block_hash(),
                    &poison_microblock_tx,
                ) {
                    warn!(
                        "Detected but failed to mine poison-microblock transaction: {:?}",
                        &e
                    );
                }
            }
        }

        let (anchored_block, _, _) = match StacksBlockBuilder::build_anchored_block(
            chain_state,
            &burn_db.index_conn(),
            mem_pool,
            &stacks_parent_header,
            parent_block_total_burn,
            vrf_proof.clone(),
            mblock_pubkey_hash,
            &coinbase_tx,
            config.block_limit.clone(),
        ) {
            Ok(block) => block,
            Err(e) => {
                error!("Failure mining anchored block: {}", e);
                return None;
            }
        };
        let block_height = anchored_block.header.total_work.work;
        info!(
            "Succeeded assembling {} block #{}: {}, with {} txs, attempt {}",
            if parent_block_total_burn == 0 {
                "Genesis"
            } else {
                "Stacks"
            },
            block_height,
            anchored_block.block_hash(),
            anchored_block.txs.len(),
            attempt
        );

        // let's figure out the recipient set!
        let recipients = match get_next_recipients(
            &burn_block,
            chain_state,
            burn_db,
            burnchain,
            &OnChainRewardSetProvider(),
        ) {
            Ok(x) => x,
            Err(e) => {
                error!("Failure fetching recipient set: {:?}", e);
                return None;
            }
        };

        let sunset_burn = burnchain.expected_sunset_burn(burn_block.block_height + 1, burn_fee_cap);
        let rest_commit = burn_fee_cap - sunset_burn;

        let commit_outs = if burn_block.block_height + 1 < burnchain.pox_constants.sunset_end
            && !burnchain.is_in_prepare_phase(burn_block.block_height + 1)
        {
            RewardSetInfo::into_commit_outs(recipients, config.is_mainnet())
        } else {
            vec![StacksAddress::burn_address(config.is_mainnet())]
        };

        // let's commit
        let op = inner_generate_block_commit_op(
            keychain.get_burnchain_signer(),
            anchored_block.block_hash(),
            rest_commit,
            &registered_key,
            parent_block_burn_height
                .try_into()
                .expect("Could not convert parent block height into u32"),
            parent_winning_vtxindex,
            VRFSeed::from_proof(&vrf_proof),
            commit_outs,
            sunset_burn,
            burn_block.block_height,
        );
        let mut op_signer = keychain.generate_op_signer();
        debug!(
            "Submit block-commit for block {} off of {}/{} with microblock parent {}",
            &anchored_block.block_hash(),
            &parent_consensus_hash,
            &anchored_block.header.parent_block,
            &anchored_block.header.parent_microblock
        );

        let res = bitcoin_controller.submit_operation(op, &mut op_signer, attempt);
        if !res {
            warn!("Failed to submit Bitcoin transaction");
            return None;
        }

        Some((
            AssembledAnchorBlock {
                parent_consensus_hash: parent_consensus_hash,
                my_burn_hash: burn_block.burn_header_hash,
                anchored_block,
                attempt,
            },
            microblock_secret_key,
        ))
    }

    /// Process a state coming from the burnchain, by extracting the validated KeyRegisterOp
    /// and inspecting if a sortition was won.
    /// `ibd`: boolean indicating whether or not we are in the initial block download
    pub fn process_burnchain_state(
        &mut self,
        sortdb: &SortitionDB,
        sort_id: &SortitionId,
        ibd: bool,
    ) -> Option<BlockSnapshot> {
        let mut last_sortitioned_block = None;

        let ic = sortdb.index_conn();

        let block_snapshot = SortitionDB::get_block_snapshot(&ic, sort_id)
            .expect("Failed to obtain block snapshot for processed burn block.")
            .expect("Failed to obtain block snapshot for processed burn block.");
        let block_height = block_snapshot.block_height;

        let block_commits =
            SortitionDB::get_block_commits_by_block(&ic, &block_snapshot.sortition_id)
                .expect("Unexpected SortitionDB error fetching block commits");

        update_active_miners_count_gauge(block_commits.len() as i64);

        let (_, network) = self.config.burnchain.get_bitcoin_network();

        for op in block_commits.into_iter() {
            if op.txid == block_snapshot.winning_block_txid {
                info!(
                    "Received burnchain block #{} including block_commit_op (winning) - {} ({})",
                    block_height,
                    op.apparent_sender.to_bitcoin_address(network),
                    &op.block_header_hash
                );
                last_sortitioned_block = Some((block_snapshot.clone(), op.vtxindex));
            } else {
                if self.is_miner {
                    info!(
                        "Received burnchain block #{} including block_commit_op - {} ({})",
                        block_height,
                        op.apparent_sender.to_bitcoin_address(network),
                        &op.block_header_hash
                    );
                }
            }
        }

        let key_registers =
            SortitionDB::get_leader_keys_by_block(&ic, &block_snapshot.sortition_id)
                .expect("Unexpected SortitionDB error fetching key registers");

        let node_address = Keychain::address_from_burnchain_signer(
            &self.burnchain_signer,
            self.config.is_mainnet(),
        );

        for op in key_registers.into_iter() {
            if op.address == node_address {
                if self.is_miner {
                    info!(
                        "Received burnchain block #{} including key_register_op - {}",
                        block_height, op.address
                    );
                }
                if !ibd {
                    // not in initial block download, so we're not just replaying an old key.
                    // Registered key has been mined
                    if let LeaderKeyRegistrationState::Pending = self.leader_key_registration_state
                    {
                        self.leader_key_registration_state =
                            LeaderKeyRegistrationState::Active(RegisteredKey {
                                vrf_public_key: op.public_key,
                                block_height: op.block_height as u64,
                                op_vtxindex: op.vtxindex as u32,
                            });
                    }
                }
            }
        }

        // no-op on UserBurnSupport ops are not supported / produced at this point.
        self.last_burn_block = Some(block_snapshot);

        last_sortitioned_block.map(|x| x.0)
    }
}

impl NeonGenesisNode {
    /// Instantiate and initialize a new node, given a config
    pub fn new(
        config: Config,
        mut event_dispatcher: EventDispatcher,
        burnchain: Burnchain,
        boot_block_exec: Box<dyn FnOnce(&mut ClarityTx) -> ()>,
    ) -> Self {
        let keychain = Keychain::default(config.node.seed.clone());
        let initial_balances = config
            .initial_balances
            .iter()
            .map(|e| (e.address.clone(), e.amount))
            .collect();

        let mut boot_data =
            ChainStateBootData::new(&burnchain, initial_balances, Some(boot_block_exec));

        // do the initial open!
        let (_chain_state, receipts) = match StacksChainState::open_and_exec(
            config.is_mainnet(),
            config.burnchain.chain_id,
            &config.get_chainstate_path(),
            Some(&mut boot_data),
            config.block_limit.clone(),
        ) {
            Ok(res) => res,
            Err(err) => panic!(
                "Error while opening chain state at path {}: {:?}",
                config.get_chainstate_path(),
                err
            ),
        };

        event_dispatcher.process_boot_receipts(receipts);

        Self {
            keychain,
            config,
            event_dispatcher,
            burnchain,
        }
    }

    pub fn into_initialized_leader_node(
        self,
        burnchain_tip: BurnchainTip,
        blocks_processed: BlocksProcessedCounter,
        coord_comms: CoordinatorChannels,
        sync_comms: PoxSyncWatchdogComms,
        attachments_rx: Receiver<HashSet<AttachmentInstance>>,
        atlas_config: AtlasConfig,
        should_keep_running: Arc<AtomicBool>,
    ) -> InitializedNeonNode {
        let config = self.config;
        let keychain = self.keychain;
        let event_dispatcher = self.event_dispatcher;

        InitializedNeonNode::new(
            config,
            keychain,
            event_dispatcher,
            Some(burnchain_tip),
            true,
            blocks_processed,
            coord_comms,
            sync_comms,
            self.burnchain,
            attachments_rx,
            atlas_config,
            should_keep_running,
        )
    }

    pub fn into_initialized_node(
        self,
        burnchain_tip: BurnchainTip,
        blocks_processed: BlocksProcessedCounter,
        coord_comms: CoordinatorChannels,
        sync_comms: PoxSyncWatchdogComms,
        attachments_rx: Receiver<HashSet<AttachmentInstance>>,
        atlas_config: AtlasConfig,
        should_keep_running: Arc<AtomicBool>,
    ) -> InitializedNeonNode {
        let config = self.config;
        let keychain = self.keychain;
        let event_dispatcher = self.event_dispatcher;

        InitializedNeonNode::new(
            config,
            keychain,
            event_dispatcher,
            Some(burnchain_tip),
            false,
            blocks_processed,
            coord_comms,
            sync_comms,
            self.burnchain,
            attachments_rx,
            atlas_config,
            should_keep_running,
        )
    }
}<|MERGE_RESOLUTION|>--- conflicted
+++ resolved
@@ -591,14 +591,9 @@
             let mut num_download_passes = 0;
             let mut mblock_deadline = 0;
 
-<<<<<<< HEAD
-            while !disconnected {
+            while should_keep_running.load(Ordering::SeqCst) {
                 // initial block download?
                 let ibd = sync_comms.get_ibd();
-
-=======
-            while should_keep_running.load(Ordering::SeqCst) {
->>>>>>> 33812bb3
                 let download_backpressure = results_with_data.len() > 0;
                 let poll_ms = if !download_backpressure && this.has_more_downloads() {
                     // keep getting those blocks -- drive the downloader state-machine
@@ -1215,13 +1210,9 @@
             is_miner,
             sleep_before_tenure,
             atlas_config,
-<<<<<<< HEAD
             leader_key_registration_state,
-=======
-            leader_key_registration_state: LeaderKeyRegistrationState::Inactive,
             p2p_thread_handle,
             relayer_thread_handle,
->>>>>>> 33812bb3
         }
     }
 
