use std::convert::TryInto;
use std::fs;
use std::net::{SocketAddr, ToSocketAddrs};
use std::path::PathBuf;

use rand::RngCore;

use stacks::burnchains::bitcoin::BitcoinNetworkType;
use stacks::burnchains::{MagicBytes, BLOCKSTACK_MAGIC_MAINNET};
use stacks::chainstate::stacks::index::marf::MARFOpenOpts;
use stacks::chainstate::stacks::index::storage::TrieHashCalculationMode;
use stacks::chainstate::stacks::miner::BlockBuilderSettings;
use stacks::chainstate::stacks::MAX_BLOCK_LEN;
use stacks::core::mempool::MemPoolWalkSettings;
use stacks::core::StacksEpoch;
use stacks::core::StacksEpochId;
use stacks::core::{
    CHAIN_ID_MAINNET, CHAIN_ID_TESTNET, PEER_VERSION_MAINNET, PEER_VERSION_TESTNET,
};
use stacks::cost_estimates::fee_medians::WeightedMedianFeeRateEstimator;
use stacks::cost_estimates::fee_rate_fuzzer::FeeRateFuzzer;
use stacks::cost_estimates::fee_scalar::ScalarFeeRateEstimator;
use stacks::cost_estimates::metrics::CostMetric;
use stacks::cost_estimates::metrics::ProportionalDotProduct;
use stacks::cost_estimates::CostEstimator;
use stacks::cost_estimates::FeeEstimator;
use stacks::cost_estimates::PessimisticEstimator;
use stacks::net::connection::ConnectionOptions;
use stacks::net::{Neighbor, NeighborKey, PeerAddress};
use stacks::util::get_epoch_time_ms;
use stacks::util::hash::hex_bytes;
use stacks::util::secp256k1::Secp256k1PrivateKey;
use stacks::util::secp256k1::Secp256k1PublicKey;
use stacks::vm::costs::ExecutionCost;
use stacks::vm::types::{AssetIdentifier, PrincipalData, QualifiedContractIdentifier};

const DEFAULT_SATS_PER_VB: u64 = 50;
const DEFAULT_MAX_RBF_RATE: u64 = 150; // 1.5x
const DEFAULT_RBF_FEE_RATE_INCREMENT: u64 = 5;
const LEADER_KEY_TX_ESTIM_SIZE: u64 = 290;
const BLOCK_COMMIT_TX_ESTIM_SIZE: u64 = 350;
const INV_REWARD_CYCLES_TESTNET: u64 = 6;

#[derive(Clone, Deserialize, Default, Debug)]
pub struct ConfigFile {
    pub burnchain: Option<BurnchainConfigFile>,
    pub node: Option<NodeConfigFile>,
    pub ustx_balance: Option<Vec<InitialBalanceFile>>,
    pub events_observer: Option<Vec<EventObserverConfigFile>>,
    pub connection_options: Option<ConnectionOptionsFile>,
    pub fee_estimation: Option<FeeEstimationConfigFile>,
    pub miner: Option<MinerConfigFile>,
}

#[derive(Clone, Deserialize, Default)]
pub struct LegacyMstxConfigFile {
    pub mstx_balance: Option<Vec<InitialBalanceFile>>,
}

#[cfg(test)]
mod tests {
    use super::*;

    #[test]
    fn test_config_file() {
        assert_eq!(
            format!("Invalid path: No such file or directory (os error 2)"),
            ConfigFile::from_path("some_path").unwrap_err()
        );
        assert_eq!(
            format!("Invalid toml: unexpected character found: `/` at line 1 column 1"),
            ConfigFile::from_str("//[node]").unwrap_err()
        );
        assert!(ConfigFile::from_str("").is_ok());
    }

    #[test]
    fn test_config() {
        assert_eq!(
            format!("node.seed should be a hex encoded string"),
            Config::from_config_file(
                ConfigFile::from_str(
                    r#"
                    [node]
                    seed = "invalid-hex-value"
                    "#,
                )
                .unwrap()
            )
            .unwrap_err()
        );

        assert_eq!(
            format!("node.local_peer_seed should be a hex encoded string"),
            Config::from_config_file(
                ConfigFile::from_str(
                    r#"
                    [node]
                    local_peer_seed = "invalid-hex-value"
                    "#,
                )
                .unwrap()
            )
            .unwrap_err()
        );

        let expected_err_prefix =
            "Invalid burnchain.peer_host: failed to lookup address information:";
        let actual_err_msg = Config::from_config_file(
            ConfigFile::from_str(
                r#"
                [burnchain]
                peer_host = "bitcoin2.blockstack.com"
                "#,
            )
            .unwrap(),
        )
        .unwrap_err();
        assert_eq!(
            expected_err_prefix,
            &actual_err_msg[..expected_err_prefix.len()]
        );

        assert!(Config::from_config_file(ConfigFile::from_str("").unwrap()).is_ok());
    }

    #[test]
    fn should_load_legacy_mstx_balances_toml() {
        let config = ConfigFile::from_str(
            r#"
            [[ustx_balance]]
            address = "ST2QKZ4FKHAH1NQKYKYAYZPY440FEPK7GZ1R5HBP2"
            amount = 10000000000000000

            [[ustx_balance]]
            address = "ST319CF5WV77KYR1H3GT0GZ7B8Q4AQPY42ETP1VPF"
            amount = 10000000000000000

            [[mstx_balance]] # legacy property name
            address = "ST221Z6TDTC5E0BYR2V624Q2ST6R0Q71T78WTAX6H"
            amount = 10000000000000000

            [[mstx_balance]] # legacy property name
            address = "ST2TFVBMRPS5SSNP98DQKQ5JNB2B6NZM91C4K3P7B"
            amount = 10000000000000000
            "#,
        );
        let config = config.unwrap();
        assert!(config.ustx_balance.is_some());
        let balances = config
            .ustx_balance
            .expect("Failed to parse stx balances from toml");
        assert_eq!(balances.len(), 4);
        assert_eq!(
            balances[0].address,
            "ST2QKZ4FKHAH1NQKYKYAYZPY440FEPK7GZ1R5HBP2"
        );
        assert_eq!(
            balances[1].address,
            "ST319CF5WV77KYR1H3GT0GZ7B8Q4AQPY42ETP1VPF"
        );
        assert_eq!(
            balances[2].address,
            "ST221Z6TDTC5E0BYR2V624Q2ST6R0Q71T78WTAX6H"
        );
        assert_eq!(
            balances[3].address,
            "ST2TFVBMRPS5SSNP98DQKQ5JNB2B6NZM91C4K3P7B"
        );
    }
}

impl ConfigFile {
    pub fn from_path(path: &str) -> Result<ConfigFile, String> {
        let content = fs::read_to_string(path).map_err(|e| format!("Invalid path: {}", &e))?;
        Self::from_str(&content)
    }

    pub fn from_str(content: &str) -> Result<ConfigFile, String> {
        let mut config: ConfigFile =
            toml::from_str(content).map_err(|e| format!("Invalid toml: {}", e))?;
        let legacy_config: LegacyMstxConfigFile = toml::from_str(content).unwrap();
        if let Some(mstx_balance) = legacy_config.mstx_balance {
            warn!("'mstx_balance' inside toml config is deprecated, replace with 'ustx_balance'");
            config.ustx_balance = match config.ustx_balance {
                Some(balance) => Some([balance, mstx_balance].concat()),
                None => Some(mstx_balance),
            };
        }
        Ok(config)
    }

    pub fn xenon() -> ConfigFile {
        let burnchain = BurnchainConfigFile {
            mode: Some("xenon".to_string()),
            rpc_port: Some(18332),
            peer_port: Some(18333),
            peer_host: Some("bitcoind.xenon.blockstack.org".to_string()),
            magic_bytes: Some("T2".into()),
            ..BurnchainConfigFile::default()
        };

        let node = NodeConfigFile {
            bootstrap_node: Some("047435c194e9b01b3d7f7a2802d6684a3af68d05bbf4ec8f17021980d777691f1d51651f7f1d566532c804da506c117bbf79ad62eea81213ba58f8808b4d9504ad@xenon.blockstack.org:20444".to_string()),
            miner: Some(false),
            ..NodeConfigFile::default()
        };

        let balances = vec![
            InitialBalanceFile {
                address: "ST2QKZ4FKHAH1NQKYKYAYZPY440FEPK7GZ1R5HBP2".to_string(),
                amount: 10000000000000000,
            },
            InitialBalanceFile {
                address: "ST319CF5WV77KYR1H3GT0GZ7B8Q4AQPY42ETP1VPF".to_string(),
                amount: 10000000000000000,
            },
            InitialBalanceFile {
                address: "ST221Z6TDTC5E0BYR2V624Q2ST6R0Q71T78WTAX6H".to_string(),
                amount: 10000000000000000,
            },
            InitialBalanceFile {
                address: "ST2TFVBMRPS5SSNP98DQKQ5JNB2B6NZM91C4K3P7B".to_string(),
                amount: 10000000000000000,
            },
        ];

        ConfigFile {
            burnchain: Some(burnchain),
            node: Some(node),
            ustx_balance: Some(balances),
            ..ConfigFile::default()
        }
    }

    pub fn mainnet() -> ConfigFile {
        let burnchain = BurnchainConfigFile {
            mode: Some("mainnet".to_string()),
            rpc_port: Some(8332),
            peer_port: Some(8333),
            peer_host: Some("bitcoin.blockstack.com".to_string()),
            username: Some("blockstack".to_string()),
            password: Some("blockstacksystem".to_string()),
            magic_bytes: Some("X2".to_string()),
            ..BurnchainConfigFile::default()
        };

        let bootstrap_nodes = [
            "02da7a464ac770ae8337a343670778b93410f2f3fef6bea98dd1c3e9224459d36b@seed-0.mainnet.stacks.co:20444",
            "02afeae522aab5f8c99a00ddf75fbcb4a641e052dd48836408d9cf437344b63516@seed-1.mainnet.stacks.co:20444",
            "03652212ea76be0ed4cd83a25c06e57819993029a7b9999f7d63c36340b34a4e62@seed-2.mainnet.stacks.co:20444"].join(",");

        let node = NodeConfigFile {
            bootstrap_node: Some(bootstrap_nodes),
            miner: Some(false),
            ..NodeConfigFile::default()
        };

        ConfigFile {
            burnchain: Some(burnchain),
            node: Some(node),
            ustx_balance: None,
            ..ConfigFile::default()
        }
    }

    pub fn helium() -> ConfigFile {
        // ## Settings for local testnet, relying on a local bitcoind server
        // ## running with the following bitcoin.conf:
        // ##
        // ##    chain=regtest
        // ##    disablewallet=0
        // ##    txindex=1
        // ##    server=1
        // ##    rpcuser=helium
        // ##    rpcpassword=helium
        // ##
        let burnchain = BurnchainConfigFile {
            mode: Some("helium".to_string()),
            commit_anchor_block_within: Some(10_000),
            rpc_port: Some(18443),
            peer_port: Some(18444),
            peer_host: Some("0.0.0.0".to_string()),
            username: Some("helium".to_string()),
            password: Some("helium".to_string()),
            local_mining_public_key: Some("04ee0b1602eb18fef7986887a7e8769a30c9df981d33c8380d255edef003abdcd243a0eb74afdf6740e6c423e62aec631519a24cf5b1d62bf8a3e06ddc695dcb77".to_string()),
            ..BurnchainConfigFile::default()
        };

        let node = NodeConfigFile {
            miner: Some(false),
            ..NodeConfigFile::default()
        };

        ConfigFile {
            burnchain: Some(burnchain),
            node: Some(node),
            ..ConfigFile::default()
        }
    }

    pub fn mocknet() -> ConfigFile {
        let burnchain = BurnchainConfigFile {
            mode: Some("mocknet".to_string()),
            commit_anchor_block_within: Some(10_000),
            ..BurnchainConfigFile::default()
        };

        let node = NodeConfigFile {
            miner: Some(false),
            ..NodeConfigFile::default()
        };

        let balances = vec![
            InitialBalanceFile {
                // "mnemonic": "point approve language letter cargo rough similar wrap focus edge polar task olympic tobacco cinnamon drop lawn boring sort trade senior screen tiger climb",
                // "privateKey": "539e35c740079b79f931036651ad01f76d8fe1496dbd840ba9e62c7e7b355db001",
                // "btcAddress": "n1htkoYKuLXzPbkn9avC2DJxt7X85qVNCK",
                address: "ST3EQ88S02BXXD0T5ZVT3KW947CRMQ1C6DMQY8H19".to_string(),
                amount: 10000000000000000,
            },
            InitialBalanceFile {
                // "mnemonic": "laugh capital express view pull vehicle cluster embark service clerk roast glance lumber glove purity project layer lyrics limb junior reduce apple method pear",
                // "privateKey": "075754fb099a55e351fe87c68a73951836343865cd52c78ae4c0f6f48e234f3601",
                // "btcAddress": "n2ZGZ7Zau2Ca8CLHGh11YRnLw93b4ufsDR",
                address: "ST3KCNDSWZSFZCC6BE4VA9AXWXC9KEB16FBTRK36T".to_string(),
                amount: 10000000000000000,
            },
            InitialBalanceFile {
                // "mnemonic": "level garlic bean design maximum inhale daring alert case worry gift frequent floor utility crowd twenty burger place time fashion slow produce column prepare",
                // "privateKey": "374b6734eaff979818c5f1367331c685459b03b1a2053310906d1408dc928a0001",
                // "btcAddress": "mhY4cbHAFoXNYvXdt82yobvVuvR6PHeghf",
                address: "STB2BWB0K5XZGS3FXVTG3TKS46CQVV66NAK3YVN8".to_string(),
                amount: 10000000000000000,
            },
            InitialBalanceFile {
                // "mnemonic": "drop guess similar uphold alarm remove fossil riot leaf badge lobster ability mesh parent lawn today student olympic model assault syrup end scorpion lab",
                // "privateKey": "26f235698d02803955b7418842affbee600fc308936a7ca48bf5778d1ceef9df01",
                // "btcAddress": "mkEDDqbELrKYGUmUbTAyQnmBAEz4V1MAro",
                address: "STSTW15D618BSZQB85R058DS46THH86YQQY6XCB7".to_string(),
                amount: 10000000000000000,
            },
        ];

        ConfigFile {
            burnchain: Some(burnchain),
            node: Some(node),
            ustx_balance: Some(balances),
            ..ConfigFile::default()
        }
    }
}

#[derive(Clone, Debug)]
pub struct Config {
    pub burnchain: BurnchainConfig,
    pub node: NodeConfig,
    pub initial_balances: Vec<InitialBalance>,
    pub events_observers: Vec<EventObserverConfig>,
    pub connection_options: ConnectionOptions,
    pub miner: MinerConfig,
    pub estimation: FeeEstimationConfig,
}

lazy_static! {
    static ref HELIUM_DEFAULT_CONNECTION_OPTIONS: ConnectionOptions = ConnectionOptions {
        inbox_maxlen: 100,
        outbox_maxlen: 100,
        timeout: 15,
        idle_timeout: 15,               // how long a HTTP connection can be idle before it's closed
        heartbeat: 3600,
        // can't use u64::max, because sqlite stores as i64.
        private_key_lifetime: 9223372036854775807,
        num_neighbors: 16,              // number of neighbors whose inventories we track
        num_clients: 750,               // number of inbound p2p connections
        soft_num_neighbors: 16,         // soft-limit on the number of neighbors whose inventories we track
        soft_num_clients: 750,          // soft limit on the number of inbound p2p connections
        max_neighbors_per_host: 1,      // maximum number of neighbors per host we permit
        max_clients_per_host: 4,        // maximum number of inbound p2p connections per host we permit
        soft_max_neighbors_per_host: 1, // soft limit on the number of neighbors per host we permit
        soft_max_neighbors_per_org: 32, // soft limit on the number of neighbors per AS we permit (TODO: for now it must be greater than num_neighbors)
        soft_max_clients_per_host: 4,   // soft limit on how many inbound p2p connections per host we permit
        max_http_clients: 1000,         // maximum number of HTTP connections
        max_neighbors_of_neighbor: 10,  // maximum number of neighbors we'll handshake with when doing a neighbor walk (I/O for this can be expensive, so keep small-ish)
        walk_interval: 60,              // how often, in seconds, we do a neighbor walk
        inv_sync_interval: 45,          // how often, in seconds, we refresh block inventories
        inv_reward_cycles: 3,           // how many reward cycles to look back on, for mainnet
        download_interval: 10,          // how often, in seconds, we do a block download scan (should be less than inv_sync_interval)
        dns_timeout: 15_000,
        max_inflight_blocks: 6,
        max_inflight_attachments: 6,
        .. std::default::Default::default()
    };
}

impl Config {
    pub fn from_config_file(config_file: ConfigFile) -> Result<Config, String> {
        let default_node_config = NodeConfig::default();
        let (mut node, bootstrap_node, deny_nodes) = match config_file.node {
            Some(node) => {
                let rpc_bind = node.rpc_bind.unwrap_or(default_node_config.rpc_bind);
                let node_config = NodeConfig {
                    name: node.name.unwrap_or(default_node_config.name),
                    seed: match node.seed {
                        Some(seed) => hex_bytes(&seed)
                            .map_err(|e| format!("node.seed should be a hex encoded string"))?,
                        None => default_node_config.seed,
                    },
                    working_dir: node.working_dir.unwrap_or(default_node_config.working_dir),
                    rpc_bind: rpc_bind.clone(),
                    p2p_bind: node.p2p_bind.unwrap_or(default_node_config.p2p_bind),
                    p2p_address: node.p2p_address.unwrap_or(rpc_bind.clone()),
                    bootstrap_node: vec![],
                    deny_nodes: vec![],
                    data_url: match node.data_url {
                        Some(data_url) => data_url,
                        None => format!("http://{}", rpc_bind),
                    },
                    local_peer_seed: match node.local_peer_seed {
                        Some(seed) => hex_bytes(&seed).map_err(|e| {
                            format!("node.local_peer_seed should be a hex encoded string")
                        })?,
                        None => default_node_config.local_peer_seed,
                    },
                    miner: node.miner.unwrap_or(default_node_config.miner),
                    mock_mining: node.mock_mining.unwrap_or(default_node_config.mock_mining),
                    mine_microblocks: node
                        .mine_microblocks
                        .unwrap_or(default_node_config.mine_microblocks),
                    microblock_frequency: node
                        .microblock_frequency
                        .unwrap_or(default_node_config.microblock_frequency),
                    max_microblocks: node
                        .max_microblocks
                        .unwrap_or(default_node_config.max_microblocks),
                    wait_time_for_microblocks: node
                        .wait_time_for_microblocks
                        .unwrap_or(default_node_config.wait_time_for_microblocks),
                    prometheus_bind: node.prometheus_bind,
                    marf_cache_strategy: node.marf_cache_strategy,
                    marf_defer_hashing: node
                        .marf_defer_hashing
                        .unwrap_or(default_node_config.marf_defer_hashing),
                    pox_sync_sample_secs: node
                        .pox_sync_sample_secs
                        .unwrap_or(default_node_config.pox_sync_sample_secs),
                    use_test_genesis_chainstate: node.use_test_genesis_chainstate,
                };
                (node_config, node.bootstrap_node, node.deny_nodes)
            }
            None => (default_node_config, None, None),
        };

        let default_burnchain_config = BurnchainConfig::default();

        let burnchain = match config_file.burnchain {
            Some(mut burnchain) => {
                if burnchain.mode.as_deref() == Some("xenon") {
                    if burnchain.magic_bytes.is_none() {
                        burnchain.magic_bytes = ConfigFile::xenon().burnchain.unwrap().magic_bytes;
                    }
                }

                let burnchain_mode = burnchain.mode.unwrap_or(default_burnchain_config.mode);

                if &burnchain_mode == "mainnet" {
                    // check magic bytes and set if not defined
                    let mainnet_magic = ConfigFile::mainnet().burnchain.unwrap().magic_bytes;
                    if burnchain.magic_bytes.is_none() {
                        burnchain.magic_bytes = mainnet_magic.clone();
                    }
                    if burnchain.magic_bytes != mainnet_magic {
                        return Err(format!(
                            "Attempted to run mainnet node with bad magic bytes '{}'",
                            burnchain.magic_bytes.as_ref().unwrap()
                        ));
                    }
                    if node.use_test_genesis_chainstate == Some(true) {
                        return Err(format!(
                            "Attempted to run mainnet node with `use_test_genesis_chainstate`"
                        ));
                    }
                    if let Some(ref balances) = config_file.ustx_balance {
                        if balances.len() > 0 {
                            return Err(format!(
                                "Attempted to run mainnet node with specified `initial_balances`"
                            ));
                        }
                    }
                }

                let mut result = BurnchainConfig {
                    chain: burnchain.chain.unwrap_or(default_burnchain_config.chain),
                    chain_id: if &burnchain_mode == "mainnet" {
                        CHAIN_ID_MAINNET
                    } else {
                        CHAIN_ID_TESTNET
                    },
                    peer_version: if &burnchain_mode == "mainnet" {
                        PEER_VERSION_MAINNET
                    } else {
                        PEER_VERSION_TESTNET
                    },
                    mode: burnchain_mode,
                    burn_fee_cap: burnchain
                        .burn_fee_cap
                        .unwrap_or(default_burnchain_config.burn_fee_cap),
                    commit_anchor_block_within: burnchain
                        .commit_anchor_block_within
                        .unwrap_or(default_burnchain_config.commit_anchor_block_within),
                    peer_host: match burnchain.peer_host {
                        Some(peer_host) => {
                            // Using std::net::LookupHost would be preferable, but it's
                            // unfortunately unstable at this point.
                            // https://doc.rust-lang.org/1.6.0/std/net/struct.LookupHost.html
                            let mut sock_addrs = format!("{}:1", &peer_host)
                                .to_socket_addrs()
                                .map_err(|e| format!("Invalid burnchain.peer_host: {}", &e))?;
                            let sock_addr = match sock_addrs.next() {
                                Some(addr) => addr,
                                None => {
                                    return Err(format!(
                                        "No IP address could be queried for '{}'",
                                        &peer_host
                                    ));
                                }
                            };
                            format!("{}", sock_addr.ip())
                        }
                        None => default_burnchain_config.peer_host,
                    },
                    peer_port: burnchain
                        .peer_port
                        .unwrap_or(default_burnchain_config.peer_port),
                    rpc_port: burnchain
                        .rpc_port
                        .unwrap_or(default_burnchain_config.rpc_port),
                    rpc_ssl: burnchain
                        .rpc_ssl
                        .unwrap_or(default_burnchain_config.rpc_ssl),
                    username: burnchain.username,
                    password: burnchain.password,
                    timeout: burnchain
                        .timeout
                        .unwrap_or(default_burnchain_config.timeout),
                    magic_bytes: burnchain
                        .magic_bytes
                        .map(|magic_ascii| {
                            assert_eq!(magic_ascii.len(), 2, "Magic bytes must be length-2");
                            assert!(magic_ascii.is_ascii(), "Magic bytes must be ASCII");
                            MagicBytes::from(magic_ascii.as_bytes())
                        })
                        .unwrap_or(default_burnchain_config.magic_bytes),
                    local_mining_public_key: burnchain.local_mining_public_key,
                    process_exit_at_block_height: burnchain.process_exit_at_block_height,
                    poll_time_secs: burnchain
                        .poll_time_secs
                        .unwrap_or(default_burnchain_config.poll_time_secs),
                    satoshis_per_byte: burnchain
                        .satoshis_per_byte
                        .unwrap_or(default_burnchain_config.satoshis_per_byte),
                    max_rbf: burnchain
                        .max_rbf
                        .unwrap_or(default_burnchain_config.max_rbf),
                    leader_key_tx_estimated_size: burnchain
                        .leader_key_tx_estimated_size
                        .unwrap_or(default_burnchain_config.leader_key_tx_estimated_size),
                    block_commit_tx_estimated_size: burnchain
                        .block_commit_tx_estimated_size
                        .unwrap_or(default_burnchain_config.block_commit_tx_estimated_size),
                    rbf_fee_increment: burnchain
                        .rbf_fee_increment
                        .unwrap_or(default_burnchain_config.rbf_fee_increment),
                    epochs: default_burnchain_config.epochs,
                };

                if let Some(ref conf_epochs) = burnchain.epochs {
                    let default_epochs = match result.get_bitcoin_network().1 {
                        BitcoinNetworkType::Mainnet => {
                            panic!("Cannot configure epochs in mainnet mode");
                        }
                        BitcoinNetworkType::Testnet => stacks::core::STACKS_EPOCHS_TESTNET.to_vec(),
                        BitcoinNetworkType::Regtest => stacks::core::STACKS_EPOCHS_REGTEST.to_vec(),
                    };
                    let mut matched_epochs: Vec<_> = conf_epochs
                        .iter()
                        .map(|configured_epoch| {
                            let epoch_name = &configured_epoch.epoch_name;
                            let epoch_id = if epoch_name == EPOCH_CONFIG_1_0_0 {
                                StacksEpochId::Epoch10
                            } else if epoch_name == EPOCH_CONFIG_2_0_0 {
                                StacksEpochId::Epoch20
                            } else if epoch_name == EPOCH_CONFIG_2_0_5 {
                                StacksEpochId::Epoch2_05
                            } else if epoch_name == EPOCH_CONFIG_2_1_0 {
                                StacksEpochId::Epoch21
                            } else {
                                panic!("Unknown epoch name specified: {}", epoch_name);
                            };
                            (epoch_id, configured_epoch.start_height)
                        })
                        .collect();

                    matched_epochs.sort_by_key(|(epoch_id, _)| *epoch_id);
                    // epochs must be sorted the same both by start height and by epoch
                    let mut check_sort = matched_epochs.clone();
                    check_sort.sort_by_key(|(_, start)| *start);
                    assert_eq!(
                        matched_epochs, check_sort,
                        "Configured epochs must have start heights in the correct epoch order",
                    );

                    // epochs must be a prefix of [1.0, 2.0, 2.05, 2.1]
                    let expected_list = [
                        StacksEpochId::Epoch10,
                        StacksEpochId::Epoch20,
                        StacksEpochId::Epoch2_05,
                        StacksEpochId::Epoch21,
                    ];
                    for (expected_epoch, configured_epoch) in expected_list
                        .iter()
                        .zip(matched_epochs.iter().map(|(epoch_id, _)| epoch_id))
                    {
                        if expected_epoch != configured_epoch {
                            panic!("Configured epochs may not skip an epoch. Expected epoch = {}, Found epoch = {}",
                                       expected_epoch, configured_epoch);
                        }
                    }

                    // Stacks 1.0 must start at 0
                    assert_eq!(
                        matched_epochs[0].1, 0,
                        "Stacks 1.0 must start at height = 0"
                    );

                    assert!(matched_epochs.len() <= default_epochs.len(), "Cannot configure more epochs than support by this node. Supported epoch count: {}", default_epochs.len());
                    let mut out_epochs = default_epochs[..matched_epochs.len()].to_vec();

                    for (i, (epoch_id, start_height)) in matched_epochs.iter().enumerate() {
                        assert_eq!(epoch_id, &out_epochs[i].epoch_id,
                                   "Unmatched epochs in configuration and node implementation. Implemented = {}, Configured = {}",
                                   epoch_id, &out_epochs[i].epoch_id);
                        // end_height = next epoch's start height || i64::max if last epoch
                        let end_height = if i + 1 < matched_epochs.len() {
                            matched_epochs[i + 1].1
                        } else {
                            i64::MAX
                        };
                        out_epochs[i].start_height = u64::try_from(*start_height)
                            .expect("Start height must be a non-negative integer");
                        out_epochs[i].end_height = u64::try_from(end_height)
                            .expect("End height must be a non-negative integer");
                    }

                    if result.mode == "mocknet" {
                        for epoch in out_epochs.iter_mut() {
                            epoch.block_limit = ExecutionCost::max_value();
                        }
                    }

                    result.epochs = Some(out_epochs);
                }

                result
            }
            None => default_burnchain_config,
        };

        let miner_default_config = MinerConfig::default();
        let miner = match config_file.miner {
            Some(ref miner) => MinerConfig {
                min_tx_fee: miner.min_tx_fee.unwrap_or(miner_default_config.min_tx_fee),
                first_attempt_time_ms: miner
                    .first_attempt_time_ms
                    .unwrap_or(miner_default_config.first_attempt_time_ms),
                subsequent_attempt_time_ms: miner
                    .subsequent_attempt_time_ms
                    .unwrap_or(miner_default_config.subsequent_attempt_time_ms),
                microblock_attempt_time_ms: miner
                    .microblock_attempt_time_ms
                    .unwrap_or(miner_default_config.microblock_attempt_time_ms),
                probability_pick_no_estimate_tx: miner
                    .probability_pick_no_estimate_tx
                    .unwrap_or(miner_default_config.probability_pick_no_estimate_tx),
                block_reward_recipient: miner.block_reward_recipient.as_ref().map(|c| {
                    PrincipalData::parse(&c)
                        .expect(&format!("FATAL: not a valid principal identifier: {}", c))
                }),
            },
            None => miner_default_config,
        };

        let supported_modes = vec![
            "mocknet", "helium", "neon", "argon", "krypton", "xenon", "mainnet",
        ];

        if !supported_modes.contains(&burnchain.mode.as_str()) {
            return Err(format!(
                "Setting burnchain.network not supported (should be: {})",
                supported_modes.join(", ")
            ));
        }

        if burnchain.mode == "helium" && burnchain.local_mining_public_key.is_none() {
            return Err(format!("Config is missing the setting `burnchain.local_mining_public_key` (mandatory for helium)"));
        }

        if let Some(bootstrap_node) = bootstrap_node {
            node.set_bootstrap_nodes(bootstrap_node, burnchain.chain_id, burnchain.peer_version);
        } else {
            if burnchain.mode == "mainnet" {
                let bootstrap_node = ConfigFile::mainnet().node.unwrap().bootstrap_node.unwrap();
                node.set_bootstrap_nodes(
                    bootstrap_node,
                    burnchain.chain_id,
                    burnchain.peer_version,
                );
            }
        }
        if let Some(deny_nodes) = deny_nodes {
            node.set_deny_nodes(deny_nodes, burnchain.chain_id, burnchain.peer_version);
        }

        let initial_balances: Vec<InitialBalance> = match config_file.ustx_balance {
            Some(balances) => balances
                .iter()
                .map(|balance| {
                    let address: PrincipalData =
                        PrincipalData::parse_standard_principal(&balance.address)
                            .unwrap()
                            .into();
                    InitialBalance {
                        address,
                        amount: balance.amount,
                    }
                })
                .collect(),
            None => vec![],
        };

        let mut events_observers = match config_file.events_observer {
            Some(raw_observers) => {
                let mut observers = vec![];
                for observer in raw_observers {
                    let events_keys: Vec<EventKeyType> = observer
                        .events_keys
                        .iter()
                        .map(|e| EventKeyType::from_string(e).unwrap())
                        .collect();

                    let endpoint = format!("{}", observer.endpoint);

                    observers.push(EventObserverConfig {
                        endpoint,
                        events_keys,
                    });
                }
                observers
            }
            None => vec![],
        };

        // check for observer config in env vars
        match std::env::var("STACKS_EVENT_OBSERVER") {
            Ok(val) => events_observers.push(EventObserverConfig {
                endpoint: val,
                events_keys: vec![EventKeyType::AnyEvent],
            }),
            _ => (),
        };

        let connection_options = match config_file.connection_options {
            Some(opts) => {
                let ip_addr = match opts.public_ip_address {
                    Some(public_ip_address) => {
                        let addr = public_ip_address.parse::<SocketAddr>().unwrap();
                        debug!("addr.parse {:?}", addr);
                        Some((PeerAddress::from_socketaddr(&addr), addr.port()))
                    }
                    None => None,
                };
                let mut read_only_call_limit = HELIUM_DEFAULT_CONNECTION_OPTIONS
                    .read_only_call_limit
                    .clone();
                opts.read_only_call_limit_write_length.map(|x| {
                    read_only_call_limit.write_length = x;
                });
                opts.read_only_call_limit_write_count.map(|x| {
                    read_only_call_limit.write_count = x;
                });
                opts.read_only_call_limit_read_length.map(|x| {
                    read_only_call_limit.read_length = x;
                });
                opts.read_only_call_limit_read_count.map(|x| {
                    read_only_call_limit.read_count = x;
                });
                opts.read_only_call_limit_runtime.map(|x| {
                    read_only_call_limit.runtime = x;
                });
                ConnectionOptions {
                    read_only_call_limit,
                    inbox_maxlen: opts
                        .inbox_maxlen
                        .unwrap_or_else(|| HELIUM_DEFAULT_CONNECTION_OPTIONS.inbox_maxlen.clone()),
                    outbox_maxlen: opts
                        .outbox_maxlen
                        .unwrap_or_else(|| HELIUM_DEFAULT_CONNECTION_OPTIONS.outbox_maxlen.clone()),
                    timeout: opts
                        .timeout
                        .unwrap_or_else(|| HELIUM_DEFAULT_CONNECTION_OPTIONS.timeout.clone()),
                    idle_timeout: opts
                        .idle_timeout
                        .unwrap_or_else(|| HELIUM_DEFAULT_CONNECTION_OPTIONS.idle_timeout.clone()),
                    heartbeat: opts
                        .heartbeat
                        .unwrap_or_else(|| HELIUM_DEFAULT_CONNECTION_OPTIONS.heartbeat.clone()),
                    private_key_lifetime: opts.private_key_lifetime.unwrap_or_else(|| {
                        HELIUM_DEFAULT_CONNECTION_OPTIONS
                            .private_key_lifetime
                            .clone()
                    }),
                    num_neighbors: opts
                        .num_neighbors
                        .unwrap_or_else(|| HELIUM_DEFAULT_CONNECTION_OPTIONS.num_neighbors.clone()),
                    num_clients: opts
                        .num_clients
                        .unwrap_or_else(|| HELIUM_DEFAULT_CONNECTION_OPTIONS.num_clients.clone()),
                    soft_num_neighbors: opts.soft_num_neighbors.unwrap_or_else(|| {
                        HELIUM_DEFAULT_CONNECTION_OPTIONS.soft_num_neighbors.clone()
                    }),
                    soft_num_clients: opts.soft_num_clients.unwrap_or_else(|| {
                        HELIUM_DEFAULT_CONNECTION_OPTIONS.soft_num_clients.clone()
                    }),
                    max_neighbors_per_host: opts.max_neighbors_per_host.unwrap_or_else(|| {
                        HELIUM_DEFAULT_CONNECTION_OPTIONS
                            .max_neighbors_per_host
                            .clone()
                    }),
                    max_clients_per_host: opts.max_clients_per_host.unwrap_or_else(|| {
                        HELIUM_DEFAULT_CONNECTION_OPTIONS
                            .max_clients_per_host
                            .clone()
                    }),
                    soft_max_neighbors_per_host: opts.soft_max_neighbors_per_host.unwrap_or_else(
                        || {
                            HELIUM_DEFAULT_CONNECTION_OPTIONS
                                .soft_max_neighbors_per_host
                                .clone()
                        },
                    ),
                    soft_max_neighbors_per_org: opts.soft_max_neighbors_per_org.unwrap_or_else(
                        || {
                            HELIUM_DEFAULT_CONNECTION_OPTIONS
                                .soft_max_neighbors_per_org
                                .clone()
                        },
                    ),
                    soft_max_clients_per_host: opts.soft_max_clients_per_host.unwrap_or_else(
                        || {
                            HELIUM_DEFAULT_CONNECTION_OPTIONS
                                .soft_max_clients_per_host
                                .clone()
                        },
                    ),
                    walk_interval: opts
                        .walk_interval
                        .unwrap_or_else(|| HELIUM_DEFAULT_CONNECTION_OPTIONS.walk_interval.clone()),
                    dns_timeout: opts.dns_timeout.unwrap_or_else(|| {
                        HELIUM_DEFAULT_CONNECTION_OPTIONS.dns_timeout.clone() as u64
                    }) as u128,
                    max_inflight_blocks: opts.max_inflight_blocks.unwrap_or_else(|| {
                        HELIUM_DEFAULT_CONNECTION_OPTIONS
                            .max_inflight_blocks
                            .clone()
                    }),
                    max_inflight_attachments: opts.max_inflight_attachments.unwrap_or_else(|| {
                        HELIUM_DEFAULT_CONNECTION_OPTIONS
                            .max_inflight_attachments
                            .clone()
                    }),
                    maximum_call_argument_size: opts.maximum_call_argument_size.unwrap_or_else(
                        || {
                            HELIUM_DEFAULT_CONNECTION_OPTIONS
                                .maximum_call_argument_size
                                .clone()
                        },
                    ),
                    download_interval: opts.download_interval.unwrap_or_else(|| {
                        HELIUM_DEFAULT_CONNECTION_OPTIONS.download_interval.clone()
                    }),
                    inv_sync_interval: opts
                        .inv_sync_interval
                        .unwrap_or_else(|| HELIUM_DEFAULT_CONNECTION_OPTIONS.inv_sync_interval),
                    inv_reward_cycles: opts.inv_reward_cycles.unwrap_or_else(|| {
                        if burnchain.mode == "mainnet" {
                            HELIUM_DEFAULT_CONNECTION_OPTIONS.inv_reward_cycles
                        } else {
                            // testnet reward cycles are a bit smaller (and blocks can go by
                            // faster), so make our inventory
                            // reward cycle depth a bit longer to compensate
                            INV_REWARD_CYCLES_TESTNET
                        }
                    }),
                    public_ip_address: ip_addr,
                    disable_inbound_walks: opts.disable_inbound_walks.unwrap_or(false),
                    disable_inbound_handshakes: opts.disable_inbound_handshakes.unwrap_or(false),
                    disable_block_download: opts.disable_block_download.unwrap_or(false),
                    force_disconnect_interval: opts.force_disconnect_interval,
                    max_http_clients: opts.max_http_clients.unwrap_or_else(|| {
                        HELIUM_DEFAULT_CONNECTION_OPTIONS.max_http_clients.clone()
                    }),
                    connect_timeout: opts.connect_timeout.unwrap_or(10),
                    handshake_timeout: opts.connect_timeout.unwrap_or(5),
                    max_sockets: opts.max_sockets.unwrap_or(800) as usize,
                    antientropy_public: opts.antientropy_public.unwrap_or(true),
                    ..ConnectionOptions::default()
                }
            }
            None => HELIUM_DEFAULT_CONNECTION_OPTIONS.clone(),
        };

        let estimation = match config_file.fee_estimation {
            Some(f) => FeeEstimationConfig::from(f),
            None => FeeEstimationConfig::default(),
        };

        Ok(Config {
            node,
            burnchain,
            initial_balances,
            events_observers,
            connection_options,
            estimation,
            miner,
        })
    }

    fn get_burnchain_path(&self) -> PathBuf {
        let mut path = PathBuf::from(&self.node.working_dir);
        path.push(&self.burnchain.mode);
        path.push("burnchain");
        path
    }

    pub fn get_chainstate_path(&self) -> PathBuf {
        let mut path = PathBuf::from(&self.node.working_dir);
        path.push(&self.burnchain.mode);
        path.push("chainstate");
        path
    }

    /// Returns the path `{get_chainstate_path()}/estimates`, and ensures it exists.
    pub fn get_estimates_path(&self) -> PathBuf {
        let mut path = self.get_chainstate_path();
        path.push("estimates");
        fs::create_dir_all(&path).expect(&format!(
            "Failed to create `estimates` directory at {}",
            path.to_string_lossy()
        ));
        path
    }

    pub fn get_chainstate_path_str(&self) -> String {
        self.get_chainstate_path()
            .to_str()
            .expect("Unable to produce path")
            .to_string()
    }

    pub fn get_burnchain_path_str(&self) -> String {
        self.get_burnchain_path()
            .to_str()
            .expect("Unable to produce path")
            .to_string()
    }

    pub fn get_burn_db_path(&self) -> String {
        self.get_burnchain_path()
            .to_str()
            .expect("Unable to produce path")
            .to_string()
    }

    pub fn get_burn_db_file_path(&self) -> String {
        let mut path = self.get_burnchain_path();
        path.push("sortition");
        path.to_str().expect("Unable to produce path").to_string()
    }

    pub fn get_spv_headers_file_path(&self) -> String {
        let mut path = self.get_burnchain_path();
        path.set_file_name("headers.sqlite");
        path.to_str().expect("Unable to produce path").to_string()
    }

    pub fn get_peer_db_file_path(&self) -> String {
        let mut path = self.get_chainstate_path();
        path.set_file_name("peer.sqlite");
        path.to_str().expect("Unable to produce path").to_string()
    }

    pub fn get_atlas_db_file_path(&self) -> String {
        let mut path = self.get_chainstate_path();
        path.set_file_name("atlas.sqlite");
        path.to_str().expect("Unable to produce path").to_string()
    }

    pub fn add_initial_balance(&mut self, address: String, amount: u64) {
        let new_balance = InitialBalance {
            address: PrincipalData::parse_standard_principal(&address)
                .unwrap()
                .into(),
            amount,
        };
        self.initial_balances.push(new_balance);
    }

    pub fn get_initial_liquid_ustx(&self) -> u128 {
        let mut total = 0;
        for ib in self.initial_balances.iter() {
            total += ib.amount as u128
        }
        total
    }

    pub fn is_mainnet(&self) -> bool {
        match self.burnchain.mode.as_str() {
            "mainnet" => true,
            _ => false,
        }
    }

    pub fn is_node_event_driven(&self) -> bool {
        self.events_observers.len() > 0
    }

    pub fn make_block_builder_settings(
        &self,
        attempt: u64,
        microblocks: bool,
    ) -> BlockBuilderSettings {
        BlockBuilderSettings {
            max_miner_time_ms: if microblocks {
                self.miner.microblock_attempt_time_ms
            } else if attempt <= 1 {
                // first attempt to mine a block -- do so right away
                self.miner.first_attempt_time_ms
            } else {
                // second or later attempt to mine a block -- give it some time
                self.miner.subsequent_attempt_time_ms
            },
            mempool_settings: MemPoolWalkSettings {
                min_tx_fee: self.miner.min_tx_fee,
                max_walk_time_ms: if microblocks {
                    self.miner.microblock_attempt_time_ms
                } else if attempt <= 1 {
                    // first attempt to mine a block -- do so right away
                    self.miner.first_attempt_time_ms
                } else {
                    // second or later attempt to mine a block -- give it some time
                    self.miner.subsequent_attempt_time_ms
                },
                consider_no_estimate_tx_prob: self.miner.probability_pick_no_estimate_tx,
            },
        }
    }
}

impl std::default::Default for Config {
    fn default() -> Config {
        // Testnet's name
        let node = NodeConfig {
            ..NodeConfig::default()
        };

        let burnchain = BurnchainConfig {
            ..BurnchainConfig::default()
        };

        let connection_options = HELIUM_DEFAULT_CONNECTION_OPTIONS.clone();
        let estimation = FeeEstimationConfig::default();

        Config {
            burnchain,
            node,
            initial_balances: vec![],
            events_observers: vec![],
            connection_options,
            estimation,
            miner: MinerConfig::default(),
        }
    }
}

#[derive(Clone, Debug, Default, Deserialize)]
pub struct BurnchainConfig {
    pub chain: String,
    pub mode: String,
    pub chain_id: u32,
    pub peer_version: u32,
    pub commit_anchor_block_within: u64,
    pub burn_fee_cap: u64,
    pub peer_host: String,
    pub peer_port: u16,
    pub rpc_port: u16,
    pub rpc_ssl: bool,
    pub username: Option<String>,
    pub password: Option<String>,
    pub timeout: u32,
    pub magic_bytes: MagicBytes,
    pub local_mining_public_key: Option<String>,
    pub process_exit_at_block_height: Option<u64>,
    pub poll_time_secs: u64,
    pub satoshis_per_byte: u64,
    pub max_rbf: u64,
    pub leader_key_tx_estimated_size: u64,
    pub block_commit_tx_estimated_size: u64,
    pub rbf_fee_increment: u64,
    /// Custom override for the definitions of the epochs. This will only be applied for testnet and
    /// regtest nodes.
    pub epochs: Option<Vec<StacksEpoch>>,
}

impl BurnchainConfig {
    fn default() -> BurnchainConfig {
        BurnchainConfig {
            chain: "bitcoin".to_string(),
            mode: "mocknet".to_string(),
            chain_id: CHAIN_ID_TESTNET,
            peer_version: PEER_VERSION_TESTNET,
            burn_fee_cap: 20000,
            commit_anchor_block_within: 5000,
            peer_host: "0.0.0.0".to_string(),
            peer_port: 8333,
            rpc_port: 8332,
            rpc_ssl: false,
            username: None,
            password: None,
            timeout: 300,
            magic_bytes: BLOCKSTACK_MAGIC_MAINNET.clone(),
            local_mining_public_key: None,
            process_exit_at_block_height: None,
            poll_time_secs: 10, // TODO: this is a testnet specific value.
            satoshis_per_byte: DEFAULT_SATS_PER_VB,
            max_rbf: DEFAULT_MAX_RBF_RATE,
            leader_key_tx_estimated_size: LEADER_KEY_TX_ESTIM_SIZE,
            block_commit_tx_estimated_size: BLOCK_COMMIT_TX_ESTIM_SIZE,
            rbf_fee_increment: DEFAULT_RBF_FEE_RATE_INCREMENT,
            epochs: None,
        }
    }

    pub fn get_rpc_url(&self) -> String {
        let scheme = match self.rpc_ssl {
            true => "https://",
            false => "http://",
        };
        format!("{}{}:{}", scheme, self.peer_host, self.rpc_port)
    }

    pub fn get_rpc_socket_addr(&self) -> SocketAddr {
        let mut addrs_iter = format!("{}:{}", self.peer_host, self.rpc_port)
            .to_socket_addrs()
            .unwrap();
        let sock_addr = addrs_iter.next().unwrap();
        sock_addr
    }

    pub fn get_bitcoin_network(&self) -> (String, BitcoinNetworkType) {
        match self.mode.as_str() {
            "mainnet" => ("mainnet".to_string(), BitcoinNetworkType::Mainnet),
            "xenon" => ("testnet".to_string(), BitcoinNetworkType::Testnet),
            "helium" | "neon" | "argon" | "krypton" | "mocknet" => {
                ("regtest".to_string(), BitcoinNetworkType::Regtest)
            }
            _ => panic!("Invalid bitcoin mode -- expected mainnet, testnet, or regtest"),
        }
    }
}

<<<<<<< HEAD
#[derive(Clone, Deserialize, Default)]
pub struct StacksEpochConfigFile {
    epoch_name: String,
    start_height: i64,
}

pub const EPOCH_CONFIG_1_0_0: &'static str = "1.0";
pub const EPOCH_CONFIG_2_0_0: &'static str = "2.0";
pub const EPOCH_CONFIG_2_0_5: &'static str = "2.05";
pub const EPOCH_CONFIG_2_1_0: &'static str = "2.1";

#[derive(Clone, Deserialize, Default)]
=======
#[derive(Clone, Deserialize, Default, Debug)]
>>>>>>> e65cced1
pub struct BurnchainConfigFile {
    pub chain: Option<String>,
    pub burn_fee_cap: Option<u64>,
    pub mode: Option<String>,
    pub commit_anchor_block_within: Option<u64>,
    pub peer_host: Option<String>,
    pub peer_port: Option<u16>,
    pub rpc_port: Option<u16>,
    pub rpc_ssl: Option<bool>,
    pub username: Option<String>,
    pub password: Option<String>,
    pub timeout: Option<u32>,
    pub magic_bytes: Option<String>,
    pub local_mining_public_key: Option<String>,
    pub process_exit_at_block_height: Option<u64>,
    pub poll_time_secs: Option<u64>,
    pub satoshis_per_byte: Option<u64>,
    pub leader_key_tx_estimated_size: Option<u64>,
    pub block_commit_tx_estimated_size: Option<u64>,
    pub rbf_fee_increment: Option<u64>,
    pub max_rbf: Option<u64>,
    pub epochs: Option<Vec<StacksEpochConfigFile>>,
}

#[derive(Clone, Debug, Default)]
pub struct NodeConfig {
    pub name: String,
    pub seed: Vec<u8>,
    pub working_dir: String,
    pub rpc_bind: String,
    pub p2p_bind: String,
    pub data_url: String,
    pub p2p_address: String,
    pub local_peer_seed: Vec<u8>,
    pub bootstrap_node: Vec<Neighbor>,
    pub deny_nodes: Vec<Neighbor>,
    pub miner: bool,
    pub mock_mining: bool,
    pub mine_microblocks: bool,
    pub microblock_frequency: u64,
    pub max_microblocks: u64,
    pub wait_time_for_microblocks: u64,
    pub prometheus_bind: Option<String>,
    pub marf_cache_strategy: Option<String>,
    pub marf_defer_hashing: bool,
    pub pox_sync_sample_secs: u64,
    pub use_test_genesis_chainstate: Option<bool>,
}

#[derive(Clone, Debug)]
pub enum CostEstimatorName {
    NaivePessimistic,
}

#[derive(Clone, Debug)]
pub enum FeeEstimatorName {
    ScalarFeeRate,
    FuzzedWeightedMedianFeeRate,
}

#[derive(Clone, Debug)]
pub enum CostMetricName {
    ProportionDotProduct,
}

impl Default for CostEstimatorName {
    fn default() -> Self {
        CostEstimatorName::NaivePessimistic
    }
}

impl Default for FeeEstimatorName {
    fn default() -> Self {
        FeeEstimatorName::ScalarFeeRate
    }
}

impl Default for CostMetricName {
    fn default() -> Self {
        CostMetricName::ProportionDotProduct
    }
}

impl CostEstimatorName {
    fn panic_parse(s: String) -> CostEstimatorName {
        if &s.to_lowercase() == "naive_pessimistic" {
            CostEstimatorName::NaivePessimistic
        } else {
            panic!(
                "Bad cost estimator name supplied in configuration file: {}",
                s
            );
        }
    }
}

impl FeeEstimatorName {
    fn panic_parse(s: String) -> FeeEstimatorName {
        if &s.to_lowercase() == "scalar_fee_rate" {
            FeeEstimatorName::ScalarFeeRate
        } else if &s.to_lowercase() == "fuzzed_weighted_median_fee_rate" {
            FeeEstimatorName::FuzzedWeightedMedianFeeRate
        } else {
            panic!(
                "Bad fee estimator name supplied in configuration file: {}",
                s
            );
        }
    }
}

impl CostMetricName {
    fn panic_parse(s: String) -> CostMetricName {
        if &s.to_lowercase() == "proportion_dot_product" {
            CostMetricName::ProportionDotProduct
        } else {
            panic!("Bad cost metric name supplied in configuration file: {}", s);
        }
    }
}

#[derive(Clone, Debug)]
pub struct FeeEstimationConfig {
    pub cost_estimator: Option<CostEstimatorName>,
    pub fee_estimator: Option<FeeEstimatorName>,
    pub cost_metric: Option<CostMetricName>,
    pub log_error: bool,
    /// If using FeeRateFuzzer, the amount of random noise, as a percentage of the base value (in
    /// [0, 1]) to add for fuzz. See comments on FeeRateFuzzer.
    pub fee_rate_fuzzer_fraction: f64,
    /// If using WeightedMedianFeeRateEstimator, the window size to use. See comments on
    /// WeightedMedianFeeRateEstimator.
    pub fee_rate_window_size: u64,
}

impl Default for FeeEstimationConfig {
    fn default() -> Self {
        Self {
            cost_estimator: Some(CostEstimatorName::default()),
            fee_estimator: Some(FeeEstimatorName::default()),
            cost_metric: Some(CostMetricName::default()),
            log_error: false,
            fee_rate_fuzzer_fraction: 0.1f64,
            fee_rate_window_size: 5u64,
        }
    }
}

impl From<FeeEstimationConfigFile> for FeeEstimationConfig {
    fn from(f: FeeEstimationConfigFile) -> Self {
        if let Some(true) = f.disabled {
            return Self {
                cost_estimator: None,
                fee_estimator: None,
                cost_metric: None,
                log_error: false,
                fee_rate_fuzzer_fraction: 0f64,
                fee_rate_window_size: 0u64,
            };
        }
        let cost_estimator = f
            .cost_estimator
            .map(CostEstimatorName::panic_parse)
            .unwrap_or_default();
        let fee_estimator = f
            .fee_estimator
            .map(FeeEstimatorName::panic_parse)
            .unwrap_or_default();
        let cost_metric = f
            .cost_metric
            .map(CostMetricName::panic_parse)
            .unwrap_or_default();
        let log_error = f.log_error.unwrap_or(false);
        Self {
            cost_estimator: Some(cost_estimator),
            fee_estimator: Some(fee_estimator),
            cost_metric: Some(cost_metric),
            log_error,
            fee_rate_fuzzer_fraction: f.fee_rate_fuzzer_fraction.unwrap_or(0.1f64),
            fee_rate_window_size: f.fee_rate_window_size.unwrap_or(5u64),
        }
    }
}

impl Config {
    pub fn make_cost_estimator(&self) -> Option<Box<dyn CostEstimator>> {
        let cost_estimator: Box<dyn CostEstimator> =
            match self.estimation.cost_estimator.as_ref()? {
                CostEstimatorName::NaivePessimistic => Box::new(
                    self.estimation
                        .make_pessimistic_cost_estimator(self.get_estimates_path()),
                ),
            };

        Some(cost_estimator)
    }

    pub fn make_cost_metric(&self) -> Option<Box<dyn CostMetric>> {
        let metric: Box<dyn CostMetric> = match self.estimation.cost_metric.as_ref()? {
            CostMetricName::ProportionDotProduct => {
                Box::new(ProportionalDotProduct::new(MAX_BLOCK_LEN as u64))
            }
        };

        Some(metric)
    }

    pub fn make_fee_estimator(&self) -> Option<Box<dyn FeeEstimator>> {
        let metric = self.make_cost_metric()?;
        let fee_estimator: Box<dyn FeeEstimator> = match self.estimation.fee_estimator.as_ref()? {
            FeeEstimatorName::ScalarFeeRate => self
                .estimation
                .make_scalar_fee_estimator(self.get_estimates_path(), metric),
            FeeEstimatorName::FuzzedWeightedMedianFeeRate => self
                .estimation
                .make_fuzzed_weighted_median_fee_estimator(self.get_estimates_path(), metric),
        };

        Some(fee_estimator)
    }
}

impl FeeEstimationConfig {
    pub fn make_pessimistic_cost_estimator(
        &self,
        mut estimates_path: PathBuf,
    ) -> PessimisticEstimator {
        if let Some(CostEstimatorName::NaivePessimistic) = self.cost_estimator.as_ref() {
            estimates_path.push("cost_estimator_pessimistic.sqlite");
            PessimisticEstimator::open(&estimates_path, self.log_error)
                .expect("Error opening cost estimator")
        } else {
            panic!("BUG: Expected to configure a naive pessimistic cost estimator");
        }
    }

    pub fn make_scalar_fee_estimator<CM: 'static + CostMetric>(
        &self,
        mut estimates_path: PathBuf,
        metric: CM,
    ) -> Box<dyn FeeEstimator> {
        if let Some(FeeEstimatorName::ScalarFeeRate) = self.fee_estimator.as_ref() {
            estimates_path.push("fee_estimator_scalar_rate.sqlite");
            Box::new(
                ScalarFeeRateEstimator::open(&estimates_path, metric)
                    .expect("Error opening fee estimator"),
            )
        } else {
            panic!("BUG: Expected to configure a scalar fee estimator");
        }
    }

    // Creates a fuzzed WeightedMedianFeeRateEstimator with window_size 5. The fuzz
    // is uniform with bounds [+/- 0.5].
    pub fn make_fuzzed_weighted_median_fee_estimator<CM: 'static + CostMetric>(
        &self,
        mut estimates_path: PathBuf,
        metric: CM,
    ) -> Box<dyn FeeEstimator> {
        if let Some(FeeEstimatorName::FuzzedWeightedMedianFeeRate) = self.fee_estimator.as_ref() {
            estimates_path.push("fee_fuzzed_weighted_median.sqlite");
            let underlying_estimator = WeightedMedianFeeRateEstimator::open(
                &estimates_path,
                metric,
                self.fee_rate_window_size
                    .try_into()
                    .expect("Configured fee rate window size out of bounds."),
            )
            .expect("Error opening fee estimator");
            Box::new(FeeRateFuzzer::new(
                underlying_estimator,
                self.fee_rate_fuzzer_fraction,
            ))
        } else {
            panic!("BUG: Expected to configure a weighted median fee estimator");
        }
    }
}

impl NodeConfig {
    fn default() -> NodeConfig {
        let mut rng = rand::thread_rng();
        let mut buf = [0u8; 8];
        rng.fill_bytes(&mut buf);

        let now = get_epoch_time_ms();
        let testnet_id = format!("stacks-node-{}", now);

        let rpc_port = 20443;
        let p2p_port = 20444;

        let mut local_peer_seed = [0u8; 32];
        rng.fill_bytes(&mut local_peer_seed);

        let mut seed = [0u8; 32];
        rng.fill_bytes(&mut seed);

        let name = "helium-node";
        NodeConfig {
            name: name.to_string(),
            seed: seed.to_vec(),
            working_dir: format!("/tmp/{}", testnet_id),
            rpc_bind: format!("0.0.0.0:{}", rpc_port),
            p2p_bind: format!("0.0.0.0:{}", p2p_port),
            data_url: format!("http://127.0.0.1:{}", rpc_port),
            p2p_address: format!("127.0.0.1:{}", rpc_port),
            bootstrap_node: vec![],
            deny_nodes: vec![],
            local_peer_seed: local_peer_seed.to_vec(),
            miner: false,
            mock_mining: false,
            mine_microblocks: true,
            microblock_frequency: 30_000,
            max_microblocks: u16::MAX as u64,
            wait_time_for_microblocks: 30_000,
            prometheus_bind: None,
            marf_cache_strategy: None,
            marf_defer_hashing: true,
            pox_sync_sample_secs: 30,
            use_test_genesis_chainstate: None,
        }
    }

    fn default_neighbor(
        addr: SocketAddr,
        pubk: Secp256k1PublicKey,
        chain_id: u32,
        peer_version: u32,
    ) -> Neighbor {
        Neighbor {
            addr: NeighborKey {
                peer_version: peer_version,
                network_id: chain_id,
                addrbytes: PeerAddress::from_socketaddr(&addr),
                port: addr.port(),
            },
            public_key: pubk,
            expire_block: 9999999,
            last_contact_time: 0,
            allowed: 0,
            denied: 0,
            asn: 0,
            org: 0,
            in_degree: 0,
            out_degree: 0,
        }
    }

    pub fn add_bootstrap_node(&mut self, bootstrap_node: &str, chain_id: u32, peer_version: u32) {
        let parts: Vec<&str> = bootstrap_node.split("@").collect();
        if parts.len() != 2 {
            panic!(
                "Invalid bootstrap node '{}': expected PUBKEY@IP:PORT",
                bootstrap_node
            );
        }
        let (pubkey_str, hostport) = (parts[0], parts[1]);
        let pubkey = Secp256k1PublicKey::from_hex(pubkey_str)
            .expect(&format!("Invalid public key '{}'", pubkey_str));
        let sockaddr = hostport.to_socket_addrs().unwrap().next().unwrap();
        let neighbor = NodeConfig::default_neighbor(sockaddr, pubkey, chain_id, peer_version);
        self.bootstrap_node.push(neighbor);
    }

    pub fn set_bootstrap_nodes(
        &mut self,
        bootstrap_nodes: String,
        chain_id: u32,
        peer_version: u32,
    ) {
        let parts: Vec<&str> = bootstrap_nodes.split(",").collect();
        for part in parts.into_iter() {
            if part.len() > 0 {
                self.add_bootstrap_node(&part, chain_id, peer_version);
            }
        }
    }

    pub fn add_deny_node(&mut self, deny_node: &str, chain_id: u32, peer_version: u32) {
        let sockaddr = deny_node.to_socket_addrs().unwrap().next().unwrap();
        let neighbor = NodeConfig::default_neighbor(
            sockaddr,
            Secp256k1PublicKey::from_private(&Secp256k1PrivateKey::new()),
            chain_id,
            peer_version,
        );
        self.deny_nodes.push(neighbor);
    }

    pub fn set_deny_nodes(&mut self, deny_nodes: String, chain_id: u32, peer_version: u32) {
        let parts: Vec<&str> = deny_nodes.split(",").collect();
        for part in parts.into_iter() {
            if part.len() > 0 {
                self.add_deny_node(&part, chain_id, peer_version);
            }
        }
    }

    pub fn get_marf_opts(&self) -> MARFOpenOpts {
        let hash_mode = if self.marf_defer_hashing {
            TrieHashCalculationMode::Deferred
        } else {
            TrieHashCalculationMode::Immediate
        };

        MARFOpenOpts::new(
            hash_mode,
            &self
                .marf_cache_strategy
                .as_ref()
                .unwrap_or(&"noop".to_string()),
            false,
        )
    }
}

#[derive(Clone, Debug, Default)]
pub struct MinerConfig {
    pub min_tx_fee: u64,
    pub first_attempt_time_ms: u64,
    pub subsequent_attempt_time_ms: u64,
    pub microblock_attempt_time_ms: u64,
    pub probability_pick_no_estimate_tx: u8,
    pub block_reward_recipient: Option<PrincipalData>,
}

impl MinerConfig {
    pub fn default() -> MinerConfig {
        MinerConfig {
            min_tx_fee: 1,
            first_attempt_time_ms: 5_000,
            subsequent_attempt_time_ms: 30_000,
            microblock_attempt_time_ms: 30_000,
            probability_pick_no_estimate_tx: 5,
            block_reward_recipient: None,
        }
    }
}

#[derive(Clone, Default, Deserialize, Debug)]
pub struct ConnectionOptionsFile {
    pub inbox_maxlen: Option<usize>,
    pub outbox_maxlen: Option<usize>,
    pub connect_timeout: Option<u64>,
    pub handshake_timeout: Option<u64>,
    pub timeout: Option<u64>,
    pub idle_timeout: Option<u64>,
    pub heartbeat: Option<u32>,
    pub private_key_lifetime: Option<u64>,
    pub num_neighbors: Option<u64>,
    pub num_clients: Option<u64>,
    pub max_http_clients: Option<u64>,
    pub soft_num_neighbors: Option<u64>,
    pub soft_num_clients: Option<u64>,
    pub max_neighbors_per_host: Option<u64>,
    pub max_clients_per_host: Option<u64>,
    pub soft_max_neighbors_per_host: Option<u64>,
    pub soft_max_neighbors_per_org: Option<u64>,
    pub soft_max_clients_per_host: Option<u64>,
    pub max_sockets: Option<u64>,
    pub walk_interval: Option<u64>,
    pub dns_timeout: Option<u64>,
    pub max_inflight_blocks: Option<u64>,
    pub max_inflight_attachments: Option<u64>,
    pub read_only_call_limit_write_length: Option<u64>,
    pub read_only_call_limit_read_length: Option<u64>,

    pub read_only_call_limit_write_count: Option<u64>,
    pub read_only_call_limit_read_count: Option<u64>,
    pub read_only_call_limit_runtime: Option<u64>,
    pub maximum_call_argument_size: Option<u32>,
    pub download_interval: Option<u64>,
    pub inv_sync_interval: Option<u64>,
    pub full_inv_sync_interval: Option<u64>,
    pub inv_reward_cycles: Option<u64>,
    pub public_ip_address: Option<String>,
    pub disable_inbound_walks: Option<bool>,
    pub disable_inbound_handshakes: Option<bool>,
    pub disable_block_download: Option<bool>,
    pub force_disconnect_interval: Option<u64>,
    pub antientropy_public: Option<bool>,
}

#[derive(Clone, Deserialize, Default, Debug)]
pub struct NodeConfigFile {
    pub name: Option<String>,
    pub seed: Option<String>,
    pub deny_nodes: Option<String>,
    pub working_dir: Option<String>,
    pub rpc_bind: Option<String>,
    pub p2p_bind: Option<String>,
    pub p2p_address: Option<String>,
    pub data_url: Option<String>,
    pub bootstrap_node: Option<String>,
    pub local_peer_seed: Option<String>,
    pub miner: Option<bool>,
    pub mock_mining: Option<bool>,
    pub mine_microblocks: Option<bool>,
    pub microblock_frequency: Option<u64>,
    pub max_microblocks: Option<u64>,
    pub wait_time_for_microblocks: Option<u64>,
    pub prometheus_bind: Option<String>,
    pub marf_cache_strategy: Option<String>,
    pub marf_defer_hashing: Option<bool>,
    pub pox_sync_sample_secs: Option<u64>,
    pub use_test_genesis_chainstate: Option<bool>,
}

#[derive(Clone, Deserialize, Debug)]
pub struct FeeEstimationConfigFile {
    pub cost_estimator: Option<String>,
    pub fee_estimator: Option<String>,
    pub cost_metric: Option<String>,
    pub disabled: Option<bool>,
    pub log_error: Option<bool>,
    pub fee_rate_fuzzer_fraction: Option<f64>,
    pub fee_rate_window_size: Option<u64>,
}

impl Default for FeeEstimationConfigFile {
    fn default() -> Self {
        Self {
            cost_estimator: None,
            fee_estimator: None,
            cost_metric: None,
            disabled: None,
            log_error: None,
            fee_rate_fuzzer_fraction: None,
            fee_rate_window_size: None,
        }
    }
}

#[derive(Clone, Deserialize, Default, Debug)]
pub struct MinerConfigFile {
    pub min_tx_fee: Option<u64>,
    pub first_attempt_time_ms: Option<u64>,
    pub subsequent_attempt_time_ms: Option<u64>,
    pub microblock_attempt_time_ms: Option<u64>,
    pub probability_pick_no_estimate_tx: Option<u8>,
    pub block_reward_recipient: Option<String>,
}

#[derive(Clone, Deserialize, Default, Debug)]
pub struct EventObserverConfigFile {
    pub endpoint: String,
    pub events_keys: Vec<String>,
}

#[derive(Clone, Default, Debug)]
pub struct EventObserverConfig {
    pub endpoint: String,
    pub events_keys: Vec<EventKeyType>,
}

#[derive(Clone, Debug)]
pub enum EventKeyType {
    SmartContractEvent((QualifiedContractIdentifier, String)),
    AssetEvent(AssetIdentifier),
    STXEvent,
    MemPoolTransactions,
    Microblocks,
    AnyEvent,
    BurnchainBlocks,
    MinedBlocks,
    MinedMicroblocks,
}

impl EventKeyType {
    fn from_string(raw_key: &str) -> Option<EventKeyType> {
        if raw_key == "*" {
            return Some(EventKeyType::AnyEvent);
        }

        if raw_key == "stx" {
            return Some(EventKeyType::STXEvent);
        }

        if raw_key == "memtx" {
            return Some(EventKeyType::MemPoolTransactions);
        }

        if raw_key == "burn_blocks" {
            return Some(EventKeyType::BurnchainBlocks);
        }

        if raw_key == "microblocks" {
            return Some(EventKeyType::Microblocks);
        }

        let comps: Vec<_> = raw_key.split("::").collect();
        if comps.len() == 1 {
            let split: Vec<_> = comps[0].split(".").collect();
            if split.len() != 3 {
                return None;
            }
            let components = (
                PrincipalData::parse_standard_principal(split[0]),
                split[1].to_string().try_into(),
                split[2].to_string().try_into(),
            );
            match components {
                (Ok(address), Ok(name), Ok(asset_name)) => {
                    let contract_identifier = QualifiedContractIdentifier::new(address, name);
                    let asset_identifier = AssetIdentifier {
                        contract_identifier,
                        asset_name,
                    };
                    Some(EventKeyType::AssetEvent(asset_identifier))
                }
                (_, _, _) => None,
            }
        } else if comps.len() == 2 {
            if let Ok(contract_identifier) = QualifiedContractIdentifier::parse(comps[0]) {
                Some(EventKeyType::SmartContractEvent((
                    contract_identifier,
                    comps[1].to_string(),
                )))
            } else {
                None
            }
        } else {
            None
        }
    }
}

#[derive(Debug, Clone, Deserialize)]
pub struct InitialBalance {
    pub address: PrincipalData,
    pub amount: u64,
}

#[derive(Clone, Deserialize, Default, Debug)]
pub struct InitialBalanceFile {
    pub address: String,
    pub amount: u64,
}<|MERGE_RESOLUTION|>--- conflicted
+++ resolved
@@ -1178,7 +1178,6 @@
     }
 }
 
-<<<<<<< HEAD
 #[derive(Clone, Deserialize, Default)]
 pub struct StacksEpochConfigFile {
     epoch_name: String,
@@ -1190,10 +1189,7 @@
 pub const EPOCH_CONFIG_2_0_5: &'static str = "2.05";
 pub const EPOCH_CONFIG_2_1_0: &'static str = "2.1";
 
-#[derive(Clone, Deserialize, Default)]
-=======
 #[derive(Clone, Deserialize, Default, Debug)]
->>>>>>> e65cced1
 pub struct BurnchainConfigFile {
     pub chain: Option<String>,
     pub burn_fee_cap: Option<u64>,
