use std::collections::hash_map::Entry;
use std::collections::{HashMap, HashSet};
use std::sync::mpsc::{Receiver, Sender};
use std::sync::Mutex;
use std::thread::sleep;
use std::time::Duration;

use async_h1::client;
use async_std::net::TcpStream;
use clarity::vm::analysis::contract_interface_builder::build_contract_interface;
use clarity::vm::costs::ExecutionCost;
use clarity::vm::events::{FTEventType, NFTEventType, STXEventType};
use clarity::vm::types::{AssetIdentifier, QualifiedContractIdentifier, Value};
use http_types::{Method, Request, Url};
use lazy_static::lazy_static;
use serde_json::json;
use stacks::burnchains::{PoxConstants, Txid};
use stacks::chainstate::burn::operations::BlockstackOperationType;
use stacks::chainstate::burn::ConsensusHash;
use stacks::chainstate::coordinator::BlockEventDispatcher;
use stacks::chainstate::nakamoto::NakamotoBlock;
use stacks::chainstate::stacks::address::PoxAddress;
use stacks::chainstate::stacks::boot::RewardSetData;
use stacks::chainstate::stacks::db::accounts::MinerReward;
use stacks::chainstate::stacks::db::unconfirmed::ProcessedUnconfirmedState;
use stacks::chainstate::stacks::db::{MinerRewardInfo, StacksBlockHeaderTypes, StacksHeaderInfo};
use stacks::chainstate::stacks::events::{
    StackerDBChunksEvent, StacksBlockEventData, StacksTransactionEvent, StacksTransactionReceipt,
    TransactionOrigin,
};
use stacks::chainstate::stacks::miner::TransactionEvent;
use stacks::chainstate::stacks::{
    StacksBlock, StacksMicroblock, StacksTransaction, TransactionPayload,
};
use stacks::core::mempool::{MemPoolDropReason, MemPoolEventDispatcher, ProposalCallbackReceiver};
use stacks::libstackerdb::StackerDBChunkData;
use stacks::net::api::postblock_proposal::{
    BlockValidateOk, BlockValidateReject, BlockValidateResponse,
};
use stacks::net::atlas::{Attachment, AttachmentInstance};
use stacks::net::stackerdb::StackerDBEventDispatcher;
use stacks_common::bitvec::BitVec;
use stacks_common::codec::StacksMessageCodec;
use stacks_common::types::chainstate::{BlockHeaderHash, BurnchainHeaderHash, StacksBlockId};
use stacks_common::util::hash::{bytes_to_hex, Sha512Trunc256Sum};
use stacks_common::util::secp256k1::MessageSignature;

use super::config::{EventKeyType, EventObserverConfig};

#[derive(Debug, Clone)]
struct EventObserver {
    endpoint: String,
}

struct ReceiptPayloadInfo<'a> {
    txid: String,
    success: &'a str,
    raw_result: String,
    raw_tx: String,
    contract_interface_json: serde_json::Value,
    burnchain_op_json: serde_json::Value,
}

const STATUS_RESP_TRUE: &str = "success";
const STATUS_RESP_NOT_COMMITTED: &str = "abort_by_response";
const STATUS_RESP_POST_CONDITION: &str = "abort_by_post_condition";

/// Update `serve()` in `neon_integrations.rs` with any new paths that need to be tested
pub const PATH_MICROBLOCK_SUBMIT: &str = "new_microblocks";
pub const PATH_MEMPOOL_TX_SUBMIT: &str = "new_mempool_tx";
pub const PATH_MEMPOOL_TX_DROP: &str = "drop_mempool_tx";
pub const PATH_MINED_BLOCK: &str = "mined_block";
pub const PATH_MINED_MICROBLOCK: &str = "mined_microblock";
pub const PATH_MINED_NAKAMOTO_BLOCK: &str = "mined_nakamoto_block";
pub const PATH_STACKERDB_CHUNKS: &str = "stackerdb_chunks";
pub const PATH_BURN_BLOCK_SUBMIT: &str = "new_burn_block";
pub const PATH_BLOCK_PROCESSED: &str = "new_block";
pub const PATH_ATTACHMENT_PROCESSED: &str = "attachments/new";
pub const PATH_PROPOSAL_RESPONSE: &str = "proposal_response";

lazy_static! {
    pub static ref STACKER_DB_CHANNEL: StackerDBChannel = StackerDBChannel::new();
}

/// This struct receives StackerDB event callbacks without registering
/// over the JSON/RPC interface. To ensure that any event observer
/// uses the same channel, we use a lazy_static global for the channel.
///
/// This channel (currently) only supports receiving events on the
/// boot .signers-* contracts.
pub struct StackerDBChannel {
    pub receiver: Mutex<Option<Receiver<StackerDBChunksEvent>>>,
    pub sender: Sender<StackerDBChunksEvent>,
}

#[derive(Clone, Debug, Serialize, Deserialize)]
pub struct MinedBlockEvent {
    pub target_burn_height: u64,
    pub block_hash: String,
    pub stacks_height: u64,
    pub block_size: u64,
    pub anchored_cost: ExecutionCost,
    pub confirmed_microblocks_cost: ExecutionCost,
    pub tx_events: Vec<TransactionEvent>,
}

#[derive(Clone, Debug, Serialize, Deserialize)]
pub struct MinedMicroblockEvent {
    pub block_hash: String,
    pub sequence: u16,
    pub tx_events: Vec<TransactionEvent>,
    pub anchor_block_consensus_hash: ConsensusHash,
    pub anchor_block: BlockHeaderHash,
}

#[derive(Clone, Debug, Serialize, Deserialize)]
pub struct MinedNakamotoBlockEvent {
    pub target_burn_height: u64,
    pub block_hash: String,
    pub block_id: String,
    pub stacks_height: u64,
    pub block_size: u64,
    pub cost: ExecutionCost,
    pub miner_signature: MessageSignature,
    pub signer_signature_hash: Sha512Trunc256Sum,
    pub tx_events: Vec<TransactionEvent>,
    pub signer_bitvec: String,
}

impl StackerDBChannel {
    pub fn new() -> Self {
        let (sender, recv_channel) = std::sync::mpsc::channel();
        Self {
            receiver: Mutex::new(Some(recv_channel)),
            sender,
        }
    }

    pub fn replace_receiver(&self, receiver: Receiver<StackerDBChunksEvent>) {
        let mut guard = self
            .receiver
            .lock()
            .expect("FATAL: poisoned StackerDBChannel lock");
        guard.replace(receiver);
    }

    pub fn take_receiver(&self) -> Option<Receiver<StackerDBChunksEvent>> {
        self.receiver
            .lock()
            .expect("FATAL: poisoned StackerDBChannel lock")
            .take()
    }

    /// Is there a thread holding the receiver?
    pub fn is_active(&self) -> bool {
        // if the receiver field is empty (i.e., None), then a thread must have taken it.
        self.receiver
            .lock()
            .expect("FATAL: poisoned StackerDBChannel lock")
            .is_none()
    }
}

impl EventObserver {
    pub fn send_payload(&self, payload: &serde_json::Value, path: &str) {
        let body = match serde_json::to_vec(&payload) {
            Ok(body) => body,
            Err(err) => {
                error!("Event dispatcher: serialization failed  - {:?}", err);
                return;
            }
        };

        let url = {
            let joined_components = match path.starts_with('/') {
                true => format!("{}{}", &self.endpoint, path),
                false => format!("{}/{}", &self.endpoint, path),
            };
            let url = format!("http://{}", joined_components);
            Url::parse(&url)
                .unwrap_or_else(|_| panic!("Event dispatcher: unable to parse {} as a URL", url))
        };

        let backoff = Duration::from_millis((1.0 * 1_000.0) as u64);

        loop {
            let body = body.clone();
            let mut req = Request::new(Method::Post, url.clone());
            req.append_header("Content-Type", "application/json");
            req.set_body(body);

            let response = async_std::task::block_on(async {
                let stream = match TcpStream::connect(self.endpoint.clone()).await {
                    Ok(stream) => stream,
                    Err(err) => {
                        warn!("Event dispatcher: connection failed  - {:?}", err);
                        return None;
                    }
                };

                match client::connect(stream, req).await {
                    Ok(response) => Some(response),
                    Err(err) => {
                        warn!("Event dispatcher: rpc invocation failed  - {:?}", err);
                        return None;
                    }
                }
            });

            if let Some(response) = response {
                if response.status().is_success() {
                    debug!(
                        "Event dispatcher: Successful POST"; "url" => %url
                    );
                    break;
                } else {
                    error!(
                        "Event dispatcher: Failed POST"; "url" => %url, "err" => ?response
                    );
                }
            }
            sleep(backoff);
        }
    }

    fn make_new_mempool_txs_payload(transactions: Vec<StacksTransaction>) -> serde_json::Value {
        let raw_txs = transactions
            .into_iter()
            .map(|tx| {
                serde_json::Value::String(format!("0x{}", &bytes_to_hex(&tx.serialize_to_vec())))
            })
            .collect();

        serde_json::Value::Array(raw_txs)
    }

    fn make_new_burn_block_payload(
        burn_block: &BurnchainHeaderHash,
        burn_block_height: u64,
        rewards: Vec<(PoxAddress, u64)>,
        burns: u64,
        slot_holders: Vec<PoxAddress>,
    ) -> serde_json::Value {
        let reward_recipients = rewards
            .into_iter()
            .map(|(pox_addr, amt)| {
                json!({
                    "recipient": pox_addr.to_b58(),
                    "amt": amt,
                })
            })
            .collect();

        let reward_slot_holders = slot_holders
            .into_iter()
            .map(|pox_addr| json!(pox_addr.to_b58()))
            .collect();

        json!({
            "burn_block_hash": format!("0x{}", burn_block),
            "burn_block_height": burn_block_height,
            "reward_recipients": serde_json::Value::Array(reward_recipients),
            "reward_slot_holders": serde_json::Value::Array(reward_slot_holders),
            "burn_amount": burns
        })
    }

    /// Returns tuple of (txid, success, raw_result, raw_tx, contract_interface_json)
    fn generate_payload_info_for_receipt(receipt: &StacksTransactionReceipt) -> ReceiptPayloadInfo {
        let tx = &receipt.transaction;

        let success = match (receipt.post_condition_aborted, &receipt.result) {
            (false, Value::Response(response_data)) => {
                if response_data.committed {
                    STATUS_RESP_TRUE
                } else {
                    STATUS_RESP_NOT_COMMITTED
                }
            }
            (true, Value::Response(_)) => STATUS_RESP_POST_CONDITION,
            _ => {
                if let TransactionOrigin::Stacks(inner_tx) = &tx {
                    if let TransactionPayload::PoisonMicroblock(..) = &inner_tx.payload {
                        STATUS_RESP_TRUE
                    } else {
                        unreachable!() // Transaction results should otherwise always be a Value::Response type
                    }
                } else {
                    unreachable!() // Transaction results should always be a Value::Response type
                }
            }
        };

        let (txid, raw_tx, burnchain_op_json) = match tx {
            TransactionOrigin::Burn(op) => (
                op.txid().to_string(),
                "00".to_string(),
                BlockstackOperationType::blockstack_op_to_json(&op),
            ),
            TransactionOrigin::Stacks(ref tx) => {
                let txid = tx.txid().to_string();
                let bytes = tx.serialize_to_vec();
                (txid, bytes_to_hex(&bytes), json!(null))
            }
        };

        let raw_result = {
            let bytes = receipt
                .result
                .serialize_to_vec()
                .expect("FATAL: failed to serialize transaction receipt");
            bytes_to_hex(&bytes)
        };
        let contract_interface_json = {
            match &receipt.contract_analysis {
                Some(analysis) => json!(build_contract_interface(analysis)
                    .expect("FATAL: failed to serialize contract publish receipt")),
                None => json!(null),
            }
        };
        ReceiptPayloadInfo {
            txid,
            success,
            raw_result,
            raw_tx,
            contract_interface_json,
            burnchain_op_json,
        }
    }

    /// Returns json payload to send for new block or microblock event
    fn make_new_block_txs_payload(
        receipt: &StacksTransactionReceipt,
        tx_index: u32,
    ) -> serde_json::Value {
        let receipt_payload_info = EventObserver::generate_payload_info_for_receipt(receipt);

        json!({
            "txid": format!("0x{}", &receipt_payload_info.txid),
            "tx_index": tx_index,
            "status": receipt_payload_info.success,
            "raw_result": format!("0x{}", &receipt_payload_info.raw_result),
            "raw_tx": format!("0x{}", &receipt_payload_info.raw_tx),
            "contract_abi": receipt_payload_info.contract_interface_json,
            "burnchain_op": receipt_payload_info.burnchain_op_json,
            "execution_cost": receipt.execution_cost,
            "microblock_sequence": receipt.microblock_header.as_ref().map(|x| x.sequence),
            "microblock_hash": receipt.microblock_header.as_ref().map(|x| format!("0x{}", x.block_hash())),
            "microblock_parent_hash": receipt.microblock_header.as_ref().map(|x| format!("0x{}", x.prev_block)),
        })
    }

    fn make_new_attachment_payload(
        attachment: &(AttachmentInstance, Attachment),
    ) -> serde_json::Value {
        json!({
            "attachment_index": attachment.0.attachment_index,
            "index_block_hash": format!("0x{}", attachment.0.index_block_hash),
            "block_height": attachment.0.stacks_block_height,
            "content_hash": format!("0x{}", attachment.0.content_hash),
            "contract_id": format!("{}", attachment.0.contract_id),
            "metadata": format!("0x{}", attachment.0.metadata),
            "tx_id": format!("0x{}", attachment.0.tx_id),
            "content": format!("0x{}", bytes_to_hex(&attachment.1.content)),
        })
    }

    fn send_new_attachments(&self, payload: &serde_json::Value) {
        self.send_payload(payload, PATH_ATTACHMENT_PROCESSED);
    }

    fn send_new_mempool_txs(&self, payload: &serde_json::Value) {
        self.send_payload(payload, PATH_MEMPOOL_TX_SUBMIT);
    }

    /// Serializes new microblocks data into a JSON payload and sends it off to the correct path
    fn send_new_microblocks(
        &self,
        parent_index_block_hash: StacksBlockId,
        filtered_events: Vec<(usize, &(bool, Txid, &StacksTransactionEvent))>,
        serialized_txs: &Vec<serde_json::Value>,
        burn_block_hash: BurnchainHeaderHash,
        burn_block_height: u32,
        burn_block_timestamp: u64,
    ) {
        // Serialize events to JSON
        let serialized_events: Vec<serde_json::Value> = filtered_events
            .iter()
            .map(|(event_index, (committed, txid, event))| {
                event
                    .json_serialize(*event_index, txid, *committed)
                    .unwrap()
            })
            .collect();

        let payload = json!({
            "parent_index_block_hash": format!("0x{}", parent_index_block_hash),
            "events": serialized_events,
            "transactions": serialized_txs,
            "burn_block_hash": format!("0x{}", burn_block_hash),
            "burn_block_height": burn_block_height,
            "burn_block_timestamp": burn_block_timestamp,
        });

        self.send_payload(&payload, PATH_MICROBLOCK_SUBMIT);
    }

    fn send_dropped_mempool_txs(&self, payload: &serde_json::Value) {
        self.send_payload(payload, PATH_MEMPOOL_TX_DROP);
    }

    fn send_mined_block(&self, payload: &serde_json::Value) {
        self.send_payload(payload, PATH_MINED_BLOCK);
    }

    fn send_mined_microblock(&self, payload: &serde_json::Value) {
        self.send_payload(payload, PATH_MINED_MICROBLOCK);
    }

    fn send_mined_nakamoto_block(&self, payload: &serde_json::Value) {
        self.send_payload(payload, PATH_MINED_NAKAMOTO_BLOCK);
    }

    fn send_stackerdb_chunks(&self, payload: &serde_json::Value) {
        self.send_payload(payload, PATH_STACKERDB_CHUNKS);
    }

    fn send_new_burn_block(&self, payload: &serde_json::Value) {
        self.send_payload(payload, PATH_BURN_BLOCK_SUBMIT);
    }

    fn make_new_block_processed_payload(
        &self,
        filtered_events: Vec<(usize, &(bool, Txid, &StacksTransactionEvent))>,
        block: &StacksBlockEventData,
        metadata: &StacksHeaderInfo,
        receipts: &[StacksTransactionReceipt],
        parent_index_hash: &StacksBlockId,
        winner_txid: &Txid,
        mature_rewards: &serde_json::Value,
        parent_burn_block_hash: BurnchainHeaderHash,
        parent_burn_block_height: u32,
        parent_burn_block_timestamp: u64,
        anchored_consumed: &ExecutionCost,
        mblock_confirmed_consumed: &ExecutionCost,
        pox_constants: &PoxConstants,
        reward_set_data: &Option<RewardSetData>,
        signer_bitvec_opt: &Option<BitVec<4000>>,
    ) -> serde_json::Value {
        // Serialize events to JSON
        let serialized_events: Vec<serde_json::Value> = filtered_events
            .iter()
            .map(|(event_index, (committed, txid, event))| {
                event
                    .json_serialize(*event_index, txid, *committed)
                    .unwrap()
            })
            .collect();

        let mut tx_index: u32 = 0;
        let mut serialized_txs = vec![];
        for receipt in receipts.iter() {
            let payload = EventObserver::make_new_block_txs_payload(receipt, tx_index);
            serialized_txs.push(payload);
            tx_index += 1;
        }

        // Wrap events
        let mut payload = json!({
            "block_hash": format!("0x{}", block.block_hash),
            "block_height": metadata.stacks_block_height,
            "burn_block_hash": format!("0x{}", metadata.burn_header_hash),
            "burn_block_height": metadata.burn_header_height,
            "miner_txid": format!("0x{}", winner_txid),
            "burn_block_time": metadata.burn_header_timestamp,
            "index_block_hash": format!("0x{}", metadata.index_block_hash()),
            "parent_block_hash": format!("0x{}", block.parent_block_hash),
            "parent_index_block_hash": format!("0x{}", parent_index_hash),
            "parent_microblock": format!("0x{}", block.parent_microblock_hash),
            "parent_microblock_sequence": block.parent_microblock_sequence,
            "matured_miner_rewards": mature_rewards.clone(),
            "events": serialized_events,
            "transactions": serialized_txs,
            "parent_burn_block_hash":  format!("0x{}", parent_burn_block_hash),
            "parent_burn_block_height": parent_burn_block_height,
            "parent_burn_block_timestamp": parent_burn_block_timestamp,
            "anchored_cost": anchored_consumed,
            "confirmed_microblocks_cost": mblock_confirmed_consumed,
            "pox_v1_unlock_height": pox_constants.v1_unlock_height,
            "pox_v2_unlock_height": pox_constants.v2_unlock_height,
            "pox_v3_unlock_height": pox_constants.v3_unlock_height,
        });

<<<<<<< HEAD
        let as_object_mut = payload.as_object_mut().unwrap();
=======
        if let Some(signer_bitvec) = signer_bitvec_opt {
            payload.as_object_mut().unwrap().insert(
                "signer_bitvec".to_string(),
                serde_json::to_value(signer_bitvec).unwrap_or_default(),
            );
        }
>>>>>>> 49eb61a7

        if let Some(reward_set_data) = reward_set_data {
            as_object_mut.insert(
                "reward_set".to_string(),
                serde_json::to_value(&reward_set_data.reward_set).unwrap_or_default(),
            );
            as_object_mut.insert(
                "cycle_number".to_string(),
                serde_json::to_value(reward_set_data.cycle_number).unwrap_or_default(),
            );
        }

        if let StacksBlockHeaderTypes::Nakamoto(ref header) = &metadata.anchored_header {
            as_object_mut.insert(
                "signer_signature_hash".into(),
                format!("0x{}", header.signer_signature_hash()).into(),
            );
            as_object_mut.insert(
                "signer_signature".into(),
                format!("0x{}", header.signer_signature_hash()).into(),
            );
            as_object_mut.insert(
                "miner_signature".into(),
                format!("0x{}", &header.miner_signature).into(),
            );
            as_object_mut.insert(
                "signer_signature".into(),
                format!("0x{}", &header.signer_signature).into(),
            );
        }

        payload
    }
}

#[derive(Clone)]
pub struct EventDispatcher {
    registered_observers: Vec<EventObserver>,
    contract_events_observers_lookup: HashMap<(QualifiedContractIdentifier, String), HashSet<u16>>,
    assets_observers_lookup: HashMap<AssetIdentifier, HashSet<u16>>,
    burn_block_observers_lookup: HashSet<u16>,
    mempool_observers_lookup: HashSet<u16>,
    microblock_observers_lookup: HashSet<u16>,
    stx_observers_lookup: HashSet<u16>,
    any_event_observers_lookup: HashSet<u16>,
    miner_observers_lookup: HashSet<u16>,
    mined_microblocks_observers_lookup: HashSet<u16>,
    stackerdb_observers_lookup: HashSet<u16>,
    block_proposal_observers_lookup: HashSet<u16>,
}

/// This struct is used specifically for receiving proposal responses.
/// It's constructed separately to play nicely with threading.
struct ProposalCallbackHandler {
    observers: Vec<EventObserver>,
}

impl ProposalCallbackReceiver for ProposalCallbackHandler {
    fn notify_proposal_result(&self, result: Result<BlockValidateOk, BlockValidateReject>) {
        let response = match serde_json::to_value(BlockValidateResponse::from(result)) {
            Ok(x) => x,
            Err(e) => {
                error!(
                    "Failed to serialize block proposal validation response, will not notify over event observer";
                    "error" => ?e
                );
                return;
            }
        };
        for observer in self.observers.iter() {
            observer.send_payload(&response, PATH_PROPOSAL_RESPONSE);
        }
    }
}

impl MemPoolEventDispatcher for EventDispatcher {
    fn mempool_txs_dropped(&self, txids: Vec<Txid>, reason: MemPoolDropReason) {
        if !txids.is_empty() {
            self.process_dropped_mempool_txs(txids, reason)
        }
    }

    fn mined_block_event(
        &self,
        target_burn_height: u64,
        block: &StacksBlock,
        block_size_bytes: u64,
        consumed: &ExecutionCost,
        confirmed_microblock_cost: &ExecutionCost,
        tx_events: Vec<TransactionEvent>,
    ) {
        self.process_mined_block_event(
            target_burn_height,
            block,
            block_size_bytes,
            consumed,
            confirmed_microblock_cost,
            tx_events,
        )
    }

    fn mined_microblock_event(
        &self,
        microblock: &StacksMicroblock,
        tx_events: Vec<TransactionEvent>,
        anchor_block_consensus_hash: ConsensusHash,
        anchor_block: BlockHeaderHash,
    ) {
        self.process_mined_microblock_event(
            microblock,
            tx_events,
            anchor_block_consensus_hash,
            anchor_block,
        );
    }

    fn mined_nakamoto_block_event(
        &self,
        target_burn_height: u64,
        block: &NakamotoBlock,
        block_size_bytes: u64,
        consumed: &ExecutionCost,
        tx_events: Vec<TransactionEvent>,
    ) {
        self.process_mined_nakamoto_block_event(
            target_burn_height,
            block,
            block_size_bytes,
            consumed,
            tx_events,
        )
    }

    fn get_proposal_callback_receiver(&self) -> Option<Box<dyn ProposalCallbackReceiver>> {
        let callback_receivers: Vec<_> = self
            .block_proposal_observers_lookup
            .iter()
            .filter_map(|observer_ix|
                match self.registered_observers.get(usize::from(*observer_ix)) {
                    Some(x) => Some(x.clone()),
                    None => {
                        warn!(
                            "Event observer index not found in registered observers. Ignoring that index.";
                            "index" => observer_ix,
                            "observers_len" => self.registered_observers.len()
                        );
                        None
                    }
                }
            )
            .collect();
        if callback_receivers.is_empty() {
            return None;
        }
        let handler = ProposalCallbackHandler {
            observers: callback_receivers,
        };
        Some(Box::new(handler))
    }
}

impl StackerDBEventDispatcher for EventDispatcher {
    /// Relay new StackerDB chunks
    fn new_stackerdb_chunks(
        &self,
        contract_id: QualifiedContractIdentifier,
        chunks: Vec<StackerDBChunkData>,
    ) {
        self.process_new_stackerdb_chunks(contract_id, chunks);
    }
}

impl BlockEventDispatcher for EventDispatcher {
    fn announce_block(
        &self,
        block: &StacksBlockEventData,
        metadata: &StacksHeaderInfo,
        receipts: &[StacksTransactionReceipt],
        parent: &StacksBlockId,
        winner_txid: Txid,
        mature_rewards: &[MinerReward],
        mature_rewards_info: Option<&MinerRewardInfo>,
        parent_burn_block_hash: BurnchainHeaderHash,
        parent_burn_block_height: u32,
        parent_burn_block_timestamp: u64,
        anchored_consumed: &ExecutionCost,
        mblock_confirmed_consumed: &ExecutionCost,
        pox_constants: &PoxConstants,
        reward_set_data: &Option<RewardSetData>,
        signer_bitvec: &Option<BitVec<4000>>,
    ) {
        self.process_chain_tip(
            block,
            metadata,
            receipts,
            parent,
            winner_txid,
            mature_rewards,
            mature_rewards_info,
            parent_burn_block_hash,
            parent_burn_block_height,
            parent_burn_block_timestamp,
            anchored_consumed,
            mblock_confirmed_consumed,
            pox_constants,
            reward_set_data,
            signer_bitvec,
        );
    }

    fn announce_burn_block(
        &self,
        burn_block: &BurnchainHeaderHash,
        burn_block_height: u64,
        rewards: Vec<(PoxAddress, u64)>,
        burns: u64,
        recipient_info: Vec<PoxAddress>,
    ) {
        self.process_burn_block(
            burn_block,
            burn_block_height,
            rewards,
            burns,
            recipient_info,
        )
    }
}

impl EventDispatcher {
    pub fn new() -> EventDispatcher {
        EventDispatcher {
            registered_observers: vec![],
            contract_events_observers_lookup: HashMap::new(),
            assets_observers_lookup: HashMap::new(),
            stx_observers_lookup: HashSet::new(),
            any_event_observers_lookup: HashSet::new(),
            burn_block_observers_lookup: HashSet::new(),
            mempool_observers_lookup: HashSet::new(),
            microblock_observers_lookup: HashSet::new(),
            miner_observers_lookup: HashSet::new(),
            mined_microblocks_observers_lookup: HashSet::new(),
            stackerdb_observers_lookup: HashSet::new(),
            block_proposal_observers_lookup: HashSet::new(),
        }
    }

    pub fn process_burn_block(
        &self,
        burn_block: &BurnchainHeaderHash,
        burn_block_height: u64,
        rewards: Vec<(PoxAddress, u64)>,
        burns: u64,
        recipient_info: Vec<PoxAddress>,
    ) {
        // lazily assemble payload only if we have observers
        let interested_observers = self.filter_observers(&self.burn_block_observers_lookup, true);
        if interested_observers.len() < 1 {
            return;
        }

        let payload = EventObserver::make_new_burn_block_payload(
            burn_block,
            burn_block_height,
            rewards,
            burns,
            recipient_info,
        );

        for observer in interested_observers.iter() {
            observer.send_new_burn_block(&payload);
        }
    }

    /// Iterates through tx receipts, and then the events corresponding to each receipt to
    /// generate a dispatch matrix & event vector.
    ///
    /// # Returns
    /// - dispatch_matrix: a vector where each index corresponds to the hashset of event indexes
    ///     that each respective event observer is subscribed to
    /// - events: a vector of all events from all the tx receipts
    fn create_dispatch_matrix_and_event_vector<'a>(
        &self,
        receipts: &'a Vec<StacksTransactionReceipt>,
    ) -> (
        Vec<HashSet<usize>>,
        Vec<(bool, Txid, &'a StacksTransactionEvent)>,
    ) {
        let mut dispatch_matrix: Vec<HashSet<usize>> = self
            .registered_observers
            .iter()
            .map(|_| HashSet::new())
            .collect();
        let mut events: Vec<(bool, Txid, &StacksTransactionEvent)> = vec![];
        let mut i: usize = 0;

        for receipt in receipts {
            let tx_hash = receipt.transaction.txid();
            for event in receipt.events.iter() {
                match event {
                    StacksTransactionEvent::SmartContractEvent(event_data) => {
                        if let Some(observer_indexes) =
                            self.contract_events_observers_lookup.get(&event_data.key)
                        {
                            for o_i in observer_indexes {
                                dispatch_matrix[*o_i as usize].insert(i);
                            }
                        }
                    }
                    StacksTransactionEvent::STXEvent(STXEventType::STXTransferEvent(_))
                    | StacksTransactionEvent::STXEvent(STXEventType::STXMintEvent(_))
                    | StacksTransactionEvent::STXEvent(STXEventType::STXBurnEvent(_))
                    | StacksTransactionEvent::STXEvent(STXEventType::STXLockEvent(_)) => {
                        for o_i in &self.stx_observers_lookup {
                            dispatch_matrix[*o_i as usize].insert(i);
                        }
                    }
                    StacksTransactionEvent::NFTEvent(NFTEventType::NFTTransferEvent(
                        event_data,
                    )) => {
                        self.update_dispatch_matrix_if_observer_subscribed(
                            &event_data.asset_identifier,
                            i,
                            &mut dispatch_matrix,
                        );
                    }
                    StacksTransactionEvent::NFTEvent(NFTEventType::NFTMintEvent(event_data)) => {
                        self.update_dispatch_matrix_if_observer_subscribed(
                            &event_data.asset_identifier,
                            i,
                            &mut dispatch_matrix,
                        );
                    }
                    StacksTransactionEvent::NFTEvent(NFTEventType::NFTBurnEvent(event_data)) => {
                        self.update_dispatch_matrix_if_observer_subscribed(
                            &event_data.asset_identifier,
                            i,
                            &mut dispatch_matrix,
                        );
                    }
                    StacksTransactionEvent::FTEvent(FTEventType::FTTransferEvent(event_data)) => {
                        self.update_dispatch_matrix_if_observer_subscribed(
                            &event_data.asset_identifier,
                            i,
                            &mut dispatch_matrix,
                        );
                    }
                    StacksTransactionEvent::FTEvent(FTEventType::FTMintEvent(event_data)) => {
                        self.update_dispatch_matrix_if_observer_subscribed(
                            &event_data.asset_identifier,
                            i,
                            &mut dispatch_matrix,
                        );
                    }
                    StacksTransactionEvent::FTEvent(FTEventType::FTBurnEvent(event_data)) => {
                        self.update_dispatch_matrix_if_observer_subscribed(
                            &event_data.asset_identifier,
                            i,
                            &mut dispatch_matrix,
                        );
                    }
                }
                events.push((!receipt.post_condition_aborted, tx_hash, event));
                for o_i in &self.any_event_observers_lookup {
                    dispatch_matrix[*o_i as usize].insert(i);
                }
                i += 1;
            }
        }

        (dispatch_matrix, events)
    }

    pub fn process_chain_tip(
        &self,
        block: &StacksBlockEventData,
        metadata: &StacksHeaderInfo,
        receipts: &[StacksTransactionReceipt],
        parent_index_hash: &StacksBlockId,
        winner_txid: Txid,
        mature_rewards: &[MinerReward],
        mature_rewards_info: Option<&MinerRewardInfo>,
        parent_burn_block_hash: BurnchainHeaderHash,
        parent_burn_block_height: u32,
        parent_burn_block_timestamp: u64,
        anchored_consumed: &ExecutionCost,
        mblock_confirmed_consumed: &ExecutionCost,
        pox_constants: &PoxConstants,
        reward_set_data: &Option<RewardSetData>,
        signer_bitvec: &Option<BitVec<4000>>,
    ) {
        let all_receipts = receipts.to_owned();
        let (dispatch_matrix, events) = self.create_dispatch_matrix_and_event_vector(&all_receipts);

        if dispatch_matrix.len() > 0 {
            let mature_rewards_vec = if let Some(rewards_info) = mature_rewards_info {
                mature_rewards
                    .iter()
                    .map(|reward| {
                        json!({
                            "recipient": reward.recipient.to_string(),
                            "miner_address": reward.address.to_string(),
                            "coinbase_amount": reward.coinbase.to_string(),
                            "tx_fees_anchored": reward.tx_fees_anchored.to_string(),
                            "tx_fees_streamed_confirmed": reward.tx_fees_streamed_confirmed.to_string(),
                            "tx_fees_streamed_produced": reward.tx_fees_streamed_produced.to_string(),
                            "from_stacks_block_hash": format!("0x{}", rewards_info.from_stacks_block_hash),
                            "from_index_consensus_hash": format!("0x{}", StacksBlockId::new(&rewards_info.from_block_consensus_hash,
                                                                                            &rewards_info.from_stacks_block_hash)),
                        })
                    })
                    .collect()
            } else {
                vec![]
            };

            let mature_rewards = serde_json::Value::Array(mature_rewards_vec);

            for (observer_id, filtered_events_ids) in dispatch_matrix.iter().enumerate() {
                let filtered_events: Vec<_> = filtered_events_ids
                    .iter()
                    .map(|event_id| (*event_id, &events[*event_id]))
                    .collect();

                let payload = self.registered_observers[observer_id]
                    .make_new_block_processed_payload(
                        filtered_events,
                        &block,
                        metadata,
                        receipts,
                        parent_index_hash,
                        &winner_txid,
                        &mature_rewards,
                        parent_burn_block_hash,
                        parent_burn_block_height,
                        parent_burn_block_timestamp,
                        anchored_consumed,
                        mblock_confirmed_consumed,
                        pox_constants,
                        reward_set_data,
                        signer_bitvec,
                    );

                // Send payload
                self.registered_observers[observer_id].send_payload(&payload, PATH_BLOCK_PROCESSED);
            }
        }
    }

    /// Creates a list of observers that are interested in the new microblocks event,
    /// creates a mapping from observers to the event ids that are relevant to each, and then
    /// sends the event to each interested observer.
    pub fn process_new_microblocks(
        &self,
        parent_index_block_hash: StacksBlockId,
        processed_unconfirmed_state: ProcessedUnconfirmedState,
    ) {
        // lazily assemble payload only if we have observers
        let interested_observers: Vec<_> = self
            .registered_observers
            .iter()
            .enumerate()
            .filter(|(obs_id, _observer)| {
                self.microblock_observers_lookup
                    .contains(&(u16::try_from(*obs_id).expect("FATAL: more than 2^16 observers")))
                    || self.any_event_observers_lookup.contains(
                        &(u16::try_from(*obs_id).expect("FATAL: more than 2^16 observers")),
                    )
            })
            .collect();
        if interested_observers.len() < 1 {
            return;
        }
        let flattened_receipts = processed_unconfirmed_state
            .receipts
            .iter()
            .flat_map(|(_, _, r)| r.clone())
            .collect();
        let (dispatch_matrix, events) =
            self.create_dispatch_matrix_and_event_vector(&flattened_receipts);

        // Serialize receipts
        let mut tx_index;
        let mut serialized_txs = Vec::new();

        for (_, _, receipts) in processed_unconfirmed_state.receipts.iter() {
            tx_index = 0;
            for receipt in receipts.iter() {
                let payload = EventObserver::make_new_block_txs_payload(receipt, tx_index);
                serialized_txs.push(payload);
                tx_index += 1;
            }
        }

        for (obs_id, observer) in interested_observers.iter() {
            let filtered_events_ids = &dispatch_matrix[*obs_id];
            let filtered_events: Vec<_> = filtered_events_ids
                .iter()
                .map(|event_id| (*event_id, &events[*event_id]))
                .collect();

            observer.send_new_microblocks(
                parent_index_block_hash,
                filtered_events,
                &serialized_txs,
                processed_unconfirmed_state.burn_block_hash,
                processed_unconfirmed_state.burn_block_height,
                processed_unconfirmed_state.burn_block_timestamp,
            );
        }
    }

    fn filter_observers(&self, lookup: &HashSet<u16>, include_any: bool) -> Vec<&EventObserver> {
        self.registered_observers
            .iter()
            .enumerate()
            .filter_map(|(obs_id, observer)| {
                let lookup_ix = u16::try_from(obs_id).expect("FATAL: more than 2^16 observers");
                if lookup.contains(&lookup_ix) {
                    return Some(observer);
                } else if include_any && self.any_event_observers_lookup.contains(&lookup_ix) {
                    return Some(observer);
                } else {
                    return None;
                }
            })
            .collect()
    }

    pub fn process_new_mempool_txs(&self, txs: Vec<StacksTransaction>) {
        // lazily assemble payload only if we have observers
        let interested_observers = self.filter_observers(&self.mempool_observers_lookup, true);

        if interested_observers.len() < 1 {
            return;
        }

        let payload = EventObserver::make_new_mempool_txs_payload(txs);

        for observer in interested_observers.iter() {
            observer.send_new_mempool_txs(&payload);
        }
    }

    pub fn process_mined_block_event(
        &self,
        target_burn_height: u64,
        block: &StacksBlock,
        block_size_bytes: u64,
        consumed: &ExecutionCost,
        confirmed_microblock_cost: &ExecutionCost,
        tx_events: Vec<TransactionEvent>,
    ) {
        let interested_observers = self.filter_observers(&self.miner_observers_lookup, false);

        if interested_observers.len() < 1 {
            return;
        }

        let payload = serde_json::to_value(MinedBlockEvent {
            target_burn_height,
            block_hash: block.block_hash().to_string(),
            stacks_height: block.header.total_work.work,
            block_size: block_size_bytes,
            anchored_cost: consumed.clone(),
            confirmed_microblocks_cost: confirmed_microblock_cost.clone(),
            tx_events,
        })
        .unwrap();

        for observer in interested_observers.iter() {
            observer.send_mined_block(&payload);
        }
    }

    pub fn process_mined_microblock_event(
        &self,
        microblock: &StacksMicroblock,
        tx_events: Vec<TransactionEvent>,
        anchor_block_consensus_hash: ConsensusHash,
        anchor_block: BlockHeaderHash,
    ) {
        let interested_observers =
            self.filter_observers(&self.mined_microblocks_observers_lookup, false);
        if interested_observers.len() < 1 {
            return;
        }

        let payload = serde_json::to_value(MinedMicroblockEvent {
            block_hash: microblock.block_hash().to_string(),
            sequence: microblock.header.sequence,
            tx_events,
            anchor_block_consensus_hash,
            anchor_block,
        })
        .unwrap();

        for observer in interested_observers.iter() {
            observer.send_mined_microblock(&payload);
        }
    }

    pub fn process_mined_nakamoto_block_event(
        &self,
        target_burn_height: u64,
        block: &NakamotoBlock,
        block_size_bytes: u64,
        consumed: &ExecutionCost,
        tx_events: Vec<TransactionEvent>,
    ) {
        let interested_observers = self.filter_observers(&self.miner_observers_lookup, false);
        if interested_observers.len() < 1 {
            return;
        }

        let signer_bitvec = serde_json::to_value(block.header.signer_bitvec.clone())
            .unwrap_or_default()
            .as_str()
            .unwrap_or_default()
            .to_string();

        let payload = serde_json::to_value(MinedNakamotoBlockEvent {
            target_burn_height,
            block_hash: block.header.block_hash().to_string(),
            block_id: block.header.block_id().to_string(),
            stacks_height: block.header.chain_length,
            block_size: block_size_bytes,
            cost: consumed.clone(),
            tx_events,
<<<<<<< HEAD
            miner_signature: block.header.miner_signature.clone(),
            signer_signature_hash: block.header.signer_signature_hash(),
=======
            signer_bitvec,
>>>>>>> 49eb61a7
        })
        .unwrap();

        for observer in interested_observers.iter() {
            observer.send_mined_nakamoto_block(&payload);
        }
    }

    /// Forward newly-accepted StackerDB chunk metadata to downstream `stackerdb` observers.
    /// Infallible.
    pub fn process_new_stackerdb_chunks(
        &self,
        contract_id: QualifiedContractIdentifier,
        modified_slots: Vec<StackerDBChunkData>,
    ) {
        let interested_observers = self.filter_observers(&self.stackerdb_observers_lookup, false);

        let interested_receiver = STACKER_DB_CHANNEL.is_active();
        if interested_observers.is_empty() && !interested_receiver {
            return;
        }

        let event = StackerDBChunksEvent {
            contract_id,
            modified_slots,
        };
        let payload = serde_json::to_value(&event)
            .expect("FATAL: failed to serialize StackerDBChunksEvent to JSON");

        if interested_receiver {
            if let Err(send_err) = STACKER_DB_CHANNEL.sender.send(event) {
                error!(
                    "Failed to send StackerDB event to WSTS coordinator channel. Miner thread may have crashed.";
                    "err" => ?send_err
                );
            }
        }

        for observer in interested_observers.iter() {
            observer.send_stackerdb_chunks(&payload);
        }
    }

    pub fn process_dropped_mempool_txs(&self, txs: Vec<Txid>, reason: MemPoolDropReason) {
        // lazily assemble payload only if we have observers
        let interested_observers = self.filter_observers(&self.mempool_observers_lookup, true);

        if interested_observers.len() < 1 {
            return;
        }

        let dropped_txids: Vec<_> = txs
            .into_iter()
            .map(|tx| serde_json::Value::String(format!("0x{}", &tx)))
            .collect();

        let payload = json!({
            "dropped_txids": serde_json::Value::Array(dropped_txids),
            "reason": reason.to_string(),
        });

        for observer in interested_observers.iter() {
            observer.send_dropped_mempool_txs(&payload);
        }
    }

    pub fn process_new_attachments(&self, attachments: &Vec<(AttachmentInstance, Attachment)>) {
        let interested_observers: Vec<_> = self.registered_observers.iter().enumerate().collect();
        if interested_observers.len() < 1 {
            return;
        }

        let mut serialized_attachments = vec![];
        for attachment in attachments.iter() {
            let payload = EventObserver::make_new_attachment_payload(attachment);
            serialized_attachments.push(payload);
        }

        for (_, observer) in interested_observers.iter() {
            observer.send_new_attachments(&json!(serialized_attachments));
        }
    }

    fn update_dispatch_matrix_if_observer_subscribed(
        &self,
        asset_identifier: &AssetIdentifier,
        event_index: usize,
        dispatch_matrix: &mut Vec<HashSet<usize>>,
    ) {
        if let Some(observer_indexes) = self.assets_observers_lookup.get(asset_identifier) {
            for o_i in observer_indexes {
                dispatch_matrix[*o_i as usize].insert(event_index);
            }
        }
    }

    pub fn register_observer(&mut self, conf: &EventObserverConfig) {
        info!("Registering event observer at: {}", conf.endpoint);
        let event_observer = EventObserver {
            endpoint: conf.endpoint.clone(),
        };

        let observer_index = self.registered_observers.len() as u16;

        for event_key_type in conf.events_keys.iter() {
            match event_key_type {
                EventKeyType::SmartContractEvent(event_key) => {
                    match self
                        .contract_events_observers_lookup
                        .entry(event_key.clone())
                    {
                        Entry::Occupied(observer_indexes) => {
                            observer_indexes.into_mut().insert(observer_index);
                        }
                        Entry::Vacant(v) => {
                            let mut observer_indexes = HashSet::new();
                            observer_indexes.insert(observer_index);
                            v.insert(observer_indexes);
                        }
                    };
                }
                EventKeyType::BurnchainBlocks => {
                    self.burn_block_observers_lookup.insert(observer_index);
                }
                EventKeyType::MemPoolTransactions => {
                    self.mempool_observers_lookup.insert(observer_index);
                }
                EventKeyType::Microblocks => {
                    self.microblock_observers_lookup.insert(observer_index);
                }
                EventKeyType::STXEvent => {
                    self.stx_observers_lookup.insert(observer_index);
                }
                EventKeyType::AssetEvent(event_key) => {
                    match self.assets_observers_lookup.entry(event_key.clone()) {
                        Entry::Occupied(observer_indexes) => {
                            observer_indexes.into_mut().insert(observer_index);
                        }
                        Entry::Vacant(v) => {
                            let mut observer_indexes = HashSet::new();
                            observer_indexes.insert(observer_index);
                            v.insert(observer_indexes);
                        }
                    };
                }
                EventKeyType::AnyEvent => {
                    self.any_event_observers_lookup.insert(observer_index);
                }
                EventKeyType::MinedBlocks => {
                    self.miner_observers_lookup.insert(observer_index);
                }
                EventKeyType::MinedMicroblocks => {
                    self.mined_microblocks_observers_lookup
                        .insert(observer_index);
                }
                EventKeyType::StackerDBChunks => {
                    self.stackerdb_observers_lookup.insert(observer_index);
                }
                EventKeyType::BlockProposal => {
                    self.block_proposal_observers_lookup.insert(observer_index);
                }
            }
        }

        self.registered_observers.push(event_observer);
    }
}

#[cfg(test)]
mod test {
    use clarity::vm::costs::ExecutionCost;
    use stacks::burnchains::{PoxConstants, Txid};
    use stacks::chainstate::stacks::db::StacksHeaderInfo;
    use stacks::chainstate::stacks::StacksBlock;
    use stacks_common::bitvec::BitVec;
    use stacks_common::types::chainstate::{BurnchainHeaderHash, StacksBlockId};

    use crate::event_dispatcher::EventObserver;

    #[test]
    fn build_block_processed_event() {
        let observer = EventObserver {
            endpoint: "nowhere".to_string(),
        };

        let filtered_events = vec![];
        let block = StacksBlock::genesis_block();
        let metadata = StacksHeaderInfo::regtest_genesis();
        let receipts = vec![];
        let parent_index_hash = StacksBlockId([0; 32]);
        let winner_txid = Txid([0; 32]);
        let mature_rewards = serde_json::Value::Array(vec![]);
        let parent_burn_block_hash = BurnchainHeaderHash([0; 32]);
        let parent_burn_block_height = 0;
        let parent_burn_block_timestamp = 0;
        let anchored_consumed = ExecutionCost::zero();
        let mblock_confirmed_consumed = ExecutionCost::zero();
        let pox_constants = PoxConstants::testnet_default();
        let signer_bitvec = BitVec::zeros(2).expect("Failed to create BitVec with length 2");

        let payload = observer.make_new_block_processed_payload(
            filtered_events,
            &block.into(),
            &metadata,
            &receipts,
            &parent_index_hash,
            &winner_txid,
            &mature_rewards,
            parent_burn_block_hash,
            parent_burn_block_height,
            parent_burn_block_timestamp,
            &anchored_consumed,
            &mblock_confirmed_consumed,
            &pox_constants,
            &None,
            &Some(signer_bitvec.clone()),
        );
        assert_eq!(
            payload
                .get("pox_v1_unlock_height")
                .unwrap()
                .as_u64()
                .unwrap(),
            pox_constants.v1_unlock_height as u64
        );

        let expected_bitvec_str = serde_json::to_value(signer_bitvec)
            .unwrap_or_default()
            .as_str()
            .unwrap()
            .to_string();
        assert_eq!(
            payload.get("signer_bitvec").unwrap().as_str().unwrap(),
            expected_bitvec_str
        );
    }
}<|MERGE_RESOLUTION|>--- conflicted
+++ resolved
@@ -491,16 +491,14 @@
             "pox_v3_unlock_height": pox_constants.v3_unlock_height,
         });
 
-<<<<<<< HEAD
         let as_object_mut = payload.as_object_mut().unwrap();
-=======
+
         if let Some(signer_bitvec) = signer_bitvec_opt {
-            payload.as_object_mut().unwrap().insert(
+            as_object_mut.insert(
                 "signer_bitvec".to_string(),
                 serde_json::to_value(signer_bitvec).unwrap_or_default(),
             );
         }
->>>>>>> 49eb61a7
 
         if let Some(reward_set_data) = reward_set_data {
             as_object_mut.insert(
@@ -1129,12 +1127,9 @@
             block_size: block_size_bytes,
             cost: consumed.clone(),
             tx_events,
-<<<<<<< HEAD
             miner_signature: block.header.miner_signature.clone(),
             signer_signature_hash: block.header.signer_signature_hash(),
-=======
             signer_bitvec,
->>>>>>> 49eb61a7
         })
         .unwrap();
 
