--- conflicted
+++ resolved
@@ -9514,20 +9514,11 @@
 
 #[test]
 #[ignore]
-<<<<<<< HEAD
 /// Integration test for SIP-029
 fn sip029_coinbase_change() {
-=======
-/// This test is testing that the clarity cost spend down works as expected,
-/// spreading clarity contract calls across the tenure instead of all in the first block.
-/// It also ensures that the clarity cost resets at the start of each tenure.
-fn clarity_cost_spend_down() {
->>>>>>> 7985b338
     if env::var("BITCOIND_TEST") != Ok("1".into()) {
         return;
     }
-
-<<<<<<< HEAD
     let new_sched = vec![
         CoinbaseInterval {
             coinbase: 1_000_000_000,
@@ -9575,57 +9566,6 @@
 
     test_observer::spawn();
     test_observer::register_any(&mut naka_conf);
-=======
-    let (mut naka_conf, _miner_account) = naka_neon_integration_conf(None);
-    let http_origin = format!("http://{}", &naka_conf.node.rpc_bind);
-    let num_signers = 30;
-    naka_conf.miner.wait_on_interim_blocks = Duration::from_secs(1);
-    let sender_sks: Vec<_> = (0..num_signers)
-        .map(|_| Secp256k1PrivateKey::new())
-        .collect();
-    let sender_signer_sks: Vec<_> = (0..num_signers)
-        .map(|_| Secp256k1PrivateKey::new())
-        .collect();
-    let sender_signer_addrs: Vec<_> = sender_signer_sks.iter().map(tests::to_addr).collect();
-    let sender_addrs: Vec<_> = sender_sks.iter().map(tests::to_addr).collect();
-    let deployer_sk = sender_sks[0];
-    let deployer_addr = sender_addrs[0];
-    let mut sender_nonces: HashMap<String, u64> = HashMap::new();
-
-    let get_and_increment_nonce =
-        |sender_sk: &Secp256k1PrivateKey, sender_nonces: &mut HashMap<String, u64>| {
-            let nonce = sender_nonces.get(&sender_sk.to_hex()).unwrap_or(&0);
-            let result = *nonce;
-            sender_nonces.insert(sender_sk.to_hex(), result + 1);
-            result
-        };
-    let tenure_count = 5;
-    let nmb_txs_per_signer = 2;
-    let mut signers = TestSigners::new(sender_signer_sks.clone());
-    // setup sender + recipient for some test stx transfers
-    // these are necessary for the interim blocks to get mined at all
-    let tx_fee = 10000;
-    let small_deploy_fee = 190200;
-    let large_deploy_fee = 570200;
-    let amount =
-        (large_deploy_fee + small_deploy_fee) + tx_fee * nmb_txs_per_signer + 100 * tenure_count;
-    for sender_addr in sender_addrs {
-        naka_conf.add_initial_balance(PrincipalData::from(sender_addr).to_string(), amount);
-    }
-    for sender_signer_addr in sender_signer_addrs {
-        naka_conf.add_initial_balance(
-            PrincipalData::from(sender_signer_addr).to_string(),
-            amount * 2,
-        );
-    }
-    naka_conf.miner.tenure_cost_limit_per_block_percentage = Some(5);
-    let stacker_sks: Vec<_> = (0..num_signers)
-        .map(|_| setup_stacker(&mut naka_conf))
-        .collect();
-
-    test_observer::spawn();
-    test_observer::register(&mut naka_conf, &[EventKeyType::MinedBlocks]);
->>>>>>> 7985b338
 
     let mut btcd_controller = BitcoinCoreController::new(naka_conf.clone());
     btcd_controller
@@ -9640,10 +9580,6 @@
         blocks_processed,
         naka_submitted_commits: commits_submitted,
         naka_proposed_blocks: proposals_submitted,
-<<<<<<< HEAD
-=======
-        naka_mined_blocks: mined_blocks,
->>>>>>> 7985b338
         ..
     } = run_loop.counters();
 
@@ -9654,27 +9590,17 @@
         .spawn(move || run_loop.start(None, 0))
         .unwrap();
     wait_for_runloop(&blocks_processed);
-<<<<<<< HEAD
     boot_to_epoch_3(
         &naka_conf,
         &blocks_processed,
         &[stacker_sk],
         &[sender_signer_sk],
-=======
-
-    boot_to_epoch_3(
-        &naka_conf,
-        &blocks_processed,
-        &stacker_sks,
-        &sender_signer_sks,
->>>>>>> 7985b338
         &mut Some(&mut signers),
         &mut btc_regtest_controller,
     );
 
     info!("Bootstrapped to Epoch-3.0 boundary, starting nakamoto miner");
 
-<<<<<<< HEAD
     let burnchain = naka_conf.get_burnchain();
     let sortdb = burnchain.open_sortition_db(true).unwrap();
     let (chainstate, _) = StacksChainState::open(
@@ -9685,14 +9611,11 @@
     )
     .unwrap();
 
-=======
->>>>>>> 7985b338
     info!("Nakamoto miner started...");
     blind_signer(&naka_conf, &signers, proposals_submitted);
 
     wait_for_first_naka_block_commit(60, &commits_submitted);
 
-<<<<<<< HEAD
     // mine until burnchain height 270
     loop {
         let commits_before = commits_submitted.load(Ordering::SeqCst);
@@ -9797,7 +9720,111 @@
     assert!(witnessed_125);
     assert!(witnessed_62_5);
 
-=======
+    coord_channel
+        .lock()
+        .expect("Mutex poisoned")
+        .stop_chains_coordinator();
+    run_loop_stopper.store(false, Ordering::SeqCst);
+
+    run_loop_thread.join().unwrap();
+}
+
+/// This test is testing that the clarity cost spend down works as expected,
+/// spreading clarity contract calls across the tenure instead of all in the first block.
+/// It also ensures that the clarity cost resets at the start of each tenure.
+#[test]
+#[ignore]
+fn clarity_cost_spend_down() {
+    if env::var("BITCOIND_TEST") != Ok("1".into()) {
+        return;
+    }
+
+    let (mut naka_conf, _miner_account) = naka_neon_integration_conf(None);
+    let http_origin = format!("http://{}", &naka_conf.node.rpc_bind);
+    let num_signers = 30;
+    naka_conf.miner.wait_on_interim_blocks = Duration::from_secs(1);
+    let sender_sks: Vec<_> = (0..num_signers)
+        .map(|_| Secp256k1PrivateKey::new())
+        .collect();
+    let sender_signer_sks: Vec<_> = (0..num_signers)
+        .map(|_| Secp256k1PrivateKey::new())
+        .collect();
+    let sender_signer_addrs: Vec<_> = sender_signer_sks.iter().map(tests::to_addr).collect();
+    let sender_addrs: Vec<_> = sender_sks.iter().map(tests::to_addr).collect();
+    let deployer_sk = sender_sks[0];
+    let deployer_addr = sender_addrs[0];
+    let mut sender_nonces: HashMap<String, u64> = HashMap::new();
+
+    let get_and_increment_nonce =
+        |sender_sk: &Secp256k1PrivateKey, sender_nonces: &mut HashMap<String, u64>| {
+            let nonce = sender_nonces.get(&sender_sk.to_hex()).unwrap_or(&0);
+            let result = *nonce;
+            sender_nonces.insert(sender_sk.to_hex(), result + 1);
+            result
+        };
+    let tenure_count = 5;
+    let nmb_txs_per_signer = 2;
+    let mut signers = TestSigners::new(sender_signer_sks.clone());
+    // setup sender + recipient for some test stx transfers
+    // these are necessary for the interim blocks to get mined at all
+    let tx_fee = 10000;
+    let small_deploy_fee = 190200;
+    let large_deploy_fee = 570200;
+    let amount =
+        (large_deploy_fee + small_deploy_fee) + tx_fee * nmb_txs_per_signer + 100 * tenure_count;
+    for sender_addr in sender_addrs {
+        naka_conf.add_initial_balance(PrincipalData::from(sender_addr).to_string(), amount);
+    }
+    for sender_signer_addr in sender_signer_addrs {
+        naka_conf.add_initial_balance(
+            PrincipalData::from(sender_signer_addr).to_string(),
+            amount * 2,
+        );
+    }
+    naka_conf.miner.tenure_cost_limit_per_block_percentage = Some(5);
+    let stacker_sks: Vec<_> = (0..num_signers)
+        .map(|_| setup_stacker(&mut naka_conf))
+        .collect();
+
+    test_observer::spawn();
+    test_observer::register(&mut naka_conf, &[EventKeyType::MinedBlocks]);
+
+    let mut btcd_controller = BitcoinCoreController::new(naka_conf.clone());
+    btcd_controller
+        .start_bitcoind()
+        .expect("Failed starting bitcoind");
+    let mut btc_regtest_controller = BitcoinRegtestController::new(naka_conf.clone(), None);
+    btc_regtest_controller.bootstrap_chain(201);
+
+    let mut run_loop = boot_nakamoto::BootRunLoop::new(naka_conf.clone()).unwrap();
+    let run_loop_stopper = run_loop.get_termination_switch();
+    let Counters {
+        blocks_processed,
+        naka_submitted_commits: commits_submitted,
+        naka_proposed_blocks: proposals_submitted,
+        naka_mined_blocks: mined_blocks,
+        ..
+    } = run_loop.counters();
+
+    let coord_channel = run_loop.coordinator_channels();
+
+    let run_loop_thread = thread::Builder::new()
+        .name("run_loop".into())
+        .spawn(move || run_loop.start(None, 0))
+        .unwrap();
+    wait_for_runloop(&blocks_processed);
+
+    boot_to_epoch_3(
+        &naka_conf,
+        &blocks_processed,
+        &stacker_sks,
+        &sender_signer_sks,
+        &mut Some(&mut signers),
+        &mut btc_regtest_controller,
+    );
+
+    info!("Bootstrapped to Epoch-3.0 boundary, starting nakamoto miner");
+
     let small_contract = format!(
         r#"
 (define-data-var my-var uint u0)
@@ -9988,7 +10015,6 @@
         }
     }
 
->>>>>>> 7985b338
     coord_channel
         .lock()
         .expect("Mutex poisoned")
