// Copyright (C) 2013-2020 Blockstack PBC, a public benefit corporation
// Copyright (C) 2020-2023 Stacks Open Internet Foundation
//
// This program is free software: you can redistribute it and/or modify
// it under the terms of the GNU General Public License as published by
// the Free Software Foundation, either version 3 of the License, or
// (at your option) any later version.
//
// This program is distributed in the hope that it will be useful,
// but WITHOUT ANY WARRANTY; without even the implied warranty of
// MERCHANTABILITY or FITNESS FOR A PARTICULAR PURPOSE.  See the
// GNU General Public License for more details.
//
// You should have received a copy of the GNU General Public License
// along with this program.  If not, see <http://www.gnu.org/licenses/>.
use std::sync::atomic::{AtomicU64, Ordering};
use std::sync::{Arc, Mutex};
use std::time::{Duration, Instant};
use std::{env, thread};

use clarity::vm::ast::ASTRules;
use clarity::vm::costs::ExecutionCost;
use clarity::vm::types::PrincipalData;
use lazy_static::lazy_static;
use libsigner::{SignerSession, StackerDBSession};
use stacks::burnchains::MagicBytes;
use stacks::chainstate::burn::db::sortdb::SortitionDB;
use stacks::chainstate::coordinator::comm::CoordinatorChannels;
use stacks::chainstate::nakamoto::miner::NakamotoBlockBuilder;
use stacks::chainstate::nakamoto::{NakamotoBlock, NakamotoChainState};
use stacks::chainstate::stacks::address::PoxAddress;
use stacks::chainstate::stacks::boot::MINERS_NAME;
use stacks::chainstate::stacks::db::StacksChainState;
use stacks::chainstate::stacks::miner::{BlockBuilder, BlockLimitFunction, TransactionResult};
use stacks::chainstate::stacks::{StacksTransaction, ThresholdSignature, TransactionPayload};
use stacks::core::{
    StacksEpoch, StacksEpochId, BLOCK_LIMIT_MAINNET_10, HELIUM_BLOCK_LIMIT_20,
    PEER_VERSION_EPOCH_1_0, PEER_VERSION_EPOCH_2_0, PEER_VERSION_EPOCH_2_05,
    PEER_VERSION_EPOCH_2_1, PEER_VERSION_EPOCH_2_2, PEER_VERSION_EPOCH_2_3, PEER_VERSION_EPOCH_2_4,
    PEER_VERSION_EPOCH_2_5, PEER_VERSION_EPOCH_3_0,
};
use stacks::net::api::getstackers::GetStackersResponse;
use stacks::net::api::postblock_proposal::{
    BlockValidateReject, BlockValidateResponse, NakamotoBlockProposal, ValidateRejectCode,
};
use stacks::util_lib::boot::boot_code_id;
use stacks::util_lib::signed_structured_data::pox4::{
    make_pox_4_signer_key_signature, Pox4SignatureTopic,
};
use stacks_common::address::AddressHashMode;
use stacks_common::codec::StacksMessageCodec;
use stacks_common::consts::{CHAIN_ID_TESTNET, STACKS_EPOCH_MAX};
use stacks_common::types::chainstate::{
    BlockHeaderHash, StacksAddress, StacksPrivateKey, StacksPublicKey,
};
use stacks_common::types::PrivateKey;
use stacks_common::util::hash::{to_hex, Sha512Sum};
use stacks_common::util::secp256k1::{MessageSignature, Secp256k1PrivateKey};

use super::bitcoin_regtest::BitcoinCoreController;
use crate::config::{EventKeyType, EventObserverConfig, InitialBalance};
use crate::mockamoto::signer::SelfSigner;
use crate::neon::{Counters, RunLoopCounter};
use crate::run_loop::boot_nakamoto;
use crate::tests::neon_integrations::{
    get_account, get_chain_info_result, get_pox_info, next_block_and_wait,
    run_until_burnchain_height, submit_tx, test_observer, wait_for_runloop,
};
use crate::tests::{make_stacks_transfer, to_addr};
use crate::{tests, BitcoinRegtestController, BurnchainController, Config, ConfigFile, Keychain};

pub static POX_4_DEFAULT_STACKER_BALANCE: u64 = 100_000_000_000_000;
static POX_4_DEFAULT_STACKER_STX_AMT: u128 = 99_000_000_000_000;

lazy_static! {
    pub static ref NAKAMOTO_INTEGRATION_EPOCHS: [StacksEpoch; 9] = [
        StacksEpoch {
            epoch_id: StacksEpochId::Epoch10,
            start_height: 0,
            end_height: 0,
            block_limit: BLOCK_LIMIT_MAINNET_10.clone(),
            network_epoch: PEER_VERSION_EPOCH_1_0
        },
        StacksEpoch {
            epoch_id: StacksEpochId::Epoch20,
            start_height: 0,
            end_height: 1,
            block_limit: HELIUM_BLOCK_LIMIT_20.clone(),
            network_epoch: PEER_VERSION_EPOCH_2_0
        },
        StacksEpoch {
            epoch_id: StacksEpochId::Epoch2_05,
            start_height: 1,
            end_height: 2,
            block_limit: HELIUM_BLOCK_LIMIT_20.clone(),
            network_epoch: PEER_VERSION_EPOCH_2_05
        },
        StacksEpoch {
            epoch_id: StacksEpochId::Epoch21,
            start_height: 2,
            end_height: 3,
            block_limit: HELIUM_BLOCK_LIMIT_20.clone(),
            network_epoch: PEER_VERSION_EPOCH_2_1
        },
        StacksEpoch {
            epoch_id: StacksEpochId::Epoch22,
            start_height: 3,
            end_height: 4,
            block_limit: HELIUM_BLOCK_LIMIT_20.clone(),
            network_epoch: PEER_VERSION_EPOCH_2_2
        },
        StacksEpoch {
            epoch_id: StacksEpochId::Epoch23,
            start_height: 4,
            end_height: 5,
            block_limit: HELIUM_BLOCK_LIMIT_20.clone(),
            network_epoch: PEER_VERSION_EPOCH_2_3
        },
        StacksEpoch {
            epoch_id: StacksEpochId::Epoch24,
            start_height: 5,
            end_height: 201,
            block_limit: HELIUM_BLOCK_LIMIT_20.clone(),
            network_epoch: PEER_VERSION_EPOCH_2_4
        },
        StacksEpoch {
            epoch_id: StacksEpochId::Epoch25,
            start_height: 201,
            end_height: 231,
            block_limit: HELIUM_BLOCK_LIMIT_20.clone(),
            network_epoch: PEER_VERSION_EPOCH_2_5
        },
        StacksEpoch {
            epoch_id: StacksEpochId::Epoch30,
            start_height: 231,
            end_height: STACKS_EPOCH_MAX,
            block_limit: HELIUM_BLOCK_LIMIT_20.clone(),
            network_epoch: PEER_VERSION_EPOCH_3_0
        },
    ];
}

pub fn get_stacker_set(http_origin: &str, cycle: u64) -> GetStackersResponse {
    let client = reqwest::blocking::Client::new();
    let path = format!("{http_origin}/v2/stacker_set/{cycle}");
    let res = client
        .get(&path)
        .send()
        .unwrap()
        .json::<serde_json::Value>()
        .unwrap();
    info!("Stacker set response: {res}");
    let res = serde_json::from_value(res).unwrap();
    res
}

pub fn add_initial_balances(
    conf: &mut Config,
    accounts: usize,
    amount: u64,
) -> Vec<StacksPrivateKey> {
    (0..accounts)
        .map(|i| {
            let privk = StacksPrivateKey::from_seed(&[5, 5, 5, i as u8]);
            let address = to_addr(&privk).into();

            conf.initial_balances
                .push(InitialBalance { address, amount });
            privk
        })
        .collect()
}

/// Return a working nakamoto-neon config and the miner's bitcoin address to fund
pub fn naka_neon_integration_conf(seed: Option<&[u8]>) -> (Config, StacksAddress) {
    let mut conf = super::new_test_conf();

    conf.burnchain.mode = "nakamoto-neon".into();

    // tests can override this, but these tests run with epoch 2.05 by default
    conf.burnchain.epochs = Some(NAKAMOTO_INTEGRATION_EPOCHS.to_vec());

    if let Some(seed) = seed {
        conf.node.seed = seed.to_vec();
    }

    // instantiate the keychain so we can fund the bitcoin op signer
    let keychain = Keychain::default(conf.node.seed.clone());

    let mining_key = Secp256k1PrivateKey::from_seed(&[1]);
    conf.miner.mining_key = Some(mining_key);
    conf.miner.self_signing_key = Some(SelfSigner::from_seed(7));

    conf.node.miner = true;
    conf.node.wait_time_for_microblocks = 500;
    conf.node
        .stacker_dbs
        .push(boot_code_id(MINERS_NAME, conf.is_mainnet()));
    conf.burnchain.burn_fee_cap = 20000;

    conf.burnchain.username = Some("neon-tester".into());
    conf.burnchain.password = Some("neon-tester-pass".into());
    conf.burnchain.peer_host = "127.0.0.1".into();
    conf.burnchain.local_mining_public_key =
        Some(keychain.generate_op_signer().get_public_key().to_hex());
    conf.burnchain.commit_anchor_block_within = 0;

    // test to make sure config file parsing is correct
    let mut cfile = ConfigFile::xenon();
    cfile.node.as_mut().map(|node| node.bootstrap_node.take());

    if let Some(burnchain) = cfile.burnchain.as_mut() {
        burnchain.peer_host = Some("127.0.0.1".to_string());
    }

    conf.burnchain.magic_bytes = MagicBytes::from(['T' as u8, '3' as u8].as_ref());
    conf.burnchain.poll_time_secs = 1;
    conf.node.pox_sync_sample_secs = 0;

    conf.miner.first_attempt_time_ms = i64::max_value() as u64;
    conf.miner.subsequent_attempt_time_ms = i64::max_value() as u64;

    // if there's just one node, then this must be true for tests to pass
    conf.miner.wait_for_block_download = false;

    conf.node.mine_microblocks = false;
    conf.miner.microblock_attempt_time_ms = 10;
    conf.node.microblock_frequency = 0;
    conf.node.wait_time_for_blocks = 200;

    let miner_account = keychain.origin_address(conf.is_mainnet()).unwrap();

    conf.burnchain.pox_prepare_length = Some(5);
    conf.burnchain.pox_reward_length = Some(20);

    (conf, miner_account)
}

pub fn next_block_and<F>(
    btc_controller: &mut BitcoinRegtestController,
    timeout_secs: u64,
    mut check: F,
) -> Result<(), String>
where
    F: FnMut() -> Result<bool, String>,
{
    eprintln!("Issuing bitcoin block");
    btc_controller.build_next_block(1);
    let start = Instant::now();
    while !check()? {
        if start.elapsed() > Duration::from_secs(timeout_secs) {
            error!("Timed out waiting for block to process, trying to continue test");
            return Err("Timed out".into());
        }
        thread::sleep(Duration::from_millis(100));
    }
    Ok(())
}

/// Mine a bitcoin block, and wait until:
///  (1) a new block has been processed by the coordinator
pub fn next_block_and_process_new_stacks_block(
    btc_controller: &mut BitcoinRegtestController,
    timeout_secs: u64,
    coord_channels: &Arc<Mutex<CoordinatorChannels>>,
) -> Result<(), String> {
    let blocks_processed_before = coord_channels
        .lock()
        .expect("Mutex poisoned")
        .get_stacks_blocks_processed();
    next_block_and(btc_controller, timeout_secs, || {
        let blocks_processed = coord_channels
            .lock()
            .expect("Mutex poisoned")
            .get_stacks_blocks_processed();
        if blocks_processed > blocks_processed_before {
            return Ok(true);
        }
        Ok(false)
    })
}

/// Mine a bitcoin block, and wait until:
///  (1) a new block has been processed by the coordinator
///  (2) 2 block commits have been issued ** or ** more than 10 seconds have
///      passed since (1) occurred
pub fn next_block_and_mine_commit(
    btc_controller: &mut BitcoinRegtestController,
    timeout_secs: u64,
    coord_channels: &Arc<Mutex<CoordinatorChannels>>,
    commits_submitted: &Arc<AtomicU64>,
) -> Result<(), String> {
    let commits_submitted = commits_submitted.clone();
    let blocks_processed_before = coord_channels
        .lock()
        .expect("Mutex poisoned")
        .get_stacks_blocks_processed();
    let commits_before = commits_submitted.load(Ordering::SeqCst);
    let mut block_processed_time: Option<Instant> = None;
    let mut commit_sent_time: Option<Instant> = None;
    next_block_and(btc_controller, timeout_secs, || {
        let commits_sent = commits_submitted.load(Ordering::SeqCst);
        let blocks_processed = coord_channels
            .lock()
            .expect("Mutex poisoned")
            .get_stacks_blocks_processed();
        let now = Instant::now();
        if blocks_processed > blocks_processed_before && block_processed_time.is_none() {
            block_processed_time.replace(now);
        }
        if commits_sent > commits_before && commit_sent_time.is_none() {
            commit_sent_time.replace(now);
        }
        if blocks_processed > blocks_processed_before {
            let block_processed_time = block_processed_time
                .as_ref()
                .ok_or("TEST-ERROR: Processed time wasn't set")?;
            if commits_sent <= commits_before {
                return Ok(false);
            }
            let commit_sent_time = commit_sent_time
                .as_ref()
                .ok_or("TEST-ERROR: Processed time wasn't set")?;
            // try to ensure the commit was sent after the block was processed
            if commit_sent_time > block_processed_time {
                return Ok(true);
            }
            // if two commits have been sent, one of them must have been after
            if commits_sent >= commits_before + 2 {
                return Ok(true);
            }
            // otherwise, just timeout if the commit was sent and its been long enough
            //  for a new commit pass to have occurred
            if block_processed_time.elapsed() > Duration::from_secs(10) {
                return Ok(true);
            }
            Ok(false)
        } else {
            Ok(false)
        }
    })
}

pub fn setup_stacker(naka_conf: &mut Config) -> Secp256k1PrivateKey {
    let stacker_sk = Secp256k1PrivateKey::new();
    let stacker_address = tests::to_addr(&stacker_sk);
    naka_conf.add_initial_balance(
        PrincipalData::from(stacker_address.clone()).to_string(),
        POX_4_DEFAULT_STACKER_BALANCE,
    );
    stacker_sk
}

///
/// * `stacker_sks` - must be a private key for sending a large `stack-stx` transaction in order
///   for pox-4 to activate
pub fn boot_to_epoch_3(
    naka_conf: &Config,
    blocks_processed: &RunLoopCounter,
<<<<<<< HEAD
    stacker_sks: &[Secp256k1PrivateKey],
    signer_pks: &[StacksPublicKey],
=======
    stacker_sk: Secp256k1PrivateKey,
    signer_sk: Secp256k1PrivateKey,
>>>>>>> 9690ecd1
    btc_regtest_controller: &mut BitcoinRegtestController,
) {
    assert_eq!(stacker_sks.len(), signer_pks.len());

    let epochs = naka_conf.burnchain.epochs.clone().unwrap();
    let epoch_3 = &epochs[StacksEpoch::find_epoch_by_id(&epochs, StacksEpochId::Epoch30).unwrap()];

    info!(
        "Chain bootstrapped to bitcoin block 201, starting Epoch 2x miner";
        "Epoch 3.0 Boundary" => (epoch_3.start_height - 1),
    );
    let http_origin = format!("http://{}", &naka_conf.node.rpc_bind);
    next_block_and_wait(btc_regtest_controller, &blocks_processed);
    next_block_and_wait(btc_regtest_controller, &blocks_processed);
    // first mined stacks block
    next_block_and_wait(btc_regtest_controller, &blocks_processed);

    // stack enough to activate pox-4

    let block_height = btc_regtest_controller.get_headers_height();
    let reward_cycle = btc_regtest_controller
        .get_burnchain()
        .block_height_to_reward_cycle(block_height)
        .unwrap();

    let pox_addr = PoxAddress::from_legacy(
        AddressHashMode::SerializeP2PKH,
        tests::to_addr(&stacker_sk).bytes,
    );
    let pox_addr_tuple: clarity::vm::Value = pox_addr.clone().as_clarity_tuple().unwrap().into();
    let signer_pubkey = StacksPublicKey::from_private(&signer_sk);
    let signature = make_pox_4_signer_key_signature(
        &pox_addr,
        &signer_sk,
        reward_cycle.into(),
        &Pox4SignatureTopic::StackStx,
        CHAIN_ID_TESTNET,
        12_u128,
    )
    .unwrap()
    .to_rsv();

<<<<<<< HEAD
    for (stacker_sk, signer_pk) in stacker_sks.iter().zip(signer_pks.iter()) {
        let stacking_tx = tests::make_contract_call(
            &stacker_sk,
            0,
            1000,
            &StacksAddress::burn_address(false),
            "pox-4",
            "stack-stx",
            &[
                clarity::vm::Value::UInt(POX_4_DEFAULT_STACKER_STX_AMT),
                pox_addr_tuple.clone(),
                clarity::vm::Value::UInt(205),
                clarity::vm::Value::UInt(12),
                clarity::vm::Value::buff_from(signer_pk.to_bytes_compressed()).unwrap(),
            ],
        );
=======
    let stacking_tx = tests::make_contract_call(
        &stacker_sk,
        0,
        1000,
        &StacksAddress::burn_address(false),
        "pox-4",
        "stack-stx",
        &[
            clarity::vm::Value::UInt(POX_4_DEFAULT_STACKER_STX_AMT),
            pox_addr_tuple,
            clarity::vm::Value::UInt(205),
            clarity::vm::Value::UInt(12),
            clarity::vm::Value::buff_from(signature).unwrap(),
            clarity::vm::Value::buff_from(signer_pubkey.to_bytes_compressed()).unwrap(),
        ],
    );
>>>>>>> 9690ecd1

        submit_tx(&http_origin, &stacking_tx);
    }

    run_until_burnchain_height(
        btc_regtest_controller,
        &blocks_processed,
        epoch_3.start_height - 1,
        &naka_conf,
    );

    info!("Bootstrapped to Epoch-3.0 boundary, Epoch2x miner should stop");
}

#[test]
#[ignore]
/// This test spins up a nakamoto-neon node.
/// It starts in Epoch 2.0, mines with `neon_node` to Epoch 3.0, and then switches
///  to Nakamoto operation (activating pox-4 by submitting a stack-stx tx). The BootLoop
///  struct handles the epoch-2/3 tear-down and spin-up.
/// This test makes three assertions:
///  * 30 blocks are mined after 3.0 starts. This is enough to mine across 2 reward cycles
///  * A transaction submitted to the mempool in 3.0 will be mined in 3.0
///  * The final chain tip is a nakamoto block
fn simple_neon_integration() {
    if env::var("BITCOIND_TEST") != Ok("1".into()) {
        return;
    }

    let (mut naka_conf, _miner_account) = naka_neon_integration_conf(None);
    let prom_bind = format!("{}:{}", "127.0.0.1", 6000);
    naka_conf.node.prometheus_bind = Some(prom_bind.clone());
    naka_conf.miner.wait_on_interim_blocks = Duration::from_secs(1000);
    let sender_sk = Secp256k1PrivateKey::new();
    // setup sender + recipient for a test stx transfer
    let sender_addr = tests::to_addr(&sender_sk);
    let sender_signer_sk = Secp256k1PrivateKey::new();
    let send_amt = 1000;
    let send_fee = 100;
    naka_conf.add_initial_balance(
        PrincipalData::from(sender_addr.clone()).to_string(),
        send_amt + send_fee,
    );
    let recipient = PrincipalData::from(StacksAddress::burn_address(false));
    let stacker_sk = setup_stacker(&mut naka_conf);

    test_observer::spawn();
    let observer_port = test_observer::EVENT_OBSERVER_PORT;
    naka_conf.events_observers.insert(EventObserverConfig {
        endpoint: format!("localhost:{observer_port}"),
        events_keys: vec![EventKeyType::AnyEvent],
    });

    let mut btcd_controller = BitcoinCoreController::new(naka_conf.clone());
    btcd_controller
        .start_bitcoind()
        .expect("Failed starting bitcoind");
    let mut btc_regtest_controller = BitcoinRegtestController::new(naka_conf.clone(), None);
    btc_regtest_controller.bootstrap_chain(201);

    let mut run_loop = boot_nakamoto::BootRunLoop::new(naka_conf.clone()).unwrap();
    let run_loop_stopper = run_loop.get_termination_switch();
    let Counters {
        blocks_processed,
        naka_submitted_vrfs: vrfs_submitted,
        naka_submitted_commits: commits_submitted,
        ..
    } = run_loop.counters();

    let coord_channel = run_loop.coordinator_channels();

    let run_loop_thread = thread::spawn(move || run_loop.start(None, 0));
    wait_for_runloop(&blocks_processed);
    boot_to_epoch_3(
        &naka_conf,
        &blocks_processed,
<<<<<<< HEAD
        &vec![stacker_sk],
        &vec![sender_signer_key],
=======
        stacker_sk,
        sender_signer_sk,
>>>>>>> 9690ecd1
        &mut btc_regtest_controller,
    );

    info!("Bootstrapped to Epoch-3.0 boundary, starting nakamoto miner");

    let burnchain = naka_conf.get_burnchain();
    let sortdb = burnchain.open_sortition_db(true).unwrap();
    let (mut chainstate, _) = StacksChainState::open(
        naka_conf.is_mainnet(),
        naka_conf.burnchain.chain_id,
        &naka_conf.get_chainstate_path_str(),
        None,
    )
    .unwrap();

    let block_height_pre_3_0 =
        NakamotoChainState::get_canonical_block_header(chainstate.db(), &sortdb)
            .unwrap()
            .unwrap()
            .stacks_block_height;

    // query for prometheus metrics
    #[cfg(feature = "monitoring_prom")]
    {
        let prom_http_origin = format!("http://{}", prom_bind);
        let client = reqwest::blocking::Client::new();
        let res = client
            .get(&prom_http_origin)
            .send()
            .unwrap()
            .text()
            .unwrap();
        let expected_result = format!("stacks_node_stacks_tip_height {block_height_pre_3_0}");
        assert!(res.contains(&expected_result));
    }

    info!("Nakamoto miner started...");
    // first block wakes up the run loop, wait until a key registration has been submitted.
    next_block_and(&mut btc_regtest_controller, 60, || {
        let vrf_count = vrfs_submitted.load(Ordering::SeqCst);
        Ok(vrf_count >= 1)
    })
    .unwrap();

    // second block should confirm the VRF register, wait until a block commit is submitted
    next_block_and(&mut btc_regtest_controller, 60, || {
        let commits_count = commits_submitted.load(Ordering::SeqCst);
        Ok(commits_count >= 1)
    })
    .unwrap();

    // Mine 15 nakamoto tenures
    for _i in 0..15 {
        next_block_and_mine_commit(
            &mut btc_regtest_controller,
            60,
            &coord_channel,
            &commits_submitted,
        )
        .unwrap();
    }

    // Submit a TX
    let transfer_tx = make_stacks_transfer(&sender_sk, 0, send_fee, &recipient, send_amt);
    let transfer_tx_hex = format!("0x{}", to_hex(&transfer_tx));

    let tip = NakamotoChainState::get_canonical_block_header(chainstate.db(), &sortdb)
        .unwrap()
        .unwrap();

    let mut mempool = naka_conf
        .connect_mempool_db()
        .expect("Database failure opening mempool");

    mempool
        .submit_raw(
            &mut chainstate,
            &sortdb,
            &tip.consensus_hash,
            &tip.anchored_header.block_hash(),
            transfer_tx.clone(),
            &ExecutionCost::max_value(),
            &StacksEpochId::Epoch30,
        )
        .unwrap();

    // Mine 15 more nakamoto tenures
    for _i in 0..15 {
        next_block_and_mine_commit(
            &mut btc_regtest_controller,
            60,
            &coord_channel,
            &commits_submitted,
        )
        .unwrap();
    }

    // load the chain tip, and assert that it is a nakamoto block and at least 30 blocks have advanced in epoch 3
    let tip = NakamotoChainState::get_canonical_block_header(chainstate.db(), &sortdb)
        .unwrap()
        .unwrap();
    info!(
        "Latest tip";
        "height" => tip.stacks_block_height,
        "is_nakamoto" => tip.anchored_header.as_stacks_nakamoto().is_some(),
    );

    // assert that the transfer tx was observed
    let transfer_tx_included = test_observer::get_blocks()
        .into_iter()
        .find(|block_json| {
            block_json["transactions"]
                .as_array()
                .unwrap()
                .iter()
                .find(|tx_json| tx_json["raw_tx"].as_str() == Some(&transfer_tx_hex))
                .is_some()
        })
        .is_some();

    assert!(
        transfer_tx_included,
        "Nakamoto node failed to include the transfer tx"
    );

    assert!(tip.anchored_header.as_stacks_nakamoto().is_some());
    assert!(tip.stacks_block_height >= block_height_pre_3_0 + 30);

    // make sure prometheus returns an updated height
    #[cfg(feature = "monitoring_prom")]
    {
        let prom_http_origin = format!("http://{}", prom_bind);
        let client = reqwest::blocking::Client::new();
        let res = client
            .get(&prom_http_origin)
            .send()
            .unwrap()
            .text()
            .unwrap();
        let expected_result = format!("stacks_node_stacks_tip_height {}", tip.stacks_block_height);
        assert!(res.contains(&expected_result));
    }

    coord_channel
        .lock()
        .expect("Mutex poisoned")
        .stop_chains_coordinator();
    run_loop_stopper.store(false, Ordering::SeqCst);

    run_loop_thread.join().unwrap();
}

#[test]
#[ignore]
/// This test spins up a nakamoto-neon node.
/// It starts in Epoch 2.0, mines with `neon_node` to Epoch 3.0, and then switches
///  to Nakamoto operation (activating pox-4 by submitting a stack-stx tx). The BootLoop
///  struct handles the epoch-2/3 tear-down and spin-up.
/// This test makes three assertions:
///  * 5 tenures are mined after 3.0 starts
///  * Each tenure has 10 blocks (the coinbase block and 9 interim blocks)
fn mine_multiple_per_tenure_integration() {
    if env::var("BITCOIND_TEST") != Ok("1".into()) {
        return;
    }

    let (mut naka_conf, _miner_account) = naka_neon_integration_conf(None);
    let http_origin = format!("http://{}", &naka_conf.node.rpc_bind);
    naka_conf.miner.wait_on_interim_blocks = Duration::from_secs(1);
    let sender_sk = Secp256k1PrivateKey::new();
    let sender_signer_key = Secp256k1PrivateKey::new();
    let tenure_count = 5;
    let inter_blocks_per_tenure = 9;
    // setup sender + recipient for some test stx transfers
    // these are necessary for the interim blocks to get mined at all
    let sender_addr = tests::to_addr(&sender_sk);
    let send_amt = 100;
    let send_fee = 180;
    naka_conf.add_initial_balance(
        PrincipalData::from(sender_addr.clone()).to_string(),
        (send_amt + send_fee) * tenure_count * inter_blocks_per_tenure,
    );
    let recipient = PrincipalData::from(StacksAddress::burn_address(false));
    let stacker_sk = setup_stacker(&mut naka_conf);

    test_observer::spawn();
    let observer_port = test_observer::EVENT_OBSERVER_PORT;
    naka_conf.events_observers.insert(EventObserverConfig {
        endpoint: format!("localhost:{observer_port}"),
        events_keys: vec![EventKeyType::AnyEvent],
    });

    let mut btcd_controller = BitcoinCoreController::new(naka_conf.clone());
    btcd_controller
        .start_bitcoind()
        .expect("Failed starting bitcoind");
    let mut btc_regtest_controller = BitcoinRegtestController::new(naka_conf.clone(), None);
    btc_regtest_controller.bootstrap_chain(201);

    let mut run_loop = boot_nakamoto::BootRunLoop::new(naka_conf.clone()).unwrap();
    let run_loop_stopper = run_loop.get_termination_switch();
    let Counters {
        blocks_processed,
        naka_submitted_vrfs: vrfs_submitted,
        naka_submitted_commits: commits_submitted,
        ..
    } = run_loop.counters();

    let coord_channel = run_loop.coordinator_channels();

    let run_loop_thread = thread::Builder::new()
        .name("run_loop".into())
        .spawn(move || run_loop.start(None, 0))
        .unwrap();
    wait_for_runloop(&blocks_processed);
    boot_to_epoch_3(
        &naka_conf,
        &blocks_processed,
        &vec![stacker_sk],
        &vec![sender_signer_key],
        &mut btc_regtest_controller,
    );

    info!("Bootstrapped to Epoch-3.0 boundary, starting nakamoto miner");

    let burnchain = naka_conf.get_burnchain();
    let sortdb = burnchain.open_sortition_db(true).unwrap();
    let (chainstate, _) = StacksChainState::open(
        naka_conf.is_mainnet(),
        naka_conf.burnchain.chain_id,
        &naka_conf.get_chainstate_path_str(),
        None,
    )
    .unwrap();

    let block_height_pre_3_0 =
        NakamotoChainState::get_canonical_block_header(chainstate.db(), &sortdb)
            .unwrap()
            .unwrap()
            .stacks_block_height;

    info!("Nakamoto miner started...");
    // first block wakes up the run loop, wait until a key registration has been submitted.
    next_block_and(&mut btc_regtest_controller, 60, || {
        let vrf_count = vrfs_submitted.load(Ordering::SeqCst);
        Ok(vrf_count >= 1)
    })
    .unwrap();

    // second block should confirm the VRF register, wait until a block commit is submitted
    next_block_and(&mut btc_regtest_controller, 60, || {
        let commits_count = commits_submitted.load(Ordering::SeqCst);
        Ok(commits_count >= 1)
    })
    .unwrap();

    // Mine `tenure_count` nakamoto tenures
    for tenure_ix in 0..tenure_count {
        let commits_before = commits_submitted.load(Ordering::SeqCst);
        next_block_and_process_new_stacks_block(&mut btc_regtest_controller, 60, &coord_channel)
            .unwrap();

        let mut last_tip = BlockHeaderHash([0x00; 32]);
        let mut last_tip_height = 0;

        // mine the interim blocks
        for interim_block_ix in 0..inter_blocks_per_tenure {
            let blocks_processed_before = coord_channel
                .lock()
                .expect("Mutex poisoned")
                .get_stacks_blocks_processed();
            // submit a tx so that the miner will mine an extra block
            let sender_nonce = tenure_ix * inter_blocks_per_tenure + interim_block_ix;
            let transfer_tx =
                make_stacks_transfer(&sender_sk, sender_nonce, send_fee, &recipient, send_amt);
            submit_tx(&http_origin, &transfer_tx);

            loop {
                let blocks_processed = coord_channel
                    .lock()
                    .expect("Mutex poisoned")
                    .get_stacks_blocks_processed();
                if blocks_processed > blocks_processed_before {
                    break;
                }
                thread::sleep(Duration::from_millis(100));
            }

            let info = get_chain_info_result(&naka_conf).unwrap();
            assert_ne!(info.stacks_tip, last_tip);
            assert_ne!(info.stacks_tip_height, last_tip_height);

            last_tip = info.stacks_tip;
            last_tip_height = info.stacks_tip_height;
        }

        let start_time = Instant::now();
        while commits_submitted.load(Ordering::SeqCst) <= commits_before {
            if start_time.elapsed() >= Duration::from_secs(20) {
                panic!("Timed out waiting for block-commit");
            }
            thread::sleep(Duration::from_millis(100));
        }
    }

    // load the chain tip, and assert that it is a nakamoto block and at least 30 blocks have advanced in epoch 3
    let tip = NakamotoChainState::get_canonical_block_header(chainstate.db(), &sortdb)
        .unwrap()
        .unwrap();
    info!(
        "Latest tip";
        "height" => tip.stacks_block_height,
        "is_nakamoto" => tip.anchored_header.as_stacks_nakamoto().is_some(),
    );

    assert!(tip.anchored_header.as_stacks_nakamoto().is_some());
    assert_eq!(
        tip.stacks_block_height,
        block_height_pre_3_0 + ((inter_blocks_per_tenure + 1) * tenure_count),
        "Should have mined (1 + interim_blocks_per_tenure) * tenure_count nakamoto blocks"
    );

    coord_channel
        .lock()
        .expect("Mutex poisoned")
        .stop_chains_coordinator();
    run_loop_stopper.store(false, Ordering::SeqCst);

    run_loop_thread.join().unwrap();
}

#[test]
#[ignore]
fn correct_burn_outs() {
    if env::var("BITCOIND_TEST") != Ok("1".into()) {
        return;
    }

    let (mut naka_conf, _miner_account) = naka_neon_integration_conf(None);
    naka_conf.burnchain.pox_reward_length = Some(10);
    naka_conf.burnchain.pox_prepare_length = Some(3);

    {
        let epochs = naka_conf.burnchain.epochs.as_mut().unwrap();
        let epoch_24_ix = StacksEpoch::find_epoch_by_id(&epochs, StacksEpochId::Epoch24).unwrap();
        let epoch_25_ix = StacksEpoch::find_epoch_by_id(&epochs, StacksEpochId::Epoch25).unwrap();
        let epoch_30_ix = StacksEpoch::find_epoch_by_id(&epochs, StacksEpochId::Epoch30).unwrap();
        epochs[epoch_24_ix].end_height = 208;
        epochs[epoch_25_ix].start_height = 208;
        epochs[epoch_25_ix].end_height = 225;
        epochs[epoch_30_ix].start_height = 225;
    }

    naka_conf.miner.wait_on_interim_blocks = Duration::from_secs(1000);
    naka_conf.initial_balances.clear();
    let accounts: Vec<_> = (0..8)
        .map(|ix| {
            let sk = Secp256k1PrivateKey::from_seed(&[ix, ix, ix, ix]);
            let address = PrincipalData::from(tests::to_addr(&sk));
            (sk, address)
        })
        .collect();
    for (_, ref addr) in accounts.iter() {
        naka_conf.add_initial_balance(addr.to_string(), 10000000000000000);
    }

    let stacker_accounts = accounts[0..3].to_vec();

    test_observer::spawn();
    let observer_port = test_observer::EVENT_OBSERVER_PORT;
    naka_conf.events_observers.insert(EventObserverConfig {
        endpoint: format!("localhost:{observer_port}"),
        events_keys: vec![EventKeyType::AnyEvent, EventKeyType::StackerSet],
    });

    let mut btcd_controller = BitcoinCoreController::new(naka_conf.clone());
    btcd_controller
        .start_bitcoind()
        .expect("Failed starting bitcoind");
    let mut btc_regtest_controller = BitcoinRegtestController::new(naka_conf.clone(), None);
    btc_regtest_controller.bootstrap_chain(201);

    let mut run_loop = boot_nakamoto::BootRunLoop::new(naka_conf.clone()).unwrap();
    let run_loop_stopper = run_loop.get_termination_switch();
    let Counters {
        blocks_processed,
        naka_submitted_vrfs: vrfs_submitted,
        naka_submitted_commits: commits_submitted,
        ..
    } = run_loop.counters();

    let coord_channel = run_loop.coordinator_channels();

    let run_loop_thread = thread::Builder::new()
        .name("run_loop".into())
        .spawn(move || run_loop.start(None, 0))
        .unwrap();
    wait_for_runloop(&blocks_processed);

    let epochs = naka_conf.burnchain.epochs.clone().unwrap();
    let epoch_3 = &epochs[StacksEpoch::find_epoch_by_id(&epochs, StacksEpochId::Epoch30).unwrap()];
    let epoch_25 = &epochs[StacksEpoch::find_epoch_by_id(&epochs, StacksEpochId::Epoch25).unwrap()];

    info!(
        "Chain bootstrapped to bitcoin block 201, starting Epoch 2x miner";
        "Epoch 3.0 Boundary" => (epoch_3.start_height - 1),
    );

    run_until_burnchain_height(
        &mut btc_regtest_controller,
        &blocks_processed,
        epoch_25.start_height + 1,
        &naka_conf,
    );

    info!("Chain bootstrapped to Epoch 2.5, submitting stacker transaction");

    next_block_and_wait(&mut btc_regtest_controller, &blocks_processed);

    let http_origin = format!("http://{}", &naka_conf.node.rpc_bind);
    let _stacker_thread = thread::Builder::new()
        .name("stacker".into())
        .spawn(move || loop {
            thread::sleep(Duration::from_secs(2));
            debug!("Checking for stacker-necessity");
            let Some(pox_info) = get_pox_info(&http_origin) else {
                warn!("Failed to get pox_info, waiting.");
                continue;
            };
            if !pox_info.contract_id.ends_with(".pox-4") {
                continue;
            }
            let next_cycle_stx = pox_info.next_cycle.stacked_ustx;
            let min_stx = pox_info.next_cycle.min_threshold_ustx;
            let min_stx = (min_stx * 3) / 2;
            if next_cycle_stx >= min_stx {
                debug!(
                    "Next cycle has enough stacked, skipping stacking";
                    "stacked" => next_cycle_stx,
                    "min" => min_stx,
                );
                continue;
            }
            let Some(account) = stacker_accounts.iter().find_map(|(sk, addr)| {
                let account = get_account(&http_origin, &addr);
                if account.locked == 0 {
                    Some((sk, addr, account))
                } else {
                    None
                }
            }) else {
                continue;
            };

            let pox_addr = PoxAddress::from_legacy(
                AddressHashMode::SerializeP2PKH,
                tests::to_addr(&account.0).bytes,
            );
            let pox_addr_tuple: clarity::vm::Value =
                pox_addr.clone().as_clarity_tuple().unwrap().into();
            // create a new SK, mixing in the nonce, because signing keys cannot (currently)
            //  be reused.
            let mut seed_inputs = account.0.to_bytes();
            seed_inputs.extend_from_slice(&account.2.nonce.to_be_bytes());
            let new_sk = StacksPrivateKey::from_seed(Sha512Sum::from_data(&seed_inputs).as_bytes());
            let pk_bytes = StacksPublicKey::from_private(&new_sk).to_bytes_compressed();

            let reward_cycle = pox_info.current_cycle.id;
            let signature = make_pox_4_signer_key_signature(
                &pox_addr,
                &new_sk,
                reward_cycle.into(),
                &Pox4SignatureTopic::StackStx,
                CHAIN_ID_TESTNET,
                1_u128,
            )
            .unwrap()
            .to_rsv();

            let stacking_tx = tests::make_contract_call(
                &account.0,
                account.2.nonce,
                1000,
                &StacksAddress::burn_address(false),
                "pox-4",
                "stack-stx",
                &[
                    clarity::vm::Value::UInt(min_stx.into()),
                    pox_addr_tuple,
                    clarity::vm::Value::UInt(pox_info.current_burnchain_block_height.into()),
                    clarity::vm::Value::UInt(1),
                    clarity::vm::Value::buff_from(signature).unwrap(),
                    clarity::vm::Value::buff_from(pk_bytes).unwrap(),
                ],
            );
            let txid = submit_tx(&http_origin, &stacking_tx);
            info!("Submitted stacking transaction: {txid}");
            thread::sleep(Duration::from_secs(10));
        })
        .unwrap();

    run_until_burnchain_height(
        &mut btc_regtest_controller,
        &blocks_processed,
        epoch_3.start_height - 1,
        &naka_conf,
    );

    info!("Bootstrapped to Epoch-3.0 boundary, Epoch2x miner should stop");

    // we should already be able to query the stacker set via RPC
    let burnchain = naka_conf.get_burnchain();
    let first_epoch_3_cycle = burnchain
        .block_height_to_reward_cycle(epoch_3.start_height)
        .unwrap();

    let http_origin = format!("http://{}", &naka_conf.node.rpc_bind);
    let stacker_response = get_stacker_set(&http_origin, first_epoch_3_cycle);
    assert!(stacker_response.stacker_set.signers.is_some());
    assert_eq!(
        stacker_response.stacker_set.signers.as_ref().unwrap().len(),
        1
    );
    assert_eq!(stacker_response.stacker_set.rewarded_addresses.len(), 1);

    // first block wakes up the run loop, wait until a key registration has been submitted.
    next_block_and(&mut btc_regtest_controller, 60, || {
        let vrf_count = vrfs_submitted.load(Ordering::SeqCst);
        Ok(vrf_count >= 1)
    })
    .unwrap();

    // second block should confirm the VRF register, wait until a block commit is submitted
    next_block_and(&mut btc_regtest_controller, 60, || {
        let commits_count = commits_submitted.load(Ordering::SeqCst);
        Ok(commits_count >= 1)
    })
    .unwrap();

    info!("Bootstrapped to Epoch-3.0 boundary, mining nakamoto blocks");

    let sortdb = burnchain.open_sortition_db(true).unwrap();

    // Mine nakamoto tenures
    for _i in 0..30 {
        let prior_tip = SortitionDB::get_canonical_burn_chain_tip(sortdb.conn())
            .unwrap()
            .block_height;
        if let Err(e) = next_block_and_mine_commit(
            &mut btc_regtest_controller,
            30,
            &coord_channel,
            &commits_submitted,
        ) {
            warn!(
                "Error while minting a bitcoin block and waiting for stacks-node activity: {e:?}"
            );
            panic!();
        }

        let tip_sn = SortitionDB::get_canonical_burn_chain_tip(sortdb.conn()).unwrap();
        assert!(
            tip_sn.sortition,
            "The new chain tip must have had a sortition"
        );
        assert!(
            tip_sn.block_height > prior_tip,
            "The new burnchain tip must have been processed"
        );
    }

    coord_channel
        .lock()
        .expect("Mutex poisoned")
        .stop_chains_coordinator();
    run_loop_stopper.store(false, Ordering::SeqCst);

    let stacker_sets = test_observer::get_stacker_sets();
    info!("Stacker sets announced {:#?}", stacker_sets);
    let mut sorted_stacker_sets = stacker_sets.clone();
    sorted_stacker_sets.sort_by_key(|(_block_id, cycle_num, _reward_set)| *cycle_num);
    assert_eq!(
        sorted_stacker_sets, stacker_sets,
        "Stacker set should be sorted by cycle number already"
    );

    for (_, cycle_number, reward_set) in stacker_sets.iter() {
        if *cycle_number < first_epoch_3_cycle {
            assert!(reward_set.signers.is_none());
            // nothing else to check for < first_epoch_3_cycle
            continue;
        }
        let Some(signers) = reward_set.signers.clone() else {
            panic!("Signers should be set in any epoch-3 cycles. First epoch-3 cycle: {first_epoch_3_cycle}. Checked cycle number: {cycle_number}");
        };
        // there should be 1 stacker signer, and 1 reward address
        assert_eq!(reward_set.rewarded_addresses.len(), 1);
        assert_eq!(signers.len(), 1);
        // the signer should have 1 "slot", because they stacked the minimum stacking amount
        assert_eq!(signers[0].slots, 1);
    }

    run_loop_thread.join().unwrap();
}

/// Test `/v2/block_proposal` API endpoint
///
/// This endpoint allows miners to propose Nakamoto blocks to a node,
/// and test if they would be accepted or rejected
#[test]
#[ignore]
fn block_proposal_api_endpoint() {
    if env::var("BITCOIND_TEST") != Ok("1".into()) {
        return;
    }

    let (mut conf, _miner_account) = naka_neon_integration_conf(None);
    let account_keys = add_initial_balances(&mut conf, 10, 1_000_000);
    let stacker_sk = setup_stacker(&mut conf);

    // only subscribe to the block proposal events
    test_observer::spawn();
    let observer_port = test_observer::EVENT_OBSERVER_PORT;
    conf.events_observers.insert(EventObserverConfig {
        endpoint: format!("localhost:{observer_port}"),
        events_keys: vec![EventKeyType::BlockProposal],
    });

    let mut btcd_controller = BitcoinCoreController::new(conf.clone());
    btcd_controller
        .start_bitcoind()
        .expect("Failed starting bitcoind");
    let mut btc_regtest_controller = BitcoinRegtestController::new(conf.clone(), None);
    btc_regtest_controller.bootstrap_chain(201);

    let mut run_loop = boot_nakamoto::BootRunLoop::new(conf.clone()).unwrap();
    let run_loop_stopper = run_loop.get_termination_switch();
    let Counters {
        blocks_processed,
        naka_submitted_vrfs: vrfs_submitted,
        naka_submitted_commits: commits_submitted,
        ..
    } = run_loop.counters();

    let coord_channel = run_loop.coordinator_channels();

    let run_loop_thread = thread::spawn(move || run_loop.start(None, 0));
    wait_for_runloop(&blocks_processed);
    boot_to_epoch_3(
        &conf,
        &blocks_processed,
<<<<<<< HEAD
        &vec![stacker_sk],
        &vec![StacksPublicKey::new()],
=======
        stacker_sk,
        Secp256k1PrivateKey::default(),
>>>>>>> 9690ecd1
        &mut btc_regtest_controller,
    );

    info!("Bootstrapped to Epoch-3.0 boundary, starting nakamoto miner");

    let burnchain = conf.get_burnchain();
    let sortdb = burnchain.open_sortition_db(true).unwrap();
    let (mut chainstate, _) = StacksChainState::open(
        conf.is_mainnet(),
        conf.burnchain.chain_id,
        &conf.get_chainstate_path_str(),
        None,
    )
    .unwrap();

    let _block_height_pre_3_0 =
        NakamotoChainState::get_canonical_block_header(chainstate.db(), &sortdb)
            .unwrap()
            .unwrap()
            .stacks_block_height;

    info!("Nakamoto miner started...");

    // first block wakes up the run loop, wait until a key registration has been submitted.
    next_block_and(&mut btc_regtest_controller, 60, || {
        let vrf_count = vrfs_submitted.load(Ordering::SeqCst);
        Ok(vrf_count >= 1)
    })
    .unwrap();

    // second block should confirm the VRF register, wait until a block commit is submitted
    next_block_and(&mut btc_regtest_controller, 60, || {
        let commits_count = commits_submitted.load(Ordering::SeqCst);
        Ok(commits_count >= 1)
    })
    .unwrap();

    // Mine 3 nakamoto tenures
    for _ in 0..3 {
        next_block_and_mine_commit(
            &mut btc_regtest_controller,
            60,
            &coord_channel,
            &commits_submitted,
        )
        .unwrap();
    }

    // TODO (hack) instantiate the sortdb in the burnchain
    _ = btc_regtest_controller.sortdb_mut();

    // Set up test signer
    let signer = conf.miner.self_signing_key.as_mut().unwrap();

    // ----- Setup boilerplate finished, test block proposal API endpoint -----

    let tip = NakamotoChainState::get_canonical_block_header(chainstate.db(), &sortdb)
        .unwrap()
        .unwrap();

    let privk = conf.miner.mining_key.unwrap().clone();
    let sort_tip = SortitionDB::get_canonical_sortition_tip(sortdb.conn())
        .expect("Failed to get sortition tip");
    let db_handle = sortdb.index_handle(&sort_tip);
    let snapshot = db_handle
        .get_block_snapshot(&tip.burn_header_hash)
        .expect("Failed to get block snapshot")
        .expect("No snapshot");
    // Double check we got the right sortition
    assert_eq!(
        snapshot.consensus_hash, tip.consensus_hash,
        "Found incorrect block snapshot"
    );
    let total_burn = snapshot.total_burn;
    let tenure_change = None;
    let coinbase = None;

    let tenure_cause = tenure_change.and_then(|tx: &StacksTransaction| match &tx.payload {
        TransactionPayload::TenureChange(tc) => Some(tc.cause),
        _ => None,
    });

    // Apply both miner/stacker signatures
    let mut sign = |mut p: NakamotoBlockProposal| {
        p.block
            .header
            .sign_miner(&privk)
            .expect("Miner failed to sign");
        signer.sign_nakamoto_block(&mut p.block);
        p
    };

    let block = {
        let mut builder = NakamotoBlockBuilder::new(
            &tip,
            &tip.consensus_hash,
            total_burn,
            tenure_change,
            coinbase,
        )
        .expect("Failed to build Nakamoto block");

        let burn_dbconn = btc_regtest_controller.sortdb_ref().index_conn();
        let mut miner_tenure_info = builder
            .load_tenure_info(&mut chainstate, &burn_dbconn, tenure_cause)
            .unwrap();
        let mut tenure_tx = builder
            .tenure_begin(&burn_dbconn, &mut miner_tenure_info)
            .unwrap();

        let tx = make_stacks_transfer(
            &account_keys[0],
            0,
            100,
            &to_addr(&account_keys[1]).into(),
            10000,
        );
        let tx = StacksTransaction::consensus_deserialize(&mut &tx[..])
            .expect("Failed to deserialize transaction");
        let tx_len = tx.tx_len();

        let res = builder.try_mine_tx_with_len(
            &mut tenure_tx,
            &tx,
            tx_len,
            &BlockLimitFunction::NO_LIMIT_HIT,
            ASTRules::PrecheckSize,
        );
        assert!(
            matches!(res, TransactionResult::Success(..)),
            "Transaction failed"
        );
        builder.mine_nakamoto_block(&mut tenure_tx)
    };

    // Construct a valid proposal. Make alterations to this to test failure cases
    let proposal = NakamotoBlockProposal {
        block,
        chain_id: chainstate.chain_id,
    };

    const HTTP_ACCEPTED: u16 = 202;
    const HTTP_TOO_MANY: u16 = 429;
    let test_cases = [
        (
            "Valid Nakamoto block proposal",
            sign(proposal.clone()),
            HTTP_ACCEPTED,
            Some(Ok(())),
        ),
        ("Must wait", sign(proposal.clone()), HTTP_TOO_MANY, None),
        (
            "Corrupted (bit flipped after signing)",
            (|| {
                let mut sp = sign(proposal.clone());
                sp.block.header.consensus_hash.0[3] ^= 0x07;
                sp
            })(),
            HTTP_ACCEPTED,
            Some(Err(ValidateRejectCode::ChainstateError)),
        ),
        (
            "Invalid `chain_id`",
            (|| {
                let mut p = proposal.clone();
                p.chain_id ^= 0xFFFFFFFF;
                sign(p)
            })(),
            HTTP_ACCEPTED,
            Some(Err(ValidateRejectCode::InvalidBlock)),
        ),
        (
            "Invalid `miner_signature`",
            (|| {
                let mut sp = sign(proposal.clone());
                sp.block.header.miner_signature.0[1] ^= 0x80;
                sp
            })(),
            HTTP_ACCEPTED,
            Some(Err(ValidateRejectCode::ChainstateError)),
        ),
    ];

    // Build HTTP client
    let client = reqwest::blocking::Client::builder()
        .timeout(Duration::from_secs(60))
        .build()
        .expect("Failed to build `reqwest::Client`");
    // Build URL
    let http_origin = format!("http://{}", &conf.node.rpc_bind);
    let path = format!("{http_origin}/v2/block_proposal");

    let mut hold_proposal_mutex = Some(test_observer::PROPOSAL_RESPONSES.lock().unwrap());
    for (ix, (test_description, block_proposal, expected_http_code, _)) in
        test_cases.iter().enumerate()
    {
        // Send POST request
        let mut response = client
            .post(&path)
            .header("Content-Type", "application/json")
            .json(block_proposal)
            .send()
            .expect("Failed to POST");
        let start_time = Instant::now();
        while ix != 1 && response.status().as_u16() == HTTP_TOO_MANY {
            if start_time.elapsed() > Duration::from_secs(30) {
                error!("Took over 30 seconds to process pending proposal, panicking test");
                panic!();
            }
            info!("Waiting for prior request to finish processing, and then resubmitting");
            thread::sleep(Duration::from_secs(5));
            response = client
                .post(&path)
                .header("Content-Type", "application/json")
                .json(block_proposal)
                .send()
                .expect("Failed to POST");
        }

        let response_code = response.status().as_u16();
        let response_json = response.json::<serde_json::Value>();

        info!(
            "Block proposal submitted and checked for HTTP response";
            "response_json" => %response_json.unwrap(),
            "request_json" => serde_json::to_string(block_proposal).unwrap(),
            "response_code" => response_code,
            "test_description" => test_description,
        );

        assert_eq!(response_code, *expected_http_code);

        if ix == 1 {
            // release the test observer mutex so that the handler from 0 can finish!
            hold_proposal_mutex.take();
        }
    }

    let expected_proposal_responses: Vec<_> = test_cases
        .iter()
        .filter_map(|(_, _, _, expected_response)| expected_response.as_ref())
        .collect();

    let mut proposal_responses = test_observer::get_proposal_responses();
    let start_time = Instant::now();
    while proposal_responses.len() < expected_proposal_responses.len() {
        if start_time.elapsed() > Duration::from_secs(30) {
            error!("Took over 30 seconds to process pending proposal, panicking test");
            panic!();
        }
        info!("Waiting for prior request to finish processing");
        thread::sleep(Duration::from_secs(5));
        proposal_responses = test_observer::get_proposal_responses();
    }

    for (expected_response, response) in expected_proposal_responses
        .iter()
        .zip(proposal_responses.iter())
    {
        match expected_response {
            Ok(_) => {
                assert!(matches!(response, BlockValidateResponse::Ok(_)));
            }
            Err(expected_reject_code) => {
                assert!(matches!(
                    response,
                    BlockValidateResponse::Reject(
                        BlockValidateReject { reason_code, .. })
                        if reason_code == expected_reject_code
                ));
            }
        }
        info!("Proposal response {response:?}");
    }

    // Clean up
    coord_channel
        .lock()
        .expect("Mutex poisoned")
        .stop_chains_coordinator();
    run_loop_stopper.store(false, Ordering::SeqCst);

    run_loop_thread.join().unwrap();
}

#[test]
#[ignore]
/// This test spins up a nakamoto-neon node and attempts to mine a single Nakamoto block.
/// It starts in Epoch 2.0, mines with `neon_node` to Epoch 3.0, and then switches
///  to Nakamoto operation (activating pox-4 by submitting a stack-stx tx). The BootLoop
///  struct handles the epoch-2/3 tear-down and spin-up.
/// This test makes the following assertions:
///  * The proposed Nakamoto block is written to the .miners stackerdb
fn miner_writes_proposed_block_to_stackerdb() {
    if env::var("BITCOIND_TEST") != Ok("1".into()) {
        return;
    }

    let (mut naka_conf, _miner_account) = naka_neon_integration_conf(None);
    naka_conf.miner.wait_on_interim_blocks = Duration::from_secs(1000);
    let sender_sk = Secp256k1PrivateKey::new();
    // setup sender + recipient for a test stx transfer
    let sender_addr = tests::to_addr(&sender_sk);
    let send_amt = 1000;
    let send_fee = 100;
    naka_conf.add_initial_balance(
        PrincipalData::from(sender_addr.clone()).to_string(),
        send_amt + send_fee,
    );
    let stacker_sk = setup_stacker(&mut naka_conf);

    test_observer::spawn();
    let observer_port = test_observer::EVENT_OBSERVER_PORT;
    naka_conf.events_observers.insert(EventObserverConfig {
        endpoint: format!("localhost:{observer_port}"),
        events_keys: vec![EventKeyType::AnyEvent, EventKeyType::MinedBlocks],
    });

    let mut btcd_controller = BitcoinCoreController::new(naka_conf.clone());
    btcd_controller
        .start_bitcoind()
        .expect("Failed starting bitcoind");
    let mut btc_regtest_controller = BitcoinRegtestController::new(naka_conf.clone(), None);
    btc_regtest_controller.bootstrap_chain(201);

    let mut run_loop = boot_nakamoto::BootRunLoop::new(naka_conf.clone()).unwrap();
    let run_loop_stopper = run_loop.get_termination_switch();
    let Counters {
        blocks_processed,
        naka_submitted_vrfs: vrfs_submitted,
        naka_submitted_commits: commits_submitted,
        ..
    } = run_loop.counters();

    let coord_channel = run_loop.coordinator_channels();

    let run_loop_thread = thread::spawn(move || run_loop.start(None, 0));
    wait_for_runloop(&blocks_processed);
    boot_to_epoch_3(
        &naka_conf,
        &blocks_processed,
<<<<<<< HEAD
        &vec![stacker_sk],
        &vec![StacksPublicKey::new()],
=======
        stacker_sk,
        Secp256k1PrivateKey::default(),
>>>>>>> 9690ecd1
        &mut btc_regtest_controller,
    );

    info!("Nakamoto miner started...");
    // first block wakes up the run loop, wait until a key registration has been submitted.
    next_block_and(&mut btc_regtest_controller, 60, || {
        let vrf_count = vrfs_submitted.load(Ordering::SeqCst);
        Ok(vrf_count >= 1)
    })
    .unwrap();

    // second block should confirm the VRF register, wait until a block commit is submitted
    next_block_and(&mut btc_regtest_controller, 60, || {
        let commits_count = commits_submitted.load(Ordering::SeqCst);
        Ok(commits_count >= 1)
    })
    .unwrap();

    // Mine 1 nakamoto tenure
    next_block_and_mine_commit(
        &mut btc_regtest_controller,
        60,
        &coord_channel,
        &commits_submitted,
    )
    .unwrap();

    let rpc_sock = naka_conf
        .node
        .rpc_bind
        .clone()
        .parse()
        .expect("Failed to parse socket");

    let sortdb = naka_conf.get_burnchain().open_sortition_db(true).unwrap();
    let tip = SortitionDB::get_canonical_burn_chain_tip(sortdb.conn()).unwrap();
    let miner_pubkey =
        StacksPublicKey::from_private(&naka_conf.get_miner_config().mining_key.unwrap());
    let slot_id = NakamotoChainState::get_miner_slot(&sortdb, &tip, &miner_pubkey)
        .expect("Unable to get miner slot")
        .expect("No miner slot exists");

    let chunk = std::thread::spawn(move || {
        let miner_contract_id = boot_code_id(MINERS_NAME, false);
        let mut miners_stackerdb = StackerDBSession::new(rpc_sock, miner_contract_id);
        miners_stackerdb
            .get_latest_chunk(slot_id)
            .expect("Failed to get latest chunk from the miner slot ID")
            .expect("No chunk found")
    })
    .join()
    .expect("Failed to join chunk handle");

    // We should now successfully deserialize a chunk
    let proposed_block = NakamotoBlock::consensus_deserialize(&mut &chunk[..])
        .expect("Failed to deserialize chunk into block");
    let proposed_block_hash = format!("0x{}", proposed_block.header.block_hash());

    let mut proposed_zero_block = proposed_block.clone();
    proposed_zero_block.header.miner_signature = MessageSignature::empty();
    proposed_zero_block.header.signer_signature = ThresholdSignature::empty();
    let proposed_zero_block_hash = format!("0x{}", proposed_zero_block.header.block_hash());

    coord_channel
        .lock()
        .expect("Mutex poisoned")
        .stop_chains_coordinator();

    run_loop_stopper.store(false, Ordering::SeqCst);

    run_loop_thread.join().unwrap();

    let observed_blocks = test_observer::get_mined_nakamoto_blocks();
    assert_eq!(observed_blocks.len(), 1);

    let observed_block = observed_blocks.first().unwrap();
    info!(
        "Checking observed and proposed miner block";
        "observed_block" => ?observed_block,
        "proposed_block" => ?proposed_block,
        "observed_block_hash" => format!("0x{}", observed_block.block_hash),
        "proposed_zero_block_hash" => &proposed_zero_block_hash,
        "proposed_block_hash" => &proposed_block_hash,
    );

    assert_eq!(
        format!("0x{}", observed_block.block_hash),
        proposed_zero_block_hash,
        "Observed miner hash should match the proposed block read from StackerDB (after zeroing signatures)"
    );
}<|MERGE_RESOLUTION|>--- conflicted
+++ resolved
@@ -357,13 +357,8 @@
 pub fn boot_to_epoch_3(
     naka_conf: &Config,
     blocks_processed: &RunLoopCounter,
-<<<<<<< HEAD
     stacker_sks: &[Secp256k1PrivateKey],
     signer_pks: &[StacksPublicKey],
-=======
-    stacker_sk: Secp256k1PrivateKey,
-    signer_sk: Secp256k1PrivateKey,
->>>>>>> 9690ecd1
     btc_regtest_controller: &mut BitcoinRegtestController,
 ) {
     assert_eq!(stacker_sks.len(), signer_pks.len());
@@ -389,25 +384,23 @@
         .block_height_to_reward_cycle(block_height)
         .unwrap();
 
-    let pox_addr = PoxAddress::from_legacy(
-        AddressHashMode::SerializeP2PKH,
-        tests::to_addr(&stacker_sk).bytes,
-    );
-    let pox_addr_tuple: clarity::vm::Value = pox_addr.clone().as_clarity_tuple().unwrap().into();
-    let signer_pubkey = StacksPublicKey::from_private(&signer_sk);
-    let signature = make_pox_4_signer_key_signature(
-        &pox_addr,
-        &signer_sk,
-        reward_cycle.into(),
-        &Pox4SignatureTopic::StackStx,
-        CHAIN_ID_TESTNET,
-        12_u128,
-    )
-    .unwrap()
-    .to_rsv();
-
-<<<<<<< HEAD
     for (stacker_sk, signer_pk) in stacker_sks.iter().zip(signer_pks.iter()) {
+        let pox_addr = PoxAddress::from_legacy(
+            AddressHashMode::SerializeP2PKH,
+            tests::to_addr(&stacker_sk).bytes,
+        );
+        let pox_addr_tuple: clarity::vm::Value =
+            pox_addr.clone().as_clarity_tuple().unwrap().into();
+        let signature = make_pox_4_signer_key_signature(
+            &pox_addr,
+            stacker_sk,
+            reward_cycle.into(),
+            &Pox4SignatureTopic::StackStx,
+            CHAIN_ID_TESTNET,
+            12_u128,
+        )
+        .unwrap()
+        .to_rsv();
         let stacking_tx = tests::make_contract_call(
             &stacker_sk,
             0,
@@ -420,28 +413,10 @@
                 pox_addr_tuple.clone(),
                 clarity::vm::Value::UInt(205),
                 clarity::vm::Value::UInt(12),
+                clarity::vm::Value::buff_from(signature).unwrap(),
                 clarity::vm::Value::buff_from(signer_pk.to_bytes_compressed()).unwrap(),
             ],
         );
-=======
-    let stacking_tx = tests::make_contract_call(
-        &stacker_sk,
-        0,
-        1000,
-        &StacksAddress::burn_address(false),
-        "pox-4",
-        "stack-stx",
-        &[
-            clarity::vm::Value::UInt(POX_4_DEFAULT_STACKER_STX_AMT),
-            pox_addr_tuple,
-            clarity::vm::Value::UInt(205),
-            clarity::vm::Value::UInt(12),
-            clarity::vm::Value::buff_from(signature).unwrap(),
-            clarity::vm::Value::buff_from(signer_pubkey.to_bytes_compressed()).unwrap(),
-        ],
-    );
->>>>>>> 9690ecd1
-
         submit_tx(&http_origin, &stacking_tx);
     }
 
@@ -517,13 +492,8 @@
     boot_to_epoch_3(
         &naka_conf,
         &blocks_processed,
-<<<<<<< HEAD
-        &vec![stacker_sk],
-        &vec![sender_signer_key],
-=======
-        stacker_sk,
-        sender_signer_sk,
->>>>>>> 9690ecd1
+        &[stacker_sk],
+        &[StacksPublicKey::from_private(&sender_signer_sk)],
         &mut btc_regtest_controller,
     );
 
@@ -742,8 +712,8 @@
     boot_to_epoch_3(
         &naka_conf,
         &blocks_processed,
-        &vec![stacker_sk],
-        &vec![sender_signer_key],
+        &[stacker_sk],
+        &[StacksPublicKey::from_private(&sender_signer_key)],
         &mut btc_regtest_controller,
     );
 
@@ -1175,13 +1145,8 @@
     boot_to_epoch_3(
         &conf,
         &blocks_processed,
-<<<<<<< HEAD
-        &vec![stacker_sk],
-        &vec![StacksPublicKey::new()],
-=======
-        stacker_sk,
-        Secp256k1PrivateKey::default(),
->>>>>>> 9690ecd1
+        &[stacker_sk],
+        &[StacksPublicKey::default()],
         &mut btc_regtest_controller,
     );
 
@@ -1523,13 +1488,8 @@
     boot_to_epoch_3(
         &naka_conf,
         &blocks_processed,
-<<<<<<< HEAD
-        &vec![stacker_sk],
-        &vec![StacksPublicKey::new()],
-=======
-        stacker_sk,
-        Secp256k1PrivateKey::default(),
->>>>>>> 9690ecd1
+        &[stacker_sk],
+        &[StacksPublicKey::default()],
         &mut btc_regtest_controller,
     );
 
