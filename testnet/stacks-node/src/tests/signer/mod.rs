// Copyright (C) 2020-2024 Stacks Open Internet Foundation
//
// This program is free software: you can redistribute it and/or modify
// it under the terms of the GNU General Public License as published by
// the Free Software Foundation, either version 3 of the License, or
// (at your option) any later version.
//
// This program is distributed in the hope that it will be useful,
// but WITHOUT ANY WARRANTY; without even the implied warranty of
// MERCHANTABILITY or FITNESS FOR A PARTICULAR PURPOSE.  See the
// GNU General Public License for more details.
//
// You should have received a copy of the GNU General Public License
// along with this program.  If not, see <http://www.gnu.org/licenses/>.
mod v0;

use std::collections::HashSet;
// Copyright (C) 2020-2024 Stacks Open Internet Foundation
//
// This program is free software: you can redistribute it and/or modify
// it under the terms of the GNU General Public License as published by
// the Free Software Foundation, either version 3 of the License, or
// (at your option) any later version.
//
// This program is distributed in the hope that it will be useful,
// but WITHOUT ANY WARRANTY; without even the implied warranty of
// MERCHANTABILITY or FITNESS FOR A PARTICULAR PURPOSE.  See the
// GNU General Public License for more details.
//
// You should have received a copy of the GNU General Public License
// along with this program.  If not, see <http://www.gnu.org/licenses/>.
use std::sync::atomic::{AtomicBool, AtomicU64, Ordering};
use std::sync::{Arc, Mutex};
use std::thread;
use std::time::{Duration, Instant};

use clarity::boot_util::boot_code_id;
use clarity::vm::types::PrincipalData;
use libsigner::v0::messages::{BlockResponse, SignerMessage};
use libsigner::{SignerEntries, SignerEventTrait};
use stacks::chainstate::coordinator::comm::CoordinatorChannels;
use stacks::chainstate::nakamoto::signer_set::NakamotoSigners;
use stacks::chainstate::stacks::boot::{NakamotoSignerEntry, SIGNERS_NAME};
use stacks::chainstate::stacks::StacksPrivateKey;
use stacks::core::StacksEpoch;
use stacks::net::api::postblock_proposal::{
    BlockValidateOk, BlockValidateReject, BlockValidateResponse,
};
use stacks::types::chainstate::{StacksAddress, StacksPublicKey};
use stacks::types::PublicKey;
use stacks::util::hash::MerkleHashFunc;
use stacks::util::secp256k1::{MessageSignature, Secp256k1PublicKey};
use stacks_common::codec::StacksMessageCodec;
use stacks_common::consts::SIGNER_SLOTS_PER_USER;
use stacks_common::types::StacksEpochId;
use stacks_common::util::hash::Sha512Trunc256Sum;
use stacks_signer::client::{ClientError, SignerSlotID, StacksClient};
use stacks_signer::config::{build_signer_config_tomls, GlobalConfig as SignerConfig, Network};
use stacks_signer::runloop::{SignerResult, State, StateInfo};
use stacks_signer::{Signer, SpawnedSigner};

use super::nakamoto_integrations::{check_nakamoto_empty_block_heuristics, wait_for};
use crate::config::{Config as NeonConfig, EventKeyType, EventObserverConfig, InitialBalance};
use crate::neon::{Counters, TestFlag};
use crate::run_loop::boot_nakamoto;
use crate::tests::bitcoin_regtest::BitcoinCoreController;
use crate::tests::nakamoto_integrations::{
    naka_neon_integration_conf, next_block_and_mine_commit, next_block_and_wait_for_commits,
    POX_4_DEFAULT_STACKER_BALANCE,
};
use crate::tests::neon_integrations::{
    get_chain_info, next_block_and_wait, run_until_burnchain_height, test_observer,
    wait_for_runloop,
};
use crate::tests::to_addr;
use crate::BitcoinRegtestController;

// Helper struct for holding the btc and stx neon nodes
#[allow(dead_code)]
pub struct RunningNodes {
    pub btc_regtest_controller: BitcoinRegtestController,
    pub btcd_controller: BitcoinCoreController,
    pub run_loop_thread: thread::JoinHandle<()>,
    pub run_loop_stopper: Arc<AtomicBool>,
    pub vrfs_submitted: Arc<AtomicU64>,
    pub commits_submitted: Arc<AtomicU64>,
    pub blocks_processed: Arc<AtomicU64>,
    pub nakamoto_blocks_proposed: Arc<AtomicU64>,
    pub nakamoto_blocks_mined: Arc<AtomicU64>,
    pub nakamoto_blocks_rejected: Arc<AtomicU64>,
    pub nakamoto_blocks_signer_pushed: Arc<AtomicU64>,
    pub nakamoto_test_skip_commit_op: TestFlag,
    pub coord_channel: Arc<Mutex<CoordinatorChannels>>,
    pub conf: NeonConfig,
}

/// A test harness for running a v0 or v1 signer integration test
pub struct SignerTest<S> {
    // The stx and bitcoin nodes and their run loops
    pub running_nodes: RunningNodes,
    // The spawned signers and their threads
    pub spawned_signers: Vec<S>,
    // The spawned signers and their threads
    #[allow(dead_code)]
    pub signer_configs: Vec<SignerConfig>,
    // the private keys of the signers
    pub signer_stacks_private_keys: Vec<StacksPrivateKey>,
    // link to the stacks node
    pub stacks_client: StacksClient,
    /// The number of cycles to stack for
    pub num_stacking_cycles: u64,
}

impl<S: Signer<T> + Send + 'static, T: SignerEventTrait + 'static> SignerTest<SpawnedSigner<S, T>> {
    fn new(num_signers: usize, initial_balances: Vec<(StacksAddress, u64)>) -> Self {
        Self::new_with_config_modifications(
            num_signers,
            initial_balances,
            |_| {},
            |_| {},
            None,
            None,
        )
    }

    fn new_with_config_modifications<
        F: FnMut(&mut SignerConfig) -> (),
        G: FnMut(&mut NeonConfig) -> (),
    >(
        num_signers: usize,
        initial_balances: Vec<(StacksAddress, u64)>,
        mut signer_config_modifier: F,
        mut node_config_modifier: G,
        btc_miner_pubkeys: Option<Vec<Secp256k1PublicKey>>,
        signer_stacks_private_keys: Option<Vec<StacksPrivateKey>>,
    ) -> Self {
        // Generate Signer Data
        let signer_stacks_private_keys = signer_stacks_private_keys
            .inspect(|keys| {
                assert_eq!(
                    keys.len(),
                    num_signers,
                    "Number of private keys does not match number of signers"
                )
            })
            .unwrap_or_else(|| (0..num_signers).map(|_| StacksPrivateKey::new()).collect());

        let (mut naka_conf, _miner_account) = naka_neon_integration_conf(None);

        node_config_modifier(&mut naka_conf);

        // Add initial balances to the config
        for (address, amount) in initial_balances.iter() {
            naka_conf
                .add_initial_balance(PrincipalData::from(address.clone()).to_string(), *amount);
        }

        // So the combination is... one, two, three, four, five? That's the stupidest combination I've ever heard in my life!
        // That's the kind of thing an idiot would have on his luggage!
        let password = "12345";
        naka_conf.connection_options.auth_token = Some(password.to_string());
        let run_stamp = rand::random();

        // Setup the signer and coordinator configurations
        let signer_configs: Vec<_> = build_signer_config_tomls(
            &signer_stacks_private_keys,
            &naka_conf.node.rpc_bind,
            Some(Duration::from_millis(128)), // Timeout defaults to 5 seconds. Let's override it to 128 milliseconds.
            &Network::Testnet,
            password,
            run_stamp,
            3000,
            Some(100_000),
            None,
            Some(9000),
        )
        .into_iter()
        .map(|toml| {
            let mut signer_config = SignerConfig::load_from_str(&toml).unwrap();
            signer_config_modifier(&mut signer_config);
            signer_config
        })
        .collect();
        assert_eq!(signer_configs.len(), num_signers);

        let spawned_signers = signer_configs
            .iter()
            .cloned()
            .map(SpawnedSigner::new)
            .collect();

        // Setup the nodes and deploy the contract to it
        let btc_miner_pubkeys = btc_miner_pubkeys
            .filter(|keys| !keys.is_empty())
            .unwrap_or_else(|| {
                let pk = Secp256k1PublicKey::from_hex(
                    naka_conf
                        .burnchain
                        .local_mining_public_key
                        .as_ref()
                        .unwrap(),
                )
                .unwrap();
                vec![pk]
            });

        let node = setup_stx_btc_node(
            naka_conf,
            &signer_stacks_private_keys,
            &signer_configs,
            btc_miner_pubkeys.as_slice(),
            node_config_modifier,
        );
        let config = signer_configs.first().unwrap();
        let stacks_client = StacksClient::from(config);

        Self {
            running_nodes: node,
            spawned_signers,
            signer_stacks_private_keys,
            stacks_client,
            num_stacking_cycles: 12_u64,
            signer_configs,
        }
    }

    /// Send a status request to each spawned signer
    pub fn send_status_request(&self, exclude: &HashSet<usize>) {
        for signer_ix in 0..self.spawned_signers.len() {
            if exclude.contains(&signer_ix) {
                continue;
            }
            let port = 3000 + signer_ix;
            let endpoint = format!("http://localhost:{port}");
            let path = format!("{endpoint}/status");

            debug!("Issue status request to {path}");
            let client = reqwest::blocking::Client::new();
            let response = client
                .get(path)
                .send()
                .expect("Failed to send status request");
            assert!(response.status().is_success())
        }
    }

    pub fn wait_for_registered(&mut self, timeout_secs: u64) {
        let mut finished_signers = HashSet::new();
        wait_for(timeout_secs, || {
            self.send_status_request(&finished_signers);
            thread::sleep(Duration::from_secs(1));
            let latest_states = self.get_states(&finished_signers);
            for (ix, state) in latest_states.iter().enumerate() {
                let Some(state) = state else { continue; };
                if state.runloop_state == State::RegisteredSigners {
                    finished_signers.insert(ix);
                } else {
                    warn!("Signer #{ix} returned state = {:?}, will try to wait for a registered signers state from them.", state.runloop_state);
                }
            }
            info!("Finished signers: {:?}", finished_signers.iter().collect::<Vec<_>>());
            Ok(finished_signers.len() == self.spawned_signers.len())
        }).expect("Timed out while waiting for the signers to be registered");
    }

    pub fn wait_for_cycle(&mut self, timeout_secs: u64, reward_cycle: u64) {
        let mut finished_signers = HashSet::new();
        wait_for(timeout_secs, || {
            self.send_status_request(&finished_signers);
            thread::sleep(Duration::from_secs(1));
            let latest_states = self.get_states(&finished_signers);
            for (ix, state) in latest_states.iter().enumerate() {
                let Some(state) = state else { continue; };
                let Some(reward_cycle_info) = state.reward_cycle_info else { continue; };
                if reward_cycle_info.reward_cycle == reward_cycle {
                    finished_signers.insert(ix);
                } else {
                    warn!("Signer #{ix} returned state = {:?}, will try to wait for a cycle = {} state from them.", state, reward_cycle);
                }
            }
            info!("Finished signers: {:?}", finished_signers.iter().collect::<Vec<_>>());
            Ok(finished_signers.len() == self.spawned_signers.len())
        }).unwrap();
    }

    /// Get status check results (if returned) from each signer without blocking
    /// Returns Some() or None() for each signer, in order of `self.spawned_signers`
    pub fn get_states(&mut self, exclude: &HashSet<usize>) -> Vec<Option<StateInfo>> {
        let mut output = Vec::new();
        for (ix, signer) in self.spawned_signers.iter().enumerate() {
            if exclude.contains(&ix) {
                output.push(None);
                continue;
            }
            let Ok(mut results) = signer.res_recv.try_recv() else {
                debug!("Could not receive latest state from signer #{ix}");
                output.push(None);
                continue;
            };
            if results.len() > 1 {
                warn!("Received multiple states from the signer receiver: this test function assumes it should only ever receive 1");
                panic!();
            }
            let Some(SignerResult::StatusCheck(state_info)) = results.pop() else {
                debug!("Could not receive latest state from signer #{ix}");
                output.push(None);
                continue;
            };
            output.push(Some(state_info));
        }
        output
    }

    fn mine_nakamoto_block(&mut self, timeout: Duration) {
        let commits_submitted = self.running_nodes.commits_submitted.clone();
        let mined_block_time = Instant::now();
        let info_before = self.stacks_client.get_peer_info().unwrap();
        next_block_and_mine_commit(
            &mut self.running_nodes.btc_regtest_controller,
            timeout.as_secs(),
            &self.running_nodes.coord_channel,
            &commits_submitted,
        )
        .unwrap();

        wait_for(timeout.as_secs(), || {
            let info_after = self.stacks_client.get_peer_info().unwrap();
            Ok(info_after.stacks_tip_height > info_before.stacks_tip_height)
        })
        .unwrap();
        let mined_block_elapsed_time = mined_block_time.elapsed();
        info!(
            "Nakamoto block mine time elapsed: {:?}",
            mined_block_elapsed_time
        );
    }

    fn mine_block_wait_on_processing(
        &mut self,
        coord_channels: &[&Arc<Mutex<CoordinatorChannels>>],
        commits_submitted: &[&Arc<AtomicU64>],
        timeout: Duration,
    ) {
        let blocks_len = test_observer::get_blocks().len();
        let mined_block_time = Instant::now();
        next_block_and_wait_for_commits(
            &mut self.running_nodes.btc_regtest_controller,
            timeout.as_secs(),
            coord_channels,
            commits_submitted,
        )
        .unwrap();
        let t_start = Instant::now();
        while test_observer::get_blocks().len() <= blocks_len {
            assert!(
                t_start.elapsed() < timeout,
                "Timed out while waiting for nakamoto block to be processed"
            );
            thread::sleep(Duration::from_secs(1));
        }
        let mined_block_elapsed_time = mined_block_time.elapsed();
        info!(
            "Nakamoto block mine time elapsed: {:?}",
            mined_block_elapsed_time
        );
    }

    /// Wait for a confirmed block and return a list of individual
    /// signer signatures
    fn wait_for_confirmed_block_v0(
        &mut self,
        block_signer_sighash: &Sha512Trunc256Sum,
        timeout: Duration,
    ) -> Vec<MessageSignature> {
        let block_obj = self.wait_for_confirmed_block_with_hash(block_signer_sighash, timeout);
        block_obj
            .get("signer_signature")
            .unwrap()
            .as_array()
            .expect("Expected signer_signature to be an array")
            .iter()
            .cloned()
            .map(serde_json::from_value::<MessageSignature>)
            .collect::<Result<Vec<_>, _>>()
            .expect("Unable to deserialize array of MessageSignature")
    }

    /// Wait for a confirmed block and return a list of individual
    /// signer signatures
    fn wait_for_confirmed_block_with_hash(
        &mut self,
        block_signer_sighash: &Sha512Trunc256Sum,
        timeout: Duration,
    ) -> serde_json::Map<String, serde_json::Value> {
        let t_start = Instant::now();
        while t_start.elapsed() <= timeout {
            let blocks = test_observer::get_blocks();
            if let Some(block) = blocks.iter().find_map(|block_json| {
                let block_obj = block_json.as_object().unwrap();
                let sighash = block_obj
                    // use the try operator because non-nakamoto blocks
                    // do not supply this field
                    .get("signer_signature_hash")?
                    .as_str()
                    .unwrap();
                if sighash != &format!("0x{block_signer_sighash}") {
                    return None;
                }
                Some(block_obj.clone())
            }) {
                return block;
            }
            thread::sleep(Duration::from_millis(500));
        }
        panic!("Timed out while waiting for confirmation of block with signer sighash = {block_signer_sighash}")
    }

    fn wait_for_validate_ok_response(&mut self, timeout: Duration) -> BlockValidateOk {
        // Wait for the block to show up in the test observer
        let t_start = Instant::now();
        loop {
            let responses = test_observer::get_proposal_responses();
            for response in responses {
                let BlockValidateResponse::Ok(validation) = response else {
                    continue;
                };
                return validation;
            }
            assert!(
                t_start.elapsed() < timeout,
                "Timed out while waiting for block proposal ok event"
            );
            thread::sleep(Duration::from_secs(1));
        }
    }

    fn wait_for_validate_reject_response(
        &mut self,
        timeout: Duration,
        signer_signature_hash: Sha512Trunc256Sum,
    ) -> BlockValidateReject {
        // Wait for the block to show up in the test observer
        let t_start = Instant::now();
        loop {
            let responses = test_observer::get_proposal_responses();
            for response in responses {
                let BlockValidateResponse::Reject(rejection) = response else {
                    continue;
                };
                if rejection.signer_signature_hash == signer_signature_hash {
                    return rejection;
                }
            }
            assert!(
                t_start.elapsed() < timeout,
                "Timed out while waiting for block proposal reject event"
            );
            thread::sleep(Duration::from_secs(1));
        }
    }

    // Must be called AFTER booting the chainstate
    fn run_until_epoch_3_boundary(&mut self) {
        let epochs = self.running_nodes.conf.burnchain.epochs.clone().unwrap();
        let epoch_3 =
            &epochs[StacksEpoch::find_epoch_by_id(&epochs, StacksEpochId::Epoch30).unwrap()];

        let epoch_30_boundary = epoch_3.start_height - 1;
        // advance to epoch 3.0 and trigger a sign round (cannot vote on blocks in pre epoch 3.0)
        run_until_burnchain_height(
            &mut self.running_nodes.btc_regtest_controller,
            &self.running_nodes.blocks_processed,
            epoch_30_boundary,
            &self.running_nodes.conf,
        );
        info!("Advanced to Nakamoto epoch 3.0 boundary {epoch_30_boundary}! Ready to Sign Blocks!");
    }

    fn get_current_reward_cycle(&self) -> u64 {
        let block_height = get_chain_info(&self.running_nodes.conf).burn_block_height;
        let rc = self
            .running_nodes
            .btc_regtest_controller
            .get_burnchain()
            .block_height_to_reward_cycle(block_height)
            .unwrap();
        info!("Get current reward cycle: block_height = {block_height}, rc = {rc}");
        rc
    }

    fn get_signer_slots(
        &self,
        reward_cycle: u64,
    ) -> Result<Vec<(StacksAddress, u128)>, ClientError> {
        let valid_signer_set =
            u32::try_from(reward_cycle % 2).expect("FATAL: reward_cycle % 2 exceeds u32::MAX");
        let signer_stackerdb_contract_id = boot_code_id(SIGNERS_NAME, false);

        self.stacks_client
            .get_stackerdb_signer_slots(&signer_stackerdb_contract_id, valid_signer_set)
    }

    fn get_signer_indices(&self, reward_cycle: u64) -> Vec<SignerSlotID> {
        self.get_signer_slots(reward_cycle)
            .expect("FATAL: failed to get signer slots from stackerdb")
            .iter()
            .enumerate()
            .map(|(pos, _)| {
                SignerSlotID(u32::try_from(pos).expect("FATAL: number of signers exceeds u32::MAX"))
            })
            .collect::<Vec<_>>()
    }

    /// Get the signer public keys for the given reward cycle
    fn get_signer_public_keys(&self, reward_cycle: u64) -> Vec<StacksPublicKey> {
        let entries = self.get_reward_set_signers(reward_cycle);
        let entries = SignerEntries::parse(false, &entries).unwrap();
        entries.signer_pks
    }

    /// Get the signers for the given reward cycle
    pub fn get_reward_set_signers(&self, reward_cycle: u64) -> Vec<NakamotoSignerEntry> {
        self.stacks_client
            .get_reward_set_signers(reward_cycle)
            .unwrap()
            .unwrap()
    }

    #[allow(dead_code)]
    fn get_signer_metrics(&self) -> String {
        #[cfg(feature = "monitoring_prom")]
        {
            let client = reqwest::blocking::Client::new();
            let res = client
                .get("http://localhost:9000/metrics")
                .send()
                .unwrap()
                .text()
                .unwrap();

            return res;
        }
        #[cfg(not(feature = "monitoring_prom"))]
        return String::new();
    }

    pub fn shutdown(self) {
        check_nakamoto_empty_block_heuristics();

        self.running_nodes
            .coord_channel
            .lock()
            .expect("Mutex poisoned")
            .stop_chains_coordinator();

        self.running_nodes
            .run_loop_stopper
            .store(false, Ordering::SeqCst);
        self.running_nodes.run_loop_thread.join().unwrap();
        for signer in self.spawned_signers {
            assert!(signer.stop().is_none());
        }
    }

    pub fn wait_for_block_acceptance(
        &self,
        timeout_secs: u64,
        signer_signature_hash: &Sha512Trunc256Sum,
        expected_signers: &[StacksPublicKey],
    ) -> Result<(), String> {
        // Make sure that ALL signers accepted the block proposal
        wait_for(timeout_secs, || {
            let signatures = test_observer::get_stackerdb_chunks()
                .into_iter()
                .flat_map(|chunk| chunk.modified_slots)
                .filter_map(|chunk| {
                    let message = SignerMessage::consensus_deserialize(&mut chunk.data.as_slice())
                        .expect("Failed to deserialize SignerMessage");
                    match message {
                        SignerMessage::BlockResponse(BlockResponse::Accepted((
                            hash,
                            signature,
                        ))) => {
                            if hash == *signer_signature_hash
                                && expected_signers.iter().any(|pk| {
                                    pk.verify(hash.bits(), &signature)
                                        .expect("Failed to verify signature")
                                })
                            {
                                Some(signature)
                            } else {
                                None
                            }
                        }
                        _ => None,
                    }
                })
                .collect::<HashSet<_>>();
            Ok(signatures.len() == expected_signers.len())
        })
    }

    pub fn wait_for_block_rejections(
        &self,
        timeout_secs: u64,
        expected_signers: &[StacksPublicKey],
    ) -> Result<(), String> {
        wait_for(timeout_secs, || {
            let stackerdb_events = test_observer::get_stackerdb_chunks();
            let block_rejections: HashSet<_> = stackerdb_events
                .into_iter()
                .flat_map(|chunk| chunk.modified_slots)
                .filter_map(|chunk| {
                    let message = SignerMessage::consensus_deserialize(&mut chunk.data.as_slice())
                        .expect("Failed to deserialize SignerMessage");
                    match message {
                        SignerMessage::BlockResponse(BlockResponse::Rejected(rejection)) => {
                            let rejected_pubkey = rejection
                                .recover_public_key()
                                .expect("Failed to recover public key from rejection");
                            if expected_signers.contains(&rejected_pubkey) {
                                Some(rejected_pubkey)
                            } else {
                                None
                            }
                        }
                        _ => None,
                    }
                })
<<<<<<< HEAD
                .collect();
            info!("Checking block rejections"; "rejected_len" => block_rejections.len(), "expected_len" => expected_signers.len());
            Ok(block_rejections.len() >= expected_signers.len())
=======
                .collect::<HashSet<_>>();
            Ok(block_rejections.len() == expected_signers.len())
>>>>>>> c87c0eb6
        })
    }
}

fn setup_stx_btc_node<G: FnMut(&mut NeonConfig) -> ()>(
    mut naka_conf: NeonConfig,
    signer_stacks_private_keys: &[StacksPrivateKey],
    signer_configs: &[SignerConfig],
    btc_miner_pubkeys: &[Secp256k1PublicKey],
    mut node_config_modifier: G,
) -> RunningNodes {
    // Spawn the endpoints for observing signers
    for signer_config in signer_configs {
        naka_conf.events_observers.insert(EventObserverConfig {
            endpoint: signer_config.endpoint.to_string(),
            events_keys: vec![
                EventKeyType::StackerDBChunks,
                EventKeyType::BlockProposal,
                EventKeyType::BurnchainBlocks,
            ],
        });
    }

    // Spawn a test observer for verification purposes
    test_observer::spawn();
    let observer_port = test_observer::EVENT_OBSERVER_PORT;
    naka_conf.events_observers.insert(EventObserverConfig {
        endpoint: format!("localhost:{observer_port}"),
        events_keys: vec![
            EventKeyType::StackerDBChunks,
            EventKeyType::BlockProposal,
            EventKeyType::MinedBlocks,
            EventKeyType::BurnchainBlocks,
        ],
    });

    // The signers need some initial balances in order to pay for epoch 2.5 transaction votes
    let mut initial_balances = Vec::new();

    // TODO: separate keys for stacking and signing (because they'll be different in prod)
    for key in signer_stacks_private_keys {
        initial_balances.push(InitialBalance {
            address: to_addr(key).into(),
            amount: POX_4_DEFAULT_STACKER_BALANCE,
        });
    }
    naka_conf.initial_balances.append(&mut initial_balances);
    naka_conf.node.stacker = true;
    naka_conf.miner.wait_on_interim_blocks = Duration::from_secs(5);

    for signer_set in 0..2 {
        for message_id in 0..SIGNER_SLOTS_PER_USER {
            let contract_id =
                NakamotoSigners::make_signers_db_contract_id(signer_set, message_id, false);
            if !naka_conf.node.stacker_dbs.contains(&contract_id) {
                debug!("A miner/stacker must subscribe to the {contract_id} stacker db contract. Forcibly subscribing...");
                naka_conf.node.stacker_dbs.push(contract_id);
            }
        }
    }
    node_config_modifier(&mut naka_conf);

    info!("Make new BitcoinCoreController");
    let mut btcd_controller = BitcoinCoreController::new(naka_conf.clone());
    btcd_controller
        .start_bitcoind()
        .map_err(|_e| ())
        .expect("Failed starting bitcoind");

    info!("Make new BitcoinRegtestController");
    let mut btc_regtest_controller = BitcoinRegtestController::new(naka_conf.clone(), None);

    let epoch_2_5_start = usize::try_from(
        naka_conf
            .burnchain
            .epochs
            .as_ref()
            .unwrap()
            .iter()
            .find(|epoch| epoch.epoch_id == StacksEpochId::Epoch25)
            .unwrap()
            .start_height,
    )
    .expect("Failed to get epoch 2.5 start height");
    let bootstrap_block = epoch_2_5_start - 6;

    info!("Bootstraping to block {bootstrap_block}...");
    btc_regtest_controller.bootstrap_chain_to_pks(bootstrap_block, btc_miner_pubkeys);

    info!("Chain bootstrapped...");

    let mut run_loop = boot_nakamoto::BootRunLoop::new(naka_conf.clone()).unwrap();
    let run_loop_stopper = run_loop.get_termination_switch();
    let Counters {
        blocks_processed,
        naka_submitted_vrfs: vrfs_submitted,
        naka_submitted_commits: commits_submitted,
        naka_proposed_blocks: naka_blocks_proposed,
        naka_mined_blocks: naka_blocks_mined,
        naka_rejected_blocks: naka_blocks_rejected,
        naka_skip_commit_op: nakamoto_test_skip_commit_op,
        naka_signer_pushed_blocks,
        ..
    } = run_loop.counters();

    let coord_channel = run_loop.coordinator_channels();
    let run_loop_thread = thread::spawn(move || run_loop.start(None, 0));

    // Give the run loop some time to start up!
    info!("Wait for runloop...");
    wait_for_runloop(&blocks_processed);

    // First block wakes up the run loop.
    info!("Mine first block...");
    next_block_and_wait(&mut btc_regtest_controller, &blocks_processed);

    // Second block will hold our VRF registration.
    info!("Mine second block...");
    next_block_and_wait(&mut btc_regtest_controller, &blocks_processed);

    // Third block will be the first mined Stacks block.
    info!("Mine third block...");
    next_block_and_wait(&mut btc_regtest_controller, &blocks_processed);

    RunningNodes {
        btcd_controller,
        btc_regtest_controller,
        run_loop_thread,
        run_loop_stopper,
        vrfs_submitted: vrfs_submitted.0,
        commits_submitted: commits_submitted.0,
        blocks_processed: blocks_processed.0,
        nakamoto_blocks_proposed: naka_blocks_proposed.0,
        nakamoto_blocks_mined: naka_blocks_mined.0,
        nakamoto_blocks_rejected: naka_blocks_rejected.0,
        nakamoto_blocks_signer_pushed: naka_signer_pushed_blocks.0,
        nakamoto_test_skip_commit_op,
        coord_channel,
        conf: naka_conf,
    }
}<|MERGE_RESOLUTION|>--- conflicted
+++ resolved
@@ -627,14 +627,8 @@
                         _ => None,
                     }
                 })
-<<<<<<< HEAD
-                .collect();
-            info!("Checking block rejections"; "rejected_len" => block_rejections.len(), "expected_len" => expected_signers.len());
-            Ok(block_rejections.len() >= expected_signers.len())
-=======
                 .collect::<HashSet<_>>();
             Ok(block_rejections.len() == expected_signers.len())
->>>>>>> c87c0eb6
         })
     }
 }
