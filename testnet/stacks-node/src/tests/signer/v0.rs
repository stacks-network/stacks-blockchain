// Copyright (C) 2020-2024 Stacks Open Internet Foundation
//
// This program is free software: you can redistribute it and/or modify
// it under the terms of the GNU General Public License as published by
// the Free Software Foundation, either version 3 of the License, or
// (at your option) any later version.
//
// This program is distributed in the hope that it will be useful,
// but WITHOUT ANY WARRANTY; without even the implied warranty of
// MERCHANTABILITY or FITNESS FOR A PARTICULAR PURPOSE.  See the
// GNU General Public License for more details.
//
// You should have received a copy of the GNU General Public License
// along with this program.  If not, see <http://www.gnu.org/licenses/>.

use std::collections::{HashMap, HashSet};
use std::ops::Add;
use std::str::FromStr;
use std::sync::atomic::Ordering;
use std::time::{Duration, Instant};
use std::{env, thread};

use clarity::vm::types::PrincipalData;
use libsigner::v0::messages::{
    BlockRejection, BlockResponse, MessageSlotID, MinerSlotID, RejectCode, SignerMessage,
};
use libsigner::{BlockProposal, SignerSession, StackerDBSession, VERSION_STRING};
use stacks::address::AddressHashMode;
use stacks::burnchains::Txid;
use stacks::chainstate::burn::db::sortdb::SortitionDB;
use stacks::chainstate::burn::operations::LeaderBlockCommitOp;
use stacks::chainstate::nakamoto::{NakamotoBlock, NakamotoBlockHeader, NakamotoChainState};
use stacks::chainstate::stacks::address::PoxAddress;
use stacks::chainstate::stacks::boot::MINERS_NAME;
use stacks::chainstate::stacks::db::{StacksBlockHeaderTypes, StacksChainState, StacksHeaderInfo};
use stacks::chainstate::stacks::{StacksTransaction, TenureChangeCause, TransactionPayload};
use stacks::codec::StacksMessageCodec;
use stacks::core::{StacksEpochId, CHAIN_ID_TESTNET};
use stacks::libstackerdb::StackerDBChunkData;
use stacks::net::api::getsigner::GetSignerResponse;
use stacks::net::api::postblock_proposal::{
    ValidateRejectCode, TEST_VALIDATE_DELAY_DURATION_SECS, TEST_VALIDATE_STALL,
};
use stacks::net::relay::fault_injection::set_ignore_block;
use stacks::types::chainstate::{StacksAddress, StacksBlockId, StacksPrivateKey, StacksPublicKey};
use stacks::types::PublicKey;
use stacks::util::hash::{hex_bytes, Hash160, MerkleHashFunc, Sha512Trunc256Sum};
use stacks::util::secp256k1::{Secp256k1PrivateKey, Secp256k1PublicKey};
use stacks::util_lib::boot::boot_code_id;
use stacks::util_lib::signed_structured_data::pox4::{
    make_pox_4_signer_key_signature, Pox4SignatureTopic,
};
use stacks_common::bitvec::BitVec;
use stacks_common::types::chainstate::TrieHash;
use stacks_common::util::sleep_ms;
use stacks_signer::chainstate::{ProposalEvalConfig, SortitionsView};
use stacks_signer::client::{SignerSlotID, StackerDB};
use stacks_signer::config::{build_signer_config_tomls, GlobalConfig as SignerConfig, Network};
use stacks_signer::v0::signer::{
    TEST_IGNORE_ALL_BLOCK_PROPOSALS, TEST_PAUSE_BLOCK_BROADCAST, TEST_REJECT_ALL_BLOCK_PROPOSAL,
    TEST_SKIP_BLOCK_BROADCAST,
};
use stacks_signer::v0::SpawnedSigner;
use tracing_subscriber::prelude::*;
use tracing_subscriber::{fmt, EnvFilter};

use super::SignerTest;
use crate::config::{EventKeyType, EventObserverConfig};
use crate::event_dispatcher::MinedNakamotoBlockEvent;
use crate::nakamoto_node::miner::{
    TEST_BLOCK_ANNOUNCE_STALL, TEST_BROADCAST_STALL, TEST_MINE_STALL, TEST_NO_TENURE_EXTEND,
};
use crate::nakamoto_node::stackerdb_listener::TEST_IGNORE_SIGNERS;
use crate::neon::Counters;
use crate::run_loop::boot_nakamoto;
use crate::tests::nakamoto_integrations::{
    boot_to_epoch_25, boot_to_epoch_3_reward_set, next_block_and, next_block_and_controller,
    next_block_and_process_new_stacks_block, setup_epoch_3_reward_set, wait_for,
    POX_4_DEFAULT_STACKER_BALANCE, POX_4_DEFAULT_STACKER_STX_AMT,
};
use crate::tests::neon_integrations::{
    get_account, get_chain_info, get_chain_info_opt, next_block_and_wait,
    run_until_burnchain_height, submit_tx, submit_tx_fallible, test_observer,
};
use crate::tests::{self, gen_random_port, make_stacks_transfer};
use crate::{nakamoto_node, BitcoinRegtestController, BurnchainController, Config, Keychain};

impl SignerTest<SpawnedSigner> {
    /// Run the test until the first epoch 2.5 reward cycle.
    /// Will activate pox-4 and register signers for the first full Epoch 2.5 reward cycle.
    fn boot_to_epoch_25_reward_cycle(&mut self) {
        boot_to_epoch_25(
            &self.running_nodes.conf,
            &self.running_nodes.blocks_processed,
            &mut self.running_nodes.btc_regtest_controller,
        );

        next_block_and_wait(
            &mut self.running_nodes.btc_regtest_controller,
            &self.running_nodes.blocks_processed,
        );

        let http_origin = format!("http://{}", &self.running_nodes.conf.node.rpc_bind);
        let lock_period = 12;

        let epochs = self.running_nodes.conf.burnchain.epochs.clone().unwrap();
        let epoch_25 = &epochs[StacksEpochId::Epoch25];
        let epoch_25_start_height = epoch_25.start_height;
        // stack enough to activate pox-4
        let block_height = self
            .running_nodes
            .btc_regtest_controller
            .get_headers_height();
        let reward_cycle = self
            .running_nodes
            .btc_regtest_controller
            .get_burnchain()
            .block_height_to_reward_cycle(block_height)
            .unwrap();
        for stacker_sk in self.signer_stacks_private_keys.iter() {
            let pox_addr = PoxAddress::from_legacy(
                AddressHashMode::SerializeP2PKH,
                tests::to_addr(stacker_sk).bytes,
            );
            let pox_addr_tuple: clarity::vm::Value =
                pox_addr.clone().as_clarity_tuple().unwrap().into();
            let signature = make_pox_4_signer_key_signature(
                &pox_addr,
                stacker_sk,
                reward_cycle.into(),
                &Pox4SignatureTopic::StackStx,
                CHAIN_ID_TESTNET,
                lock_period,
                u128::MAX,
                1,
            )
            .unwrap()
            .to_rsv();

            let signer_pk = StacksPublicKey::from_private(stacker_sk);
            let stacking_tx = tests::make_contract_call(
                stacker_sk,
                0,
                1000,
                self.running_nodes.conf.burnchain.chain_id,
                &StacksAddress::burn_address(false),
                "pox-4",
                "stack-stx",
                &[
                    clarity::vm::Value::UInt(POX_4_DEFAULT_STACKER_STX_AMT),
                    pox_addr_tuple.clone(),
                    clarity::vm::Value::UInt(block_height as u128),
                    clarity::vm::Value::UInt(lock_period),
                    clarity::vm::Value::some(clarity::vm::Value::buff_from(signature).unwrap())
                        .unwrap(),
                    clarity::vm::Value::buff_from(signer_pk.to_bytes_compressed()).unwrap(),
                    clarity::vm::Value::UInt(u128::MAX),
                    clarity::vm::Value::UInt(1),
                ],
            );
            submit_tx(&http_origin, &stacking_tx);
        }
        next_block_and_wait(
            &mut self.running_nodes.btc_regtest_controller,
            &self.running_nodes.blocks_processed,
        );
        next_block_and_wait(
            &mut self.running_nodes.btc_regtest_controller,
            &self.running_nodes.blocks_processed,
        );

        let reward_cycle_len = self
            .running_nodes
            .conf
            .get_burnchain()
            .pox_constants
            .reward_cycle_length as u64;

        let epoch_25_reward_cycle_boundary =
            epoch_25_start_height.saturating_sub(epoch_25_start_height % reward_cycle_len);
        let next_reward_cycle_boundary =
            epoch_25_reward_cycle_boundary.wrapping_add(reward_cycle_len);
        let target_height = next_reward_cycle_boundary - 1;
        info!("Advancing to burn block height {target_height}...",);
        run_until_burnchain_height(
            &mut self.running_nodes.btc_regtest_controller,
            &self.running_nodes.blocks_processed,
            target_height,
            &self.running_nodes.conf,
        );
        debug!("Waiting for signer set calculation.");
        let mut reward_set_calculated = false;
        let short_timeout = Duration::from_secs(60);
        let now = std::time::Instant::now();
        // Make sure the signer set is calculated before continuing or signers may not
        // recognize that they are registered signers in the subsequent burn block event
        let reward_cycle = self.get_current_reward_cycle().wrapping_add(1);
        while !reward_set_calculated {
            let reward_set = self
                .stacks_client
                .get_reward_set_signers(reward_cycle)
                .expect("Failed to check if reward set is calculated");
            reward_set_calculated = reward_set.is_some();
            if reward_set_calculated {
                debug!("Signer set: {:?}", reward_set.unwrap());
            }
            std::thread::sleep(Duration::from_secs(1));
            assert!(
                now.elapsed() < short_timeout,
                "Timed out waiting for reward set calculation"
            );
        }
        debug!("Signer set calculated");
        // Manually consume one more block to ensure signers refresh their state
        debug!("Waiting for signers to initialize.");
        info!("Advancing to the first full Epoch 2.5 reward cycle boundary...");
        next_block_and_wait(
            &mut self.running_nodes.btc_regtest_controller,
            &self.running_nodes.blocks_processed,
        );
        self.wait_for_registered(30);
        debug!("Signers initialized");

        let current_burn_block_height = self
            .running_nodes
            .btc_regtest_controller
            .get_headers_height();
        info!("At burn block height {current_burn_block_height}. Ready to mine the first Epoch 2.5 reward cycle!");
    }

    /// Run the test until the epoch 3 boundary
    fn boot_to_epoch_3(&mut self) {
        boot_to_epoch_3_reward_set(
            &self.running_nodes.conf,
            &self.running_nodes.blocks_processed,
            &self.signer_stacks_private_keys,
            &self.signer_stacks_private_keys,
            &mut self.running_nodes.btc_regtest_controller,
            Some(self.num_stacking_cycles),
        );
        info!("Waiting for signer set calculation.");
        // Make sure the signer set is calculated before continuing or signers may not
        // recognize that they are registered signers in the subsequent burn block event
        let reward_cycle = self.get_current_reward_cycle() + 1;
        wait_for(30, || {
            Ok(self
                .stacks_client
                .get_reward_set_signers(reward_cycle)
                .expect("Failed to check if reward set is calculated")
                .map(|reward_set| {
                    debug!("Signer set: {reward_set:?}");
                })
                .is_some())
        })
        .expect("Timed out waiting for reward set calculation");
        info!("Signer set calculated");

        // Manually consume one more block to ensure signers refresh their state
        info!("Waiting for signers to initialize.");
        next_block_and_wait(
            &mut self.running_nodes.btc_regtest_controller,
            &self.running_nodes.blocks_processed,
        );
        self.wait_for_registered(30);
        info!("Signers initialized");

        self.run_until_epoch_3_boundary();
        wait_for(30, || {
            Ok(get_chain_info_opt(&self.running_nodes.conf).is_some())
        })
        .expect("Timed out waiting for network to restart after 3.0 boundary reached");

        // Wait until we see the first block of epoch 3.0.
        // Note, we don't use `nakamoto_blocks_mined` counter, because there
        // could be other miners mining blocks.
        let height_before = get_chain_info(&self.running_nodes.conf).stacks_tip_height;
        info!("Waiting for first Nakamoto block: {}", height_before + 1);
        self.mine_nakamoto_block(Duration::from_secs(30));
        wait_for(30, || {
            Ok(get_chain_info(&self.running_nodes.conf).stacks_tip_height > height_before)
        })
        .expect("Timed out waiting for first Nakamoto block after 3.0 boundary");
        info!("Ready to mine Nakamoto blocks!");
    }

    // Only call after already past the epoch 3.0 boundary
    fn mine_and_verify_confirmed_naka_block(&mut self, timeout: Duration, num_signers: usize) {
        info!("------------------------- Try mining one block -------------------------");

        let reward_cycle = self.get_current_reward_cycle();

        self.mine_nakamoto_block(timeout);

        // Verify that the signers accepted the proposed block, sending back a validate ok response
        let proposed_signer_signature_hash = self
            .wait_for_validate_ok_response(timeout)
            .signer_signature_hash;
        let message = proposed_signer_signature_hash.0;

        info!("------------------------- Test Block Signed -------------------------");
        // Verify that the signers signed the proposed block
        let signature = self.wait_for_confirmed_block_v0(&proposed_signer_signature_hash, timeout);

        info!("Got {} signatures", signature.len());

        // NOTE: signature.len() does not need to equal signers.len(); the stacks miner can finish the block
        //  whenever it has crossed the threshold.
        assert!(signature.len() >= num_signers * 7 / 10);
        info!("Verifying signatures against signers for reward cycle {reward_cycle:?}");
        let signers = self.get_reward_set_signers(reward_cycle);

        // Verify that the signers signed the proposed block
        let mut signer_index = 0;
        let mut signature_index = 0;
        let mut signing_keys = HashSet::new();
        let start = Instant::now();
        debug!(
            "Validating {} signatures against {num_signers} signers",
            signature.len()
        );
        let validated = loop {
            // Since we've already checked `signature.len()`, this means we've
            //  validated all the signatures in this loop
            let Some(signature) = signature.get(signature_index) else {
                break true;
            };
            let Some(signer) = signers.get(signer_index) else {
                error!("Failed to validate the mined nakamoto block: ran out of signers to try to validate signatures");
                break false;
            };
            if !signing_keys.insert(signer.signing_key) {
                panic!("Duplicate signing key detected: {:?}", signer.signing_key);
            }
            let stacks_public_key = Secp256k1PublicKey::from_slice(signer.signing_key.as_slice())
                .expect("Failed to convert signing key to StacksPublicKey");
            let valid = stacks_public_key
                .verify(&message, signature)
                .expect("Failed to verify signature");
            if !valid {
                info!(
                    "Failed to verify signature for signer, will attempt to validate without this signer";
                    "signer_pk" => stacks_public_key.to_hex(),
                    "signer_index" => signer_index,
                    "signature_index" => signature_index,
                );
                signer_index += 1;
            } else {
                signer_index += 1;
                signature_index += 1;
            }
            // Shouldn't really ever timeout, but do this in case there is some sort of overflow/underflow happening.
            assert!(
                start.elapsed() < timeout,
                "Timed out waiting to confirm block signatures"
            );
        };

        assert!(validated);
    }

    // Only call after already past the epoch 3.0 boundary
    fn run_until_burnchain_height_nakamoto(
        &mut self,
        timeout: Duration,
        burnchain_height: u64,
        num_signers: usize,
    ) {
        let current_block_height = self
            .running_nodes
            .btc_regtest_controller
            .get_headers_height();
        let total_nmb_blocks_to_mine = burnchain_height.saturating_sub(current_block_height);
        debug!("Mining {total_nmb_blocks_to_mine} Nakamoto block(s) to reach burnchain height {burnchain_height}");
        for _ in 0..total_nmb_blocks_to_mine {
            self.mine_and_verify_confirmed_naka_block(timeout, num_signers);
        }
    }

    /// Propose an invalid block to the signers
    fn propose_block(&mut self, block: NakamotoBlock, timeout: Duration) {
        let miners_contract_id = boot_code_id(MINERS_NAME, false);
        let mut session =
            StackerDBSession::new(&self.running_nodes.conf.node.rpc_bind, miners_contract_id);
        let burn_height = self
            .running_nodes
            .btc_regtest_controller
            .get_headers_height();
        let reward_cycle = self.get_current_reward_cycle();
        let message = SignerMessage::BlockProposal(BlockProposal {
            block,
            burn_height,
            reward_cycle,
        });
        let miner_sk = self
            .running_nodes
            .conf
            .miner
            .mining_key
            .expect("No mining key");
        // Submit the block proposal to the miner's slot
        let mut accepted = false;
        let mut version = 0;
        let slot_id = MinerSlotID::BlockProposal.to_u8() as u32;
        let start = Instant::now();
        debug!("Proposing invalid block to signers");
        while !accepted {
            let mut chunk =
                StackerDBChunkData::new(slot_id * 2, version, message.serialize_to_vec());
            chunk.sign(&miner_sk).expect("Failed to sign message chunk");
            debug!("Produced a signature: {:?}", chunk.sig);
            let result = session.put_chunk(&chunk).expect("Failed to put chunk");
            accepted = result.accepted;
            version += 1;
            debug!("Test Put Chunk ACK: {result:?}");
            assert!(
                start.elapsed() < timeout,
                "Timed out waiting for block proposal to be accepted"
            );
        }
    }
}

fn last_block_contains_tenure_change_tx(cause: TenureChangeCause) -> bool {
    let blocks = test_observer::get_blocks();
    let last_block = &blocks.last().unwrap();
    let transactions = last_block["transactions"].as_array().unwrap();
    let tx = transactions.first().expect("No transactions in block");
    let raw_tx = tx["raw_tx"].as_str().unwrap();
    let tx_bytes = hex_bytes(&raw_tx[2..]).unwrap();
    let parsed = StacksTransaction::consensus_deserialize(&mut &tx_bytes[..]).unwrap();
    match &parsed.payload {
        TransactionPayload::TenureChange(payload) if payload.cause == cause => {
            info!("Found tenure change transaction: {parsed:?}");
            true
        }
        _ => false,
    }
}

<<<<<<< HEAD
=======
fn verify_last_block_contains_tenure_change_tx(cause: TenureChangeCause) {
    assert!(last_block_contains_tenure_change_tx(cause));
}

>>>>>>> 48c8a101
#[test]
#[ignore]
/// Test that a signer can respond to an invalid block proposal
///
/// Test Setup:
/// The test spins up five stacks signers, one miner Nakamoto node, and a corresponding bitcoind.
///
/// Test Execution:
/// The stacks node is advanced to epoch 3.0 reward set calculation to ensure the signer set is determined.
/// An invalid block proposal is forcibly written to the miner's slot to simulate the miner proposing a block.
/// The signers process the invalid block by first verifying it against the stacks node block proposal endpoint.
/// The signer that submitted the initial block validation request, should issue a  broadcast a rejection of the
/// miner's proposed block back to the respective .signers-XXX-YYY contract.
///
/// Test Assertion:
/// Each signer successfully rejects the invalid block proposal.
fn block_proposal_rejection() {
    if env::var("BITCOIND_TEST") != Ok("1".into()) {
        return;
    }

    tracing_subscriber::registry()
        .with(fmt::layer())
        .with(EnvFilter::from_default_env())
        .init();

    info!("------------------------- Test Setup -------------------------");
    let num_signers = 5;
    let mut signer_test: SignerTest<SpawnedSigner> = SignerTest::new(num_signers, vec![]);
    signer_test.boot_to_epoch_3();
    let short_timeout = Duration::from_secs(30);

    info!("------------------------- Send Block Proposal To Signers -------------------------");
    let proposal_conf = ProposalEvalConfig {
        first_proposal_burn_block_timing: Duration::from_secs(0),
        block_proposal_timeout: Duration::from_secs(100),
        tenure_last_block_proposal_timeout: Duration::from_secs(30),
        tenure_idle_timeout: Duration::from_secs(300),
    };
    let mut block = NakamotoBlock {
        header: NakamotoBlockHeader::empty(),
        txs: vec![],
    };

    // First propose a block to the signers that does not have the correct consensus hash or BitVec. This should be rejected BEFORE
    // the block is submitted to the node for validation.
    let block_signer_signature_hash_1 = block.header.signer_signature_hash();
    signer_test.propose_block(block.clone(), short_timeout);

    // Wait for the first block to be mined successfully so we have the most up to date sortition view
    signer_test.wait_for_validate_ok_response(short_timeout);

    // Propose a block to the signers that passes initial checks but will be rejected by the stacks node
    let view = SortitionsView::fetch_view(proposal_conf, &signer_test.stacks_client).unwrap();
    block.header.pox_treatment = BitVec::ones(1).unwrap();
    block.header.consensus_hash = view.cur_sortition.consensus_hash;
    block.header.chain_length = 35; // We have mined 35 blocks so far.

    let block_signer_signature_hash_2 = block.header.signer_signature_hash();
    signer_test.propose_block(block, short_timeout);

    info!("------------------------- Test Block Proposal Rejected -------------------------");
    // Verify the signers rejected the second block via the endpoint
    let reject =
        signer_test.wait_for_validate_reject_response(short_timeout, block_signer_signature_hash_2);
    assert!(matches!(
        reject.reason_code,
        ValidateRejectCode::UnknownParent
    ));

    let start_polling = Instant::now();
    let mut found_signer_signature_hash_1 = false;
    let mut found_signer_signature_hash_2 = false;
    while !found_signer_signature_hash_1 && !found_signer_signature_hash_2 {
        std::thread::sleep(Duration::from_secs(1));
        let chunks = test_observer::get_stackerdb_chunks();
        for chunk in chunks.into_iter().flat_map(|chunk| chunk.modified_slots) {
            let Ok(message) = SignerMessage::consensus_deserialize(&mut chunk.data.as_slice())
            else {
                continue;
            };
            if let SignerMessage::BlockResponse(BlockResponse::Rejected(BlockRejection {
                reason: _reason,
                reason_code,
                signer_signature_hash,
                ..
            })) = message
            {
                if signer_signature_hash == block_signer_signature_hash_1 {
                    found_signer_signature_hash_1 = true;
                    assert!(
                        matches!(reason_code, RejectCode::SortitionViewMismatch),
                        "Expected sortition view mismatch rejection. Got: {reason_code}"
                    );
                } else if signer_signature_hash == block_signer_signature_hash_2 {
                    found_signer_signature_hash_2 = true;
                    assert!(
                        matches!(reason_code, RejectCode::ValidationFailed(_)),
                        "Expected validation failed rejection. Got: {reason_code}"
                    );
                } else {
                    continue;
                }
            } else {
                continue;
            }
        }
        assert!(
            start_polling.elapsed() <= short_timeout,
            "Timed out after waiting for response from signer"
        );
    }
    signer_test.shutdown();
}

// Basic test to ensure that miners are able to gather block responses
// from signers and create blocks.
#[test]
#[ignore]
fn miner_gather_signatures() {
    if env::var("BITCOIND_TEST") != Ok("1".into()) {
        return;
    }

    tracing_subscriber::registry()
        .with(fmt::layer())
        .with(EnvFilter::from_default_env())
        .init();

    // Disable p2p broadcast of the nakamoto blocks, so that we rely
    //  on the signer's using StackerDB to get pushed blocks
    *nakamoto_node::miner::TEST_SKIP_P2P_BROADCAST
        .lock()
        .unwrap() = Some(true);

    info!("------------------------- Test Setup -------------------------");
    let num_signers = 5;
    let mut signer_test: SignerTest<SpawnedSigner> = SignerTest::new(num_signers, vec![]);
    let timeout = Duration::from_secs(30);

    signer_test.boot_to_epoch_3();

    info!("------------------------- Test Mine and Verify Confirmed Nakamoto Block -------------------------");
    signer_test.mine_and_verify_confirmed_naka_block(timeout, num_signers);

    // Test prometheus metrics response
    #[cfg(feature = "monitoring_prom")]
    {
        wait_for(30, || {
            let metrics_response = signer_test.get_signer_metrics();

            // Because 5 signers are running in the same process, the prometheus metrics
            // are incremented once for every signer. This is why we expect the metric to be
            // `10`, even though there are only two blocks proposed.
            let expected_result_1 =
                format!("stacks_signer_block_proposals_received {}", num_signers * 2);
            let expected_result_2 = format!(
                "stacks_signer_block_responses_sent{{response_type=\"accepted\"}} {}",
                num_signers * 2
            );
            Ok(metrics_response.contains(&expected_result_1)
                && metrics_response.contains(&expected_result_2))
        })
        .expect("Failed to advance prometheus metrics");
    }
}

#[test]
#[ignore]
/// Test that signers can handle a transition between Nakamoto reward cycles
///
/// Test Setup:
/// The test spins up five stacks signers, one miner Nakamoto node, and a corresponding bitcoind.
/// The stacks node is then advanced to Epoch 3.0 boundary to allow block signing.
///
/// Test Execution:
/// The node mines 2 full Nakamoto reward cycles, sending blocks to observing signers to sign and return.
///
/// Test Assertion:
/// All signers sign all blocks successfully.
/// The chain advances 2 full reward cycles.
fn mine_2_nakamoto_reward_cycles() {
    if env::var("BITCOIND_TEST") != Ok("1".into()) {
        return;
    }

    tracing_subscriber::registry()
        .with(fmt::layer())
        .with(EnvFilter::from_default_env())
        .init();

    info!("------------------------- Test Setup -------------------------");
    let nmb_reward_cycles = 2;
    let num_signers = 5;
    let mut signer_test: SignerTest<SpawnedSigner> = SignerTest::new(num_signers, vec![]);
    let timeout = Duration::from_secs(200);
    signer_test.boot_to_epoch_3();
    let curr_reward_cycle = signer_test.get_current_reward_cycle();
    // Mine 2 full Nakamoto reward cycles (epoch 3 starts in the middle of one, hence the + 1)
    let next_reward_cycle = curr_reward_cycle.saturating_add(1);
    let final_reward_cycle = next_reward_cycle.saturating_add(nmb_reward_cycles);
    let final_reward_cycle_height_boundary = signer_test
        .running_nodes
        .btc_regtest_controller
        .get_burnchain()
        .reward_cycle_to_block_height(final_reward_cycle)
        .saturating_sub(1);

    info!("------------------------- Test Mine 2 Nakamoto Reward Cycles -------------------------");
    signer_test.run_until_burnchain_height_nakamoto(
        timeout,
        final_reward_cycle_height_boundary,
        num_signers,
    );

    let current_burnchain_height = signer_test
        .running_nodes
        .btc_regtest_controller
        .get_headers_height();
    assert_eq!(current_burnchain_height, final_reward_cycle_height_boundary);
    signer_test.shutdown();
}

#[test]
#[ignore]
fn forked_tenure_invalid() {
    if env::var("BITCOIND_TEST") != Ok("1".into()) {
        return;
    }
    let result = forked_tenure_testing(Duration::from_secs(5), Duration::from_secs(7), false);

    assert_ne!(
        result.tip_b.index_block_hash(),
        result.tip_a.index_block_hash()
    );
    assert_eq!(
        result.tip_b.index_block_hash(),
        result.tip_c.index_block_hash()
    );
    assert_ne!(result.tip_c, result.tip_a);

    // Block B was built atop block A
    assert_eq!(
        result.tip_b.stacks_block_height,
        result.tip_a.stacks_block_height + 1
    );
    assert_eq!(
        result.mined_b.parent_block_id,
        result.tip_a.index_block_hash().to_string()
    );

    // Block C was built AFTER Block B was built, but BEFORE it was broadcasted, so it should be built off of Block A
    assert_eq!(
        result.mined_c.parent_block_id,
        result.tip_a.index_block_hash().to_string()
    );
    assert_ne!(
        result
            .tip_c
            .anchored_header
            .as_stacks_nakamoto()
            .unwrap()
            .signer_signature_hash(),
        result.mined_c.signer_signature_hash,
        "Mined block during tenure C should not have become the chain tip"
    );

    assert!(result.tip_c_2.is_none());
    assert!(result.mined_c_2.is_none());

    // Tenure D should continue progress
    assert_ne!(result.tip_c, result.tip_d);
    assert_ne!(
        result.tip_b.index_block_hash(),
        result.tip_d.index_block_hash()
    );
    assert_ne!(result.tip_a, result.tip_d);

    // Tenure D builds off of Tenure B
    assert_eq!(
        result.tip_d.stacks_block_height,
        result.tip_b.stacks_block_height + 1,
    );
    assert_eq!(
        result.mined_d.parent_block_id,
        result.tip_b.index_block_hash().to_string()
    );
}

#[test]
#[ignore]
fn forked_tenure_okay() {
    if env::var("BITCOIND_TEST") != Ok("1".into()) {
        return;
    }

    let result = forked_tenure_testing(Duration::from_secs(360), Duration::from_secs(0), true);

    assert_ne!(result.tip_b, result.tip_a);
    assert_ne!(result.tip_b, result.tip_c);
    assert_ne!(result.tip_c, result.tip_a);

    // Block B was built atop block A
    assert_eq!(
        result.tip_b.stacks_block_height,
        result.tip_a.stacks_block_height + 1
    );
    assert_eq!(
        result.mined_b.parent_block_id,
        result.tip_a.index_block_hash().to_string()
    );

    // Block C was built AFTER Block B was built, but BEFORE it was broadcasted, so it should be built off of Block A
    assert_eq!(
        result.tip_c.stacks_block_height,
        result.tip_a.stacks_block_height + 1
    );
    assert_eq!(
        result.mined_c.parent_block_id,
        result.tip_a.index_block_hash().to_string()
    );

    let tenure_c_2 = result.tip_c_2.unwrap();
    assert_ne!(result.tip_c, tenure_c_2);
    assert_ne!(tenure_c_2, result.tip_d);
    assert_ne!(result.tip_c, result.tip_d);

    // Second block of tenure C builds off of block C
    assert_eq!(
        tenure_c_2.stacks_block_height,
        result.tip_c.stacks_block_height + 1,
    );
    assert_eq!(
        result.mined_c_2.unwrap().parent_block_id,
        result.tip_c.index_block_hash().to_string()
    );

    // Tenure D builds off of the second block of tenure C
    assert_eq!(
        result.tip_d.stacks_block_height,
        tenure_c_2.stacks_block_height + 1,
    );
    assert_eq!(
        result.mined_d.parent_block_id,
        tenure_c_2.index_block_hash().to_string()
    );
}

struct TenureForkingResult {
    tip_a: StacksHeaderInfo,
    tip_b: StacksHeaderInfo,
    tip_c: StacksHeaderInfo,
    tip_c_2: Option<StacksHeaderInfo>,
    tip_d: StacksHeaderInfo,
    mined_b: MinedNakamotoBlockEvent,
    mined_c: MinedNakamotoBlockEvent,
    mined_c_2: Option<MinedNakamotoBlockEvent>,
    mined_d: MinedNakamotoBlockEvent,
}

#[test]
#[ignore]
/// Test to make sure that the signers are capable of reloading their reward set
///  if the stacks-node doesn't have it available at the first block of a prepare phase (e.g., if there was no block)
fn reloads_signer_set_in() {
    tracing_subscriber::registry()
        .with(fmt::layer())
        .with(EnvFilter::from_default_env())
        .init();

    let num_signers = 5;
    let sender_sk = Secp256k1PrivateKey::new();
    let sender_addr = tests::to_addr(&sender_sk);
    let send_amt = 100;
    let send_fee = 180;
    let mut signer_test: SignerTest<SpawnedSigner> = SignerTest::new_with_config_modifications(
        num_signers,
        vec![(sender_addr, send_amt + send_fee)],
        |_config| {},
        |_| {},
        None,
        None,
    );

    setup_epoch_3_reward_set(
        &signer_test.running_nodes.conf,
        &signer_test.running_nodes.blocks_processed,
        &signer_test.signer_stacks_private_keys,
        &signer_test.signer_stacks_private_keys,
        &mut signer_test.running_nodes.btc_regtest_controller,
        Some(signer_test.num_stacking_cycles),
    );

    let naka_conf = &signer_test.running_nodes.conf;
    let epochs = naka_conf.burnchain.epochs.clone().unwrap();
    let epoch_3 = &epochs[StacksEpochId::Epoch30];
    let reward_cycle_len = naka_conf.get_burnchain().pox_constants.reward_cycle_length as u64;
    let prepare_phase_len = naka_conf.get_burnchain().pox_constants.prepare_length as u64;

    let epoch_3_start_height = epoch_3.start_height;
    assert!(
        epoch_3_start_height > 0,
        "Epoch 3.0 start height must be greater than 0"
    );
    let epoch_3_reward_cycle_boundary =
        epoch_3_start_height.saturating_sub(epoch_3_start_height % reward_cycle_len);
    let before_epoch_3_reward_set_calculation =
        epoch_3_reward_cycle_boundary.saturating_sub(prepare_phase_len);
    run_until_burnchain_height(
        &mut signer_test.running_nodes.btc_regtest_controller,
        &signer_test.running_nodes.blocks_processed,
        before_epoch_3_reward_set_calculation,
        naka_conf,
    );

    info!("Waiting for signer set calculation.");
    let short_timeout = Duration::from_secs(30);
    // Make sure the signer set is calculated before continuing or signers may not
    // recognize that they are registered signers in the subsequent burn block event
    let reward_cycle = signer_test.get_current_reward_cycle() + 1;
    signer_test
        .running_nodes
        .btc_regtest_controller
        .build_next_block(1);
    wait_for(short_timeout.as_secs(), || {
        let reward_set = match signer_test
            .stacks_client
            .get_reward_set_signers(reward_cycle)
        {
            Ok(x) => x,
            Err(e) => {
                warn!("Failed to check if reward set is calculated yet: {e:?}. Will try again");
                return Ok(false);
            }
        };
        if let Some(ref set) = reward_set {
            info!("Signer set: {set:?}");
        }
        Ok(reward_set.is_some())
    })
    .expect("Timed out waiting for reward set to be calculated");
    info!("Signer set calculated");

    // Manually consume one more block to ensure signers refresh their state
    info!("Waiting for signers to initialize.");
    next_block_and_wait(
        &mut signer_test.running_nodes.btc_regtest_controller,
        &signer_test.running_nodes.blocks_processed,
    );
    signer_test.wait_for_registered(30);
    info!("Signers initialized");

    signer_test.run_until_epoch_3_boundary();

    let commits_submitted = signer_test.running_nodes.commits_submitted.clone();

    info!("Waiting 1 burnchain block for miner VRF key confirmation");
    // Wait one block to confirm the VRF register, wait until a block commit is submitted
    next_block_and(
        &mut signer_test.running_nodes.btc_regtest_controller,
        60,
        || {
            let commits_count = commits_submitted.load(Ordering::SeqCst);
            Ok(commits_count >= 1)
        },
    )
    .unwrap();
    info!("Ready to mine Nakamoto blocks!");

    info!("------------------------- Reached Epoch 3.0 -------------------------");
    signer_test.shutdown();
}

/// This test spins up a nakamoto-neon node.
/// It starts in Epoch 2.0, mines with `neon_node` to Epoch 3.0, and then switches
///  to Nakamoto operation (activating pox-4 by submitting a stack-stx tx). The BootLoop
///  struct handles the epoch-2/3 tear-down and spin-up.
/// Miner A mines a regular tenure, its last block being block a_x.
/// Miner B starts its tenure, Miner B produces a Stacks block b_0, but miner C submits its block commit before b_0 is broadcasted.
/// Bitcoin block C, containing Miner C's block commit, is mined BEFORE miner C has a chance to update their block commit with b_0's information.
/// This test asserts:
///  * tenure C ignores b_0, and correctly builds off of block a_x.
fn forked_tenure_testing(
    proposal_limit: Duration,
    post_btc_block_pause: Duration,
    expect_tenure_c: bool,
) -> TenureForkingResult {
    tracing_subscriber::registry()
        .with(fmt::layer())
        .with(EnvFilter::from_default_env())
        .init();

    let num_signers = 5;
    let sender_sk = Secp256k1PrivateKey::new();
    let sender_addr = tests::to_addr(&sender_sk);
    let send_amt = 100;
    let send_fee = 180;
    let recipient = PrincipalData::from(StacksAddress::burn_address(false));
    let mut signer_test: SignerTest<SpawnedSigner> = SignerTest::new_with_config_modifications(
        num_signers,
        vec![(sender_addr, send_amt + send_fee)],
        |config| {
            // make the duration long enough that the reorg attempt will definitely be accepted
            config.first_proposal_burn_block_timing = proposal_limit;
            // don't allow signers to post signed blocks (limits the amount of fault injection we
            // need)
            TEST_SKIP_BLOCK_BROADCAST.lock().unwrap().replace(true);
        },
        |config| {
            config.miner.tenure_cost_limit_per_block_percentage = None;
        },
        None,
        None,
    );
    let http_origin = format!("http://{}", &signer_test.running_nodes.conf.node.rpc_bind);

    signer_test.boot_to_epoch_3();
    sleep_ms(1000);
    info!("------------------------- Reached Epoch 3.0 -------------------------");

    // Disable tenure extend so that miners will not tenure extend when the
    // test is checking for fork behavior.
    TEST_NO_TENURE_EXTEND.lock().unwrap().replace(true);

    let naka_conf = signer_test.running_nodes.conf.clone();
    let burnchain = naka_conf.get_burnchain();
    let sortdb = burnchain.open_sortition_db(true).unwrap();
    let (chainstate, _) = StacksChainState::open(
        naka_conf.is_mainnet(),
        naka_conf.burnchain.chain_id,
        &naka_conf.get_chainstate_path_str(),
        None,
    )
    .unwrap();

    let commits_submitted = signer_test.running_nodes.commits_submitted.clone();
    let mined_blocks = signer_test.running_nodes.nakamoto_blocks_mined.clone();
    let proposed_blocks = signer_test.running_nodes.nakamoto_blocks_proposed.clone();
    let rejected_blocks = signer_test.running_nodes.nakamoto_blocks_rejected.clone();
    let coord_channel = signer_test.running_nodes.coord_channel.clone();
    let blocks_processed_before = coord_channel
        .lock()
        .expect("Mutex poisoned")
        .get_stacks_blocks_processed();

    info!("Starting Tenure A.");
    // In the next block, the miner should win the tenure and submit a stacks block
    let commits_before = commits_submitted.load(Ordering::SeqCst);
    let blocks_before = mined_blocks.load(Ordering::SeqCst);

    next_block_and(
        &mut signer_test.running_nodes.btc_regtest_controller,
        60,
        || {
            let commits_count = commits_submitted.load(Ordering::SeqCst);
            let blocks_count = mined_blocks.load(Ordering::SeqCst);
            let blocks_processed = coord_channel
                .lock()
                .expect("Mutex poisoned")
                .get_stacks_blocks_processed();
            Ok(commits_count > commits_before
                && blocks_count > blocks_before
                && blocks_processed > blocks_processed_before)
        },
    )
    .unwrap();

    sleep_ms(1000);

    let tip_a = NakamotoChainState::get_canonical_block_header(chainstate.db(), &sortdb)
        .unwrap()
        .unwrap();

    // For the next tenure, submit the commit op but do not allow any stacks blocks to be broadcasted
    TEST_BROADCAST_STALL.lock().unwrap().replace(true);
    TEST_BLOCK_ANNOUNCE_STALL.lock().unwrap().replace(true);
    let blocks_before = mined_blocks.load(Ordering::SeqCst);
    let commits_before = commits_submitted.load(Ordering::SeqCst);

    info!("Starting Tenure B.");
    next_block_and(
        &mut signer_test.running_nodes.btc_regtest_controller,
        60,
        || {
            let commits_count = commits_submitted.load(Ordering::SeqCst);
            Ok(commits_count > commits_before)
        },
    )
    .unwrap();

    info!("Commit op is submitted; unpause tenure B's block");

    // Unpause the broadcast of Tenure B's block, do not submit commits.
    // However, do not allow B to be processed just yet
    signer_test
        .running_nodes
        .nakamoto_test_skip_commit_op
        .set(true);
    TEST_BROADCAST_STALL.lock().unwrap().replace(false);

    // Wait for a stacks block to be broadcasted
    let start_time = Instant::now();
    while mined_blocks.load(Ordering::SeqCst) <= blocks_before {
        assert!(
            start_time.elapsed() < Duration::from_secs(30),
            "FAIL: Test timed out while waiting for block production",
        );
        thread::sleep(Duration::from_secs(1));
    }

    info!("Tenure B broadcasted a block. Wait {post_btc_block_pause:?}, issue the next bitcon block, and un-stall block commits.");
    thread::sleep(post_btc_block_pause);

    // the block will be stored, not processed, so load it out of staging
    let tip_sn = SortitionDB::get_canonical_burn_chain_tip(sortdb.conn())
        .expect("Failed to get sortition tip");

    let tip_b_block = chainstate
        .nakamoto_blocks_db()
        .get_nakamoto_tenure_start_blocks(&tip_sn.consensus_hash)
        .unwrap()
        .first()
        .cloned()
        .unwrap();

    // synthesize a StacksHeaderInfo from this unprocessed block
    let tip_b = StacksHeaderInfo {
        anchored_header: StacksBlockHeaderTypes::Nakamoto(tip_b_block.header.clone()),
        microblock_tail: None,
        stacks_block_height: tip_b_block.header.chain_length,
        index_root: TrieHash([0x00; 32]), // we can't know this yet since the block hasn't been processed
        consensus_hash: tip_b_block.header.consensus_hash,
        burn_header_hash: tip_sn.burn_header_hash,
        burn_header_height: tip_sn.block_height as u32,
        burn_header_timestamp: tip_sn.burn_header_timestamp,
        anchored_block_size: tip_b_block.serialize_to_vec().len() as u64,
        burn_view: Some(tip_b_block.header.consensus_hash),
    };

    let blocks = test_observer::get_mined_nakamoto_blocks();
    let mined_b = blocks.last().unwrap().clone();

    // Block B was built atop block A
    assert_eq!(tip_b.stacks_block_height, tip_a.stacks_block_height + 1);
    assert_eq!(
        mined_b.parent_block_id,
        tip_a.index_block_hash().to_string()
    );
    assert_ne!(tip_b, tip_a);

    if !expect_tenure_c {
        // allow B to process, so it'll be distinct from C
        TEST_BLOCK_ANNOUNCE_STALL.lock().unwrap().replace(false);
        sleep_ms(1000);
    }

    info!("Starting Tenure C.");

    // Submit a block commit op for tenure C
    let commits_before = commits_submitted.load(Ordering::SeqCst);
    let blocks_before = if expect_tenure_c {
        mined_blocks.load(Ordering::SeqCst)
    } else {
        proposed_blocks.load(Ordering::SeqCst)
    };
    let rejected_before = rejected_blocks.load(Ordering::SeqCst);

    next_block_and(
        &mut signer_test.running_nodes.btc_regtest_controller,
        60,
        || {
            signer_test
                .running_nodes
                .nakamoto_test_skip_commit_op
                .set(false);

            let commits_count = commits_submitted.load(Ordering::SeqCst);
            if commits_count > commits_before {
                // now allow block B to process if it hasn't already.
                TEST_BLOCK_ANNOUNCE_STALL.lock().unwrap().replace(false);
            }
            let rejected_count = rejected_blocks.load(Ordering::SeqCst);
            let (blocks_count, rbf_count, has_reject_count) = if expect_tenure_c {
                // if tenure C is going to be canonical, then we expect the miner to RBF its commit
                // once (i.e. for the block it mines and gets signed), and we expect zero
                // rejections.
                (mined_blocks.load(Ordering::SeqCst), 1, true)
            } else {
                // if tenure C is NOT going to be canonical, then we expect no RBFs (since the
                // miner can't get its block signed), and we expect at least one rejection
                (
                    proposed_blocks.load(Ordering::SeqCst),
                    0,
                    rejected_count > rejected_before,
                )
            };

            Ok(commits_count > commits_before + rbf_count
                && blocks_count > blocks_before
                && has_reject_count)
        },
    )
    .unwrap();

    // allow blocks B and C to be processed
    sleep_ms(1000);

    info!("Tenure C produced (or proposed) a block!");
    let tip_c = NakamotoChainState::get_canonical_block_header(chainstate.db(), &sortdb)
        .unwrap()
        .unwrap();

    let blocks = test_observer::get_mined_nakamoto_blocks();
    let mined_c = blocks.last().unwrap().clone();

    if expect_tenure_c {
        assert_ne!(tip_b.index_block_hash(), tip_c.index_block_hash());
    } else {
        assert_eq!(tip_b.index_block_hash(), tip_c.index_block_hash());
    }
    assert_ne!(tip_c, tip_a);

    let (tip_c_2, mined_c_2) = if !expect_tenure_c {
        (None, None)
    } else {
        // Now let's produce a second block for tenure C and ensure it builds off of block C.
        let blocks_before = mined_blocks.load(Ordering::SeqCst);
        let start_time = Instant::now();
        // submit a tx so that the miner will mine an extra block
        let sender_nonce = 0;
        let transfer_tx = make_stacks_transfer(
            &sender_sk,
            sender_nonce,
            send_fee,
            naka_conf.burnchain.chain_id,
            &recipient,
            send_amt,
        );
        let tx = submit_tx(&http_origin, &transfer_tx);
        info!("Submitted tx {tx} in Tenure C to mine a second block");
        while mined_blocks.load(Ordering::SeqCst) <= blocks_before {
            assert!(
                start_time.elapsed() < Duration::from_secs(30),
                "FAIL: Test timed out while waiting for block production",
            );
            thread::sleep(Duration::from_secs(1));
        }

        // give C's second block a moment to process
        sleep_ms(1000);

        info!("Tenure C produced a second block!");

        let block_2_tenure_c =
            NakamotoChainState::get_canonical_block_header(chainstate.db(), &sortdb)
                .unwrap()
                .unwrap();
        let blocks = test_observer::get_mined_nakamoto_blocks();
        let block_2_c = blocks.last().cloned().unwrap();
        (Some(block_2_tenure_c), Some(block_2_c))
    };

    // allow block C2 to be processed
    sleep_ms(1000);

    info!("Starting Tenure D.");

    // Submit a block commit op for tenure D and mine a stacks block
    let commits_before = commits_submitted.load(Ordering::SeqCst);
    let blocks_before = mined_blocks.load(Ordering::SeqCst);
    next_block_and(
        &mut signer_test.running_nodes.btc_regtest_controller,
        60,
        || {
            let commits_count = commits_submitted.load(Ordering::SeqCst);
            let blocks_count = mined_blocks.load(Ordering::SeqCst);
            Ok(commits_count > commits_before && blocks_count > blocks_before)
        },
    )
    .unwrap();

    // allow block D to be processed
    sleep_ms(1000);

    let tip_d = NakamotoChainState::get_canonical_block_header(chainstate.db(), &sortdb)
        .unwrap()
        .unwrap();
    let blocks = test_observer::get_mined_nakamoto_blocks();
    let mined_d = blocks.last().unwrap().clone();
    signer_test.shutdown();
    TenureForkingResult {
        tip_a,
        tip_b,
        tip_c,
        tip_c_2,
        tip_d,
        mined_b,
        mined_c,
        mined_c_2,
        mined_d,
    }
}

#[test]
#[ignore]
fn bitcoind_forking_test() {
    if env::var("BITCOIND_TEST") != Ok("1".into()) {
        return;
    }

    let num_signers = 5;
    let sender_sk = Secp256k1PrivateKey::new();
    let sender_addr = tests::to_addr(&sender_sk);
    let send_amt = 100;
    let send_fee = 180;
    let mut signer_test: SignerTest<SpawnedSigner> =
        SignerTest::new(num_signers, vec![(sender_addr, send_amt + send_fee)]);
    let conf = signer_test.running_nodes.conf.clone();
    let http_origin = format!("http://{}", &conf.node.rpc_bind);
    let miner_address = Keychain::default(conf.node.seed.clone())
        .origin_address(conf.is_mainnet())
        .unwrap();
    let miner_pk = signer_test
        .running_nodes
        .btc_regtest_controller
        .get_mining_pubkey()
        .as_deref()
        .map(Secp256k1PublicKey::from_hex)
        .unwrap()
        .unwrap();

    let get_unconfirmed_commit_data = |btc_controller: &mut BitcoinRegtestController| {
        let unconfirmed_utxo = btc_controller
            .get_all_utxos(&miner_pk)
            .into_iter()
            .find(|utxo| utxo.confirmations == 0)?;
        let unconfirmed_txid = Txid::from_bitcoin_tx_hash(&unconfirmed_utxo.txid);
        let unconfirmed_tx = btc_controller.get_raw_transaction(&unconfirmed_txid);
        let unconfirmed_tx_opreturn_bytes = unconfirmed_tx.output[0].script_pubkey.as_bytes();
        info!(
            "Unconfirmed tx bytes: {}",
            stacks::util::hash::to_hex(unconfirmed_tx_opreturn_bytes)
        );
        let data = LeaderBlockCommitOp::parse_data(
            &unconfirmed_tx_opreturn_bytes[unconfirmed_tx_opreturn_bytes.len() - 77..],
        )
        .unwrap();
        Some(data)
    };

    signer_test.boot_to_epoch_3();
    info!("------------------------- Reached Epoch 3.0 -------------------------");
    let pre_epoch_3_nonce = get_account(&http_origin, &miner_address).nonce;
    let pre_fork_tenures = 10;

    // Disable tenure extend so that miners will not tenure extend when the
    // test is checking for fork behavior.
    TEST_NO_TENURE_EXTEND.lock().unwrap().replace(true);

    for i in 0..pre_fork_tenures {
        info!("Mining pre-fork tenure {} of {pre_fork_tenures}", i + 1);
        signer_test.mine_nakamoto_block(Duration::from_secs(30));
    }

    let pre_fork_1_nonce = get_account(&http_origin, &miner_address).nonce;

    assert_eq!(pre_fork_1_nonce, pre_epoch_3_nonce + 2 * pre_fork_tenures);

    info!("------------------------- Triggering Bitcoin Fork -------------------------");

    let burn_block_height = get_chain_info(&signer_test.running_nodes.conf).burn_block_height;
    let burn_header_hash_to_fork = signer_test
        .running_nodes
        .btc_regtest_controller
        .get_block_hash(burn_block_height);
    signer_test
        .running_nodes
        .btc_regtest_controller
        .invalidate_block(&burn_header_hash_to_fork);
    signer_test
        .running_nodes
        .btc_regtest_controller
        .build_next_block(1);

    info!("Wait for block off of shallow fork");

    // we need to mine some blocks to get back to being considered a frequent miner
    for i in 0..3 {
        let current_burn_height = get_chain_info(&signer_test.running_nodes.conf).burn_block_height;
        info!(
            "Mining block #{i} to be considered a frequent miner";
            "current_burn_height" => current_burn_height,
        );
        let commits_count = signer_test
            .running_nodes
            .commits_submitted
            .load(Ordering::SeqCst);
        next_block_and_controller(
            &mut signer_test.running_nodes.btc_regtest_controller,
            60,
            |btc_controller| {
                let commits_submitted = signer_test
                    .running_nodes
                    .commits_submitted
                    .load(Ordering::SeqCst);
                if commits_submitted <= commits_count {
                    // wait until a commit was submitted
                    return Ok(false)
                }
                let Some(payload) = get_unconfirmed_commit_data(btc_controller) else {
                    warn!("Commit submitted, but bitcoin doesn't see it in the unconfirmed UTXO set, will try to wait.");
                    return Ok(false)
                };
                let burn_parent_modulus = payload.burn_parent_modulus;
                let current_modulus = u8::try_from((current_burn_height + 1) % 5).unwrap();
                info!(
                    "Ongoing Commit Operation check";
                    "burn_parent_modulus" => burn_parent_modulus,
                    "current_modulus" => current_modulus,
                    "payload" => ?payload,
                );
                Ok(burn_parent_modulus == current_modulus)
            },
        )
        .unwrap();
    }

    let post_fork_1_nonce = get_account(&http_origin, &miner_address).nonce;

    assert_eq!(post_fork_1_nonce, pre_fork_1_nonce - 2);

    for i in 0..5 {
        info!("Mining post-fork tenure {} of 5", i + 1);
        signer_test.mine_nakamoto_block(Duration::from_secs(30));
    }

    let pre_fork_2_nonce = get_account(&http_origin, &miner_address).nonce;
    assert_eq!(pre_fork_2_nonce, post_fork_1_nonce + 2 * 5);

    info!(
        "New chain info: {:?}",
        get_chain_info(&signer_test.running_nodes.conf)
    );

    info!("------------------------- Triggering Deeper Bitcoin Fork -------------------------");

    let burn_block_height = get_chain_info(&signer_test.running_nodes.conf).burn_block_height;
    let burn_header_hash_to_fork = signer_test
        .running_nodes
        .btc_regtest_controller
        .get_block_hash(burn_block_height - 3);
    signer_test
        .running_nodes
        .btc_regtest_controller
        .invalidate_block(&burn_header_hash_to_fork);
    signer_test
        .running_nodes
        .btc_regtest_controller
        .build_next_block(4);

    info!("Wait for block off of deep fork");

    // we need to mine some blocks to get back to being considered a frequent miner
    for i in 0..3 {
        let current_burn_height = get_chain_info(&signer_test.running_nodes.conf).burn_block_height;
        info!(
            "Mining block #{i} to be considered a frequent miner";
            "current_burn_height" => current_burn_height,
        );
        let commits_count = signer_test
            .running_nodes
            .commits_submitted
            .load(Ordering::SeqCst);
        next_block_and_controller(
            &mut signer_test.running_nodes.btc_regtest_controller,
            60,
            |btc_controller| {
                let commits_submitted = signer_test
                    .running_nodes
                    .commits_submitted
                    .load(Ordering::SeqCst);
                if commits_submitted <= commits_count {
                    // wait until a commit was submitted
                    return Ok(false)
                }
                let Some(payload) = get_unconfirmed_commit_data(btc_controller) else {
                    warn!("Commit submitted, but bitcoin doesn't see it in the unconfirmed UTXO set, will try to wait.");
                    return Ok(false)
                };
                let burn_parent_modulus = payload.burn_parent_modulus;
                let current_modulus = u8::try_from((current_burn_height + 1) % 5).unwrap();
                info!(
                    "Ongoing Commit Operation check";
                    "burn_parent_modulus" => burn_parent_modulus,
                    "current_modulus" => current_modulus,
                    "payload" => ?payload,
                );
                Ok(burn_parent_modulus == current_modulus)
            },
        )
        .unwrap();
    }

    let post_fork_2_nonce = get_account(&http_origin, &miner_address).nonce;

    assert_eq!(post_fork_2_nonce, pre_fork_2_nonce - 4 * 2);

    for i in 0..5 {
        info!("Mining post-fork tenure {} of 5", i + 1);
        signer_test.mine_nakamoto_block(Duration::from_secs(30));
    }

    let test_end_nonce = get_account(&http_origin, &miner_address).nonce;
    assert_eq!(test_end_nonce, post_fork_2_nonce + 2 * 5);

    info!(
        "New chain info: {:?}",
        get_chain_info(&signer_test.running_nodes.conf)
    );
    signer_test.shutdown();
}

#[test]
#[ignore]
fn multiple_miners() {
    if env::var("BITCOIND_TEST") != Ok("1".into()) {
        return;
    }

    let num_signers = 5;
    let sender_sk = Secp256k1PrivateKey::new();
    let sender_addr = tests::to_addr(&sender_sk);
    let send_amt = 100;
    let send_fee = 180;

    let btc_miner_1_seed = vec![1, 1, 1, 1];
    let btc_miner_2_seed = vec![2, 2, 2, 2];
    let btc_miner_1_pk = Keychain::default(btc_miner_1_seed.clone()).get_pub_key();
    let btc_miner_2_pk = Keychain::default(btc_miner_2_seed.clone()).get_pub_key();

    let node_1_rpc = gen_random_port();
    let node_1_p2p = gen_random_port();
    let node_2_rpc = gen_random_port();
    let node_2_p2p = gen_random_port();

    let localhost = "127.0.0.1";
    let node_1_rpc_bind = format!("{localhost}:{node_1_rpc}");
    let node_2_rpc_bind = format!("{localhost}:{node_2_rpc}");
    let mut node_2_listeners = Vec::new();

    let max_nakamoto_tenures = 30;
    // partition the signer set so that ~half are listening and using node 1 for RPC and events,
    //  and the rest are using node 2

    let mut signer_test: SignerTest<SpawnedSigner> = SignerTest::new_with_config_modifications(
        num_signers,
        vec![(sender_addr, send_amt + send_fee)],
        |signer_config| {
            let node_host = if signer_config.endpoint.port() % 2 == 0 {
                &node_1_rpc_bind
            } else {
                &node_2_rpc_bind
            };
            signer_config.node_host = node_host.to_string();
        },
        |config| {
            config.node.rpc_bind = format!("{localhost}:{node_1_rpc}");
            config.node.p2p_bind = format!("{localhost}:{node_1_p2p}");
            config.node.data_url = format!("http://{localhost}:{node_1_rpc}");
            config.node.p2p_address = format!("{localhost}:{node_1_p2p}");
            config.miner.wait_on_interim_blocks = Duration::from_secs(5);
            config.node.pox_sync_sample_secs = 30;
            config.burnchain.pox_reward_length = Some(max_nakamoto_tenures);

            config.node.seed = btc_miner_1_seed.clone();
            config.node.local_peer_seed = btc_miner_1_seed.clone();
            config.burnchain.local_mining_public_key = Some(btc_miner_1_pk.to_hex());
            config.miner.mining_key = Some(Secp256k1PrivateKey::from_seed(&[1]));

            config.events_observers.retain(|listener| {
                let Ok(addr) = std::net::SocketAddr::from_str(&listener.endpoint) else {
                    warn!(
                        "Cannot parse {} to a socket, assuming it isn't a signer-listener binding",
                        listener.endpoint
                    );
                    return true;
                };
                if addr.port() % 2 == 0 || addr.port() == test_observer::EVENT_OBSERVER_PORT {
                    return true;
                }
                node_2_listeners.push(listener.clone());
                false
            })
        },
        Some(vec![btc_miner_1_pk, btc_miner_2_pk]),
        None,
    );
    let conf = signer_test.running_nodes.conf.clone();
    let mut conf_node_2 = conf.clone();
    conf_node_2.node.rpc_bind = format!("{localhost}:{node_2_rpc}");
    conf_node_2.node.p2p_bind = format!("{localhost}:{node_2_p2p}");
    conf_node_2.node.data_url = format!("http://{localhost}:{node_2_rpc}");
    conf_node_2.node.p2p_address = format!("{localhost}:{node_2_p2p}");
    conf_node_2.node.seed = btc_miner_2_seed.clone();
    conf_node_2.burnchain.local_mining_public_key = Some(btc_miner_2_pk.to_hex());
    conf_node_2.node.local_peer_seed = btc_miner_2_seed.clone();
    conf_node_2.miner.mining_key = Some(Secp256k1PrivateKey::from_seed(&[2]));
    conf_node_2.node.miner = true;
    conf_node_2.events_observers.clear();
    conf_node_2.events_observers.extend(node_2_listeners);
    assert!(!conf_node_2.events_observers.is_empty());

    let node_1_sk = Secp256k1PrivateKey::from_seed(&conf.node.local_peer_seed);
    let node_1_pk = StacksPublicKey::from_private(&node_1_sk);

    conf_node_2.node.working_dir = format!("{}-1", conf_node_2.node.working_dir);

    conf_node_2.node.set_bootstrap_nodes(
        format!("{}@{}", &node_1_pk.to_hex(), conf.node.p2p_bind),
        conf.burnchain.chain_id,
        conf.burnchain.peer_version,
    );

    let mut run_loop_2 = boot_nakamoto::BootRunLoop::new(conf_node_2.clone()).unwrap();
    let run_loop_stopper_2 = run_loop_2.get_termination_switch();
    let rl2_coord_channels = run_loop_2.coordinator_channels();
    let Counters {
        naka_submitted_commits: rl2_commits,
        ..
    } = run_loop_2.counters();
    let run_loop_2_thread = thread::Builder::new()
        .name("run_loop_2".into())
        .spawn(move || run_loop_2.start(None, 0))
        .unwrap();

    signer_test.boot_to_epoch_3();

    wait_for(120, || {
        let Some(node_1_info) = get_chain_info_opt(&conf) else {
            return Ok(false);
        };
        let Some(node_2_info) = get_chain_info_opt(&conf_node_2) else {
            return Ok(false);
        };
        Ok(node_1_info.stacks_tip_height == node_2_info.stacks_tip_height)
    })
    .expect("Timed out waiting for boostrapped node to catch up to the miner");

    let pre_nakamoto_peer_1_height = get_chain_info(&conf).stacks_tip_height;

    info!("------------------------- Reached Epoch 3.0 -------------------------");

    // due to the random nature of mining sortitions, the way this test is structured
    //  is that we keep track of how many tenures each miner produced, and once enough sortitions
    //  have been produced such that each miner has produced 3 tenures, we stop and check the
    //  results at the end
    let rl1_coord_channels = signer_test.running_nodes.coord_channel.clone();
    let rl1_commits = signer_test.running_nodes.commits_submitted.clone();

    let miner_1_pk = StacksPublicKey::from_private(conf.miner.mining_key.as_ref().unwrap());
    let miner_2_pk = StacksPublicKey::from_private(conf_node_2.miner.mining_key.as_ref().unwrap());
    let mut btc_blocks_mined = 1;
    let mut miner_1_tenures = 0;
    let mut miner_2_tenures = 0;
    while !(miner_1_tenures >= 3 && miner_2_tenures >= 3) {
        assert!(
            max_nakamoto_tenures >= btc_blocks_mined,
            "Produced {btc_blocks_mined} sortitions, but didn't cover the test scenarios, aborting"
        );

        let info_1 = get_chain_info(&conf);
        let info_2 = get_chain_info(&conf_node_2);

        info!("Issue next block-build request\ninfo 1: {info_1:?}\ninfo 2: {info_2:?}\n");

        signer_test.mine_block_wait_on_processing(
            &[&rl1_coord_channels, &rl2_coord_channels],
            &[&rl1_commits, &rl2_commits],
            Duration::from_secs(30),
        );

        btc_blocks_mined += 1;
        let blocks = get_nakamoto_headers(&conf);
        // for this test, there should be one block per tenure
        let consensus_hash_set: HashSet<_> =
            blocks.iter().map(|header| header.consensus_hash).collect();
        assert_eq!(
            consensus_hash_set.len(),
            blocks.len(),
            "In this test, there should only be one block per tenure"
        );
        miner_1_tenures = blocks
            .iter()
            .filter(|header| {
                let header = header.anchored_header.as_stacks_nakamoto().unwrap();
                miner_1_pk
                    .verify(
                        header.miner_signature_hash().as_bytes(),
                        &header.miner_signature,
                    )
                    .unwrap()
            })
            .count();
        miner_2_tenures = blocks
            .iter()
            .filter(|header| {
                let header = header.anchored_header.as_stacks_nakamoto().unwrap();
                miner_2_pk
                    .verify(
                        header.miner_signature_hash().as_bytes(),
                        &header.miner_signature,
                    )
                    .unwrap()
            })
            .count();
    }

    info!(
        "New chain info: {:?}",
        get_chain_info(&signer_test.running_nodes.conf)
    );

    info!("New chain info: {:?}", get_chain_info(&conf_node_2));

    let peer_1_height = get_chain_info(&conf).stacks_tip_height;
    let peer_2_height = get_chain_info(&conf_node_2).stacks_tip_height;
    info!("Peer height information"; "peer_1" => peer_1_height, "peer_2" => peer_2_height, "pre_naka_height" => pre_nakamoto_peer_1_height);
    assert_eq!(peer_1_height, peer_2_height);
    assert_eq!(
        peer_1_height,
        pre_nakamoto_peer_1_height + btc_blocks_mined as u64 - 1
    );
    assert_eq!(
        btc_blocks_mined,
        u32::try_from(miner_1_tenures + miner_2_tenures).unwrap()
    );

    rl2_coord_channels
        .lock()
        .expect("Mutex poisoned")
        .stop_chains_coordinator();
    run_loop_stopper_2.store(false, Ordering::SeqCst);
    run_loop_2_thread.join().unwrap();
    signer_test.shutdown();
}

/// Read processed nakamoto block IDs from the test observer, and use `config` to open
///  a chainstate DB and returns their corresponding StacksHeaderInfos
fn get_nakamoto_headers(config: &Config) -> Vec<StacksHeaderInfo> {
    let nakamoto_block_ids: HashSet<_> = test_observer::get_blocks()
        .into_iter()
        .filter_map(|block_json| {
            block_json.as_object().unwrap().get("miner_signature")?;
            let block_id = StacksBlockId::from_hex(
                &block_json
                    .as_object()
                    .unwrap()
                    .get("index_block_hash")
                    .unwrap()
                    .as_str()
                    .unwrap()[2..],
            )
            .unwrap();
            Some(block_id)
        })
        .collect();

    let (chainstate, _) = StacksChainState::open(
        config.is_mainnet(),
        config.burnchain.chain_id,
        &config.get_chainstate_path_str(),
        None,
    )
    .unwrap();

    nakamoto_block_ids
        .into_iter()
        .map(|block_id| {
            NakamotoChainState::get_block_header(chainstate.db(), &block_id)
                .unwrap()
                .unwrap()
        })
        .collect()
}

#[test]
#[ignore]
// Test two nakamoto miners, with the signer set split between them.
//  One of the miners (run-loop-2) is prevented from submitting "good" block commits
//  using the "commit stall" test flag in combination with "block broadcast stalls".
//  (Because RL2 isn't able to RBF their initial commits after the tip is broadcasted).
// This test works by tracking two different scenarios:
//   1. RL2 must win a sortition that this block commit behavior would lead to a fork in.
//   2. After such a sortition, RL1 must win another block.
// The test asserts that every nakamoto sortition either has a successful tenure, or if
//  RL2 wins and they would be expected to fork, no blocks are produced. The test asserts
//  that every block produced increments the chain length.
fn miner_forking() {
    if env::var("BITCOIND_TEST") != Ok("1".into()) {
        return;
    }

    let num_signers = 5;
    let sender_sk = Secp256k1PrivateKey::new();
    let sender_addr = tests::to_addr(&sender_sk);
    let send_amt = 100;
    let send_fee = 180;
    let first_proposal_burn_block_timing = 1;

    let btc_miner_1_seed = vec![1, 1, 1, 1];
    let btc_miner_2_seed = vec![2, 2, 2, 2];
    let btc_miner_1_pk = Keychain::default(btc_miner_1_seed.clone()).get_pub_key();
    let btc_miner_2_pk = Keychain::default(btc_miner_2_seed.clone()).get_pub_key();

    let node_1_rpc = gen_random_port();
    let node_1_p2p = gen_random_port();
    let node_2_rpc = gen_random_port();
    let node_2_p2p = gen_random_port();

    let localhost = "127.0.0.1";
    let node_1_rpc_bind = format!("{localhost}:{node_1_rpc}");
    let node_2_rpc_bind = format!("{localhost}:{node_2_rpc}");
    let mut node_2_listeners = Vec::new();

    let max_sortitions = 30;

    // partition the signer set so that ~half are listening and using node 1 for RPC and events,
    //  and the rest are using node 2

    let mut signer_test: SignerTest<SpawnedSigner> = SignerTest::new_with_config_modifications(
        num_signers,
        vec![(sender_addr, send_amt + send_fee)],
        |signer_config| {
            let node_host = if signer_config.endpoint.port() % 2 == 0 {
                &node_1_rpc_bind
            } else {
                &node_2_rpc_bind
            };
            signer_config.node_host = node_host.to_string();
            // we're deliberately stalling proposals: don't punish this in this test!
            signer_config.block_proposal_timeout = Duration::from_secs(240);
            // make sure that we don't allow forking due to burn block timing
            signer_config.first_proposal_burn_block_timing =
                Duration::from_secs(first_proposal_burn_block_timing);
        },
        |config| {
            config.node.rpc_bind = format!("{localhost}:{node_1_rpc}");
            config.node.p2p_bind = format!("{localhost}:{node_1_p2p}");
            config.node.data_url = format!("http://{localhost}:{node_1_rpc}");
            config.node.p2p_address = format!("{localhost}:{node_1_p2p}");

            config.node.seed = btc_miner_1_seed.clone();
            config.node.local_peer_seed = btc_miner_1_seed.clone();
            config.burnchain.local_mining_public_key = Some(btc_miner_1_pk.to_hex());
            config.miner.mining_key = Some(Secp256k1PrivateKey::from_seed(&[1]));
            config.node.pox_sync_sample_secs = 30;
            config.burnchain.pox_reward_length = Some(max_sortitions as u32);
            config.miner.block_commit_delay = Duration::from_secs(0);
            config.miner.tenure_cost_limit_per_block_percentage = None;

            config.events_observers.retain(|listener| {
                let Ok(addr) = std::net::SocketAddr::from_str(&listener.endpoint) else {
                    warn!(
                        "Cannot parse {} to a socket, assuming it isn't a signer-listener binding",
                        listener.endpoint
                    );
                    return true;
                };
                if addr.port() % 2 == 0 || addr.port() == test_observer::EVENT_OBSERVER_PORT {
                    return true;
                }
                node_2_listeners.push(listener.clone());
                false
            })
        },
        Some(vec![btc_miner_1_pk, btc_miner_2_pk]),
        None,
    );
    let conf = signer_test.running_nodes.conf.clone();
    let mut conf_node_2 = conf.clone();
    conf_node_2.node.rpc_bind = node_2_rpc_bind;
    conf_node_2.node.p2p_bind = format!("{localhost}:{node_2_p2p}");
    conf_node_2.node.data_url = format!("http://{localhost}:{node_2_rpc}");
    conf_node_2.node.p2p_address = format!("{localhost}:{node_2_p2p}");
    conf_node_2.node.seed = btc_miner_2_seed.clone();
    conf_node_2.burnchain.local_mining_public_key = Some(btc_miner_2_pk.to_hex());
    conf_node_2.node.local_peer_seed = btc_miner_2_seed.clone();
    conf_node_2.node.miner = true;
    conf_node_2.events_observers.clear();
    conf_node_2.events_observers.extend(node_2_listeners);
    conf_node_2.miner.mining_key = Some(Secp256k1PrivateKey::from_seed(&[2]));
    assert!(!conf_node_2.events_observers.is_empty());

    let node_1_sk = Secp256k1PrivateKey::from_seed(&conf.node.local_peer_seed);
    let node_1_pk = StacksPublicKey::from_private(&node_1_sk);

    conf_node_2.node.working_dir = format!("{}-1", conf_node_2.node.working_dir);

    conf_node_2.node.set_bootstrap_nodes(
        format!("{}@{}", &node_1_pk.to_hex(), conf.node.p2p_bind),
        conf.burnchain.chain_id,
        conf.burnchain.peer_version,
    );

    let mut run_loop_2 = boot_nakamoto::BootRunLoop::new(conf_node_2.clone()).unwrap();
    let Counters {
        naka_skip_commit_op: skip_commit_op_rl2,
        naka_submitted_commits: commits_submitted_rl2,
        ..
    } = run_loop_2.counters();
    let _run_loop_2_thread = thread::Builder::new()
        .name("run_loop_2".into())
        .spawn(move || run_loop_2.start(None, 0))
        .unwrap();

    signer_test.boot_to_epoch_3();

    wait_for(120, || {
        let Some(node_1_info) = get_chain_info_opt(&conf) else {
            return Ok(false);
        };
        let Some(node_2_info) = get_chain_info_opt(&conf_node_2) else {
            return Ok(false);
        };
        Ok(node_1_info.stacks_tip_height == node_2_info.stacks_tip_height)
    })
    .expect("Timed out waiting for boostrapped node to catch up to the miner");

    let commits_submitted_rl1 = signer_test.running_nodes.commits_submitted.clone();
    let skip_commit_op_rl1 = signer_test
        .running_nodes
        .nakamoto_test_skip_commit_op
        .clone();

    let pre_nakamoto_peer_1_height = get_chain_info(&conf).stacks_tip_height;

    let mining_pk_1 = StacksPublicKey::from_private(&conf.miner.mining_key.unwrap());
    let mining_pk_2 = StacksPublicKey::from_private(&conf_node_2.miner.mining_key.unwrap());
    let mining_pkh_1 = Hash160::from_node_public_key(&mining_pk_1);
    let mining_pkh_2 = Hash160::from_node_public_key(&mining_pk_2);
    debug!("The mining key for miner 1 is {mining_pkh_1}");
    debug!("The mining key for miner 2 is {mining_pkh_2}");

    let sortdb = conf.get_burnchain().open_sortition_db(true).unwrap();
    let get_burn_height = || {
        SortitionDB::get_canonical_burn_chain_tip(sortdb.conn())
            .unwrap()
            .block_height
    };
    info!("------------------------- Reached Epoch 3.0 -------------------------");

    info!("Pausing both miners' block commit submissions");
    skip_commit_op_rl1.set(true);
    skip_commit_op_rl2.set(true);

    info!("Flushing any pending commits to enable custom winner selection");
    let burn_height_before = get_burn_height();
    let blocks_before = test_observer::get_blocks().len();
    let nakamoto_blocks_count_before = get_nakamoto_headers(&conf).len();
    next_block_and(
        &mut signer_test.running_nodes.btc_regtest_controller,
        30,
        || {
            Ok(get_burn_height() > burn_height_before
                && test_observer::get_blocks().len() > blocks_before)
        },
    )
    .unwrap();

    info!("------------------------- RL1 Wins Sortition -------------------------");
    info!("Pausing stacks block proposal to force an empty tenure commit from RL2");
    TEST_BROADCAST_STALL.lock().unwrap().replace(true);
    let rl1_commits_before = commits_submitted_rl1.load(Ordering::SeqCst);

    info!("Unpausing commits from RL1");
    skip_commit_op_rl1.set(false);

    info!("Waiting for commits from RL1");
    wait_for(30, || {
        Ok(commits_submitted_rl1.load(Ordering::SeqCst) > rl1_commits_before)
    })
    .expect("Timed out waiting for miner 1 to submit a commit op");

    info!("Pausing commits from RL1");
    skip_commit_op_rl1.set(true);

    let burn_height_before = get_burn_height();
    info!("Mine RL1 Tenure");
    next_block_and(
        &mut signer_test.running_nodes.btc_regtest_controller,
        30,
        || Ok(get_burn_height() > burn_height_before),
    )
    .unwrap();

    // fetch the current sortition info
    let sortdb = conf.get_burnchain().open_sortition_db(true).unwrap();
    let tip = SortitionDB::get_canonical_burn_chain_tip(sortdb.conn()).unwrap();
    // make sure the tenure was won by RL1
    assert!(tip.sortition, "No sortition was won");
    assert_eq!(
        tip.miner_pk_hash.unwrap(),
        mining_pkh_1,
        "RL1 did not win the sortition"
    );

    // Disable tenure extend so that miners will not tenure extend when the
    // test is checking for fork behavior.
    TEST_NO_TENURE_EXTEND.lock().unwrap().replace(true);

    info!(
        "------------------------- RL2 Wins Sortition With Outdated View -------------------------"
    );
    let rl2_commits_before = commits_submitted_rl2.load(Ordering::SeqCst);

    info!("Unpausing commits from RL2");
    skip_commit_op_rl2.set(false);

    info!("Waiting for commits from RL2");
    wait_for(30, || {
        Ok(commits_submitted_rl2.load(Ordering::SeqCst) > rl2_commits_before)
    })
    .expect("Timed out waiting for miner 1 to submit a commit op");

    info!("Pausing commits from RL2");
    skip_commit_op_rl2.set(true);

    // unblock block mining
    let blocks_len = test_observer::get_blocks().len();
    TEST_BROADCAST_STALL.lock().unwrap().replace(false);

    // Wait for the block to be broadcasted and processed
    wait_for(30, || Ok(test_observer::get_blocks().len() > blocks_len))
        .expect("Timed out waiting for a block to be processed");

    // sleep for 2*first_proposal_burn_block_timing to prevent the block timing from allowing a fork by the signer set
    thread::sleep(Duration::from_secs(first_proposal_burn_block_timing * 2));

    let nakamoto_headers: HashMap<_, _> = get_nakamoto_headers(&conf)
    .into_iter()
    .map(|header| {
        info!("Nakamoto block"; "height" => header.stacks_block_height, "consensus_hash" => %header.consensus_hash, "last_sortition_hash" => %tip.consensus_hash);
        (header.consensus_hash, header)
    })
    .collect();

    let header_info = nakamoto_headers.get(&tip.consensus_hash).unwrap();
    let header = header_info
        .anchored_header
        .as_stacks_nakamoto()
        .unwrap()
        .clone();

    mining_pk_1
        .verify(
            header.miner_signature_hash().as_bytes(),
            &header.miner_signature,
        )
        .unwrap();

    let blocks_len = test_observer::get_blocks().len();
    let burn_height_before = get_burn_height();
    info!("Mine RL2 Tenure");
    next_block_and(
        &mut signer_test.running_nodes.btc_regtest_controller,
        30,
        || Ok(get_burn_height() > burn_height_before),
    )
    .unwrap();

    // Ensure that RL2 doesn't produce a valid block
    assert!(
        wait_for(60, || Ok(test_observer::get_blocks().len() > blocks_len)).is_err(),
        "RL2 produced a block"
    );

    // fetch the current sortition info
    let tip = SortitionDB::get_canonical_burn_chain_tip(sortdb.conn()).unwrap();
    // make sure the tenure was won by RL2
    assert!(tip.sortition, "No sortition was won");
    assert_eq!(
        tip.miner_pk_hash.unwrap(),
        mining_pkh_2,
        "RL2 did not win the sortition"
    );

    let nakamoto_headers: HashMap<_, _> = get_nakamoto_headers(&conf)
        .into_iter()
        .map(|header| {
            info!("Nakamoto block"; "height" => header.stacks_block_height, "consensus_hash" => %header.consensus_hash, "last_sortition_hash" => %tip.consensus_hash);
            (header.consensus_hash, header)
        })
        .collect();
    assert!(!nakamoto_headers.contains_key(&tip.consensus_hash));

    info!("------------------------- RL1 RBFs its Own Commit -------------------------");
    info!("Pausing stacks block proposal to test RBF capability");
    TEST_BROADCAST_STALL.lock().unwrap().replace(true);
    let rl1_commits_before = commits_submitted_rl1.load(Ordering::SeqCst);

    info!("Unpausing commits from RL1");
    skip_commit_op_rl1.set(false);

    info!("Waiting for commits from RL1");
    wait_for(30, || {
        Ok(commits_submitted_rl1.load(Ordering::SeqCst) > rl1_commits_before)
    })
    .expect("Timed out waiting for miner 1 to submit a commit op");

    info!("Pausing commits from RL1");
    skip_commit_op_rl1.set(true);

    let burn_height_before = get_burn_height();
    info!("Mine RL1 Tenure");
    next_block_and(
        &mut signer_test.running_nodes.btc_regtest_controller,
        30,
        || Ok(get_burn_height() > burn_height_before),
    )
    .unwrap();

    let rl1_commits_before = commits_submitted_rl1.load(Ordering::SeqCst);

    info!("Unpausing commits from RL1");
    skip_commit_op_rl1.set(false);

    info!("Waiting for commits from RL1");
    wait_for(30, || {
        Ok(commits_submitted_rl1.load(Ordering::SeqCst) > rl1_commits_before)
    })
    .expect("Timed out waiting for miner 1 to submit a commit op");

    let rl1_commits_before = commits_submitted_rl1.load(Ordering::SeqCst);
    // unblock block mining
    let blocks_len = test_observer::get_blocks().len();
    TEST_BROADCAST_STALL.lock().unwrap().replace(false);

    // Wait for the block to be broadcasted and processed
    wait_for(30, || Ok(test_observer::get_blocks().len() > blocks_len))
        .expect("Timed out waiting for a block to be processed");

    info!("Ensure that RL1 performs an RBF after unblocking block broadcast");
    wait_for(30, || {
        Ok(commits_submitted_rl1.load(Ordering::SeqCst) > rl1_commits_before)
    })
    .expect("Timed out waiting for miner 1 to RBF its old commit op");

    let blocks_before = test_observer::get_blocks().len();
    info!("Mine RL1 Tenure");
    next_block_and(
        &mut signer_test.running_nodes.btc_regtest_controller,
        30,
        || Ok(test_observer::get_blocks().len() > blocks_before),
    )
    .unwrap();

    // fetch the current sortition info
    let sortdb = conf.get_burnchain().open_sortition_db(true).unwrap();
    let tip = SortitionDB::get_canonical_burn_chain_tip(sortdb.conn()).unwrap();
    // make sure the tenure was won by RL1
    assert!(tip.sortition, "No sortition was won");
    assert_eq!(
        tip.miner_pk_hash.unwrap(),
        mining_pkh_1,
        "RL1 did not win the sortition"
    );

    let nakamoto_headers: HashMap<_, _> = get_nakamoto_headers(&conf)
        .into_iter()
        .map(|header| {
            info!("Nakamoto block"; "height" => header.stacks_block_height, "consensus_hash" => %header.consensus_hash, "last_sortition_hash" => %tip.consensus_hash);
            (header.consensus_hash, header)
        })
        .collect();

    let header_info = nakamoto_headers.get(&tip.consensus_hash).unwrap();
    let header = header_info
        .anchored_header
        .as_stacks_nakamoto()
        .unwrap()
        .clone();

    mining_pk_1
        .verify(
            header.miner_signature_hash().as_bytes(),
            &header.miner_signature,
        )
        .unwrap();

    info!("------------------------- Verify Peer Data -------------------------");

    let peer_1_height = get_chain_info(&conf).stacks_tip_height;
    let peer_2_height = get_chain_info(&conf_node_2).stacks_tip_height;
    let nakamoto_blocks_count = get_nakamoto_headers(&conf).len();
    info!("Peer height information"; "peer_1" => peer_1_height, "peer_2" => peer_2_height, "pre_naka_height" => pre_nakamoto_peer_1_height);
    info!("Nakamoto blocks count before test: {nakamoto_blocks_count_before}, Nakamoto blocks count now: {nakamoto_blocks_count}");
    assert_eq!(peer_1_height, peer_2_height);

    let nakamoto_blocks_count = get_nakamoto_headers(&conf).len();

    assert_eq!(
        peer_1_height - pre_nakamoto_peer_1_height,
        u64::try_from(nakamoto_blocks_count - nakamoto_blocks_count_before).unwrap(), // subtract 1 for the first Nakamoto block
        "There should be no forks in this test"
    );

    signer_test.shutdown();
}

#[test]
#[ignore]
/// This test checks the behavior at the end of a tenure. Specifically:
/// - The miner will broadcast the last block of the tenure, even if the signing is
///   completed after the next burn block arrives
/// - The signers will not sign a block that arrives after the next burn block, but
///   will finish a signing process that was in progress when the next burn block arrived
fn end_of_tenure() {
    if env::var("BITCOIND_TEST") != Ok("1".into()) {
        return;
    }

    tracing_subscriber::registry()
        .with(fmt::layer())
        .with(EnvFilter::from_default_env())
        .init();

    info!("------------------------- Test Setup -------------------------");
    let num_signers = 5;
    let sender_sk = Secp256k1PrivateKey::new();
    let sender_addr = tests::to_addr(&sender_sk);
    let send_amt = 100;
    let send_fee = 180;
    let recipient = PrincipalData::from(StacksAddress::burn_address(false));
    let mut signer_test: SignerTest<SpawnedSigner> =
        SignerTest::new(num_signers, vec![(sender_addr, send_amt + send_fee)]);
    let http_origin = format!("http://{}", &signer_test.running_nodes.conf.node.rpc_bind);
    let long_timeout = Duration::from_secs(200);
    let short_timeout = Duration::from_secs(20);
    let blocks_before = signer_test
        .running_nodes
        .nakamoto_blocks_mined
        .load(Ordering::SeqCst);
    signer_test.boot_to_epoch_3();
    let curr_reward_cycle = signer_test.get_current_reward_cycle();
    // Advance to one before the next reward cycle to ensure we are on the reward cycle boundary
    let final_reward_cycle = curr_reward_cycle + 1;
    let final_reward_cycle_height_boundary = signer_test
        .running_nodes
        .btc_regtest_controller
        .get_burnchain()
        .reward_cycle_to_block_height(final_reward_cycle)
        - 2;

    // give the system a chance to mine a Nakamoto block
    // But it doesn't have to mine one for this test to succeed?
    wait_for(short_timeout.as_secs(), || {
        let mined_blocks = signer_test
            .running_nodes
            .nakamoto_blocks_mined
            .load(Ordering::SeqCst);
        Ok(mined_blocks > blocks_before)
    })
    .unwrap();

    info!("------------------------- Test Mine to Next Reward Cycle Boundary  -------------------------");
    signer_test.run_until_burnchain_height_nakamoto(
        long_timeout,
        final_reward_cycle_height_boundary,
        num_signers,
    );
    println!("Advanced to next reward cycle boundary: {final_reward_cycle_height_boundary}");
    assert_eq!(
        signer_test.get_current_reward_cycle(),
        final_reward_cycle - 1
    );

    info!("------------------------- Test Block Validation Stalled -------------------------");
    TEST_VALIDATE_STALL.lock().unwrap().replace(true);

    let proposals_before = signer_test
        .running_nodes
        .nakamoto_blocks_proposed
        .load(Ordering::SeqCst);
    let blocks_before = get_chain_info(&signer_test.running_nodes.conf).stacks_tip_height;

    let info = get_chain_info(&signer_test.running_nodes.conf);
    let start_height = info.stacks_tip_height;
    // submit a tx so that the miner will mine an extra block
    let sender_nonce = 0;
    let transfer_tx = make_stacks_transfer(
        &sender_sk,
        sender_nonce,
        send_fee,
        signer_test.running_nodes.conf.burnchain.chain_id,
        &recipient,
        send_amt,
    );
    submit_tx(&http_origin, &transfer_tx);

    info!("Submitted transfer tx and waiting for block proposal");
    let start_time = Instant::now();
    while signer_test
        .running_nodes
        .nakamoto_blocks_proposed
        .load(Ordering::SeqCst)
        <= proposals_before
    {
        assert!(
            start_time.elapsed() <= short_timeout,
            "Timed out waiting for block proposal"
        );
        std::thread::sleep(Duration::from_millis(100));
    }

    wait_for(short_timeout.as_secs(), || {
        let result = signer_test.get_current_reward_cycle() == final_reward_cycle;
        if !result {
            signer_test
                .running_nodes
                .btc_regtest_controller
                .build_next_block(1);
        }
        Ok(result)
    })
    .expect("Timed out waiting to enter the next reward cycle");

    wait_for(short_timeout.as_secs(), || {
        let blocks = test_observer::get_burn_blocks()
            .last()
            .unwrap()
            .get("burn_block_height")
            .unwrap()
            .as_u64()
            .unwrap();
        Ok(blocks > final_reward_cycle_height_boundary)
    })
    .expect("Timed out waiting for burn block events");

    signer_test.wait_for_cycle(30, final_reward_cycle);

    info!("Block proposed and burn blocks consumed. Verifying that stacks block is still not processed");

    assert_eq!(
        get_chain_info(&signer_test.running_nodes.conf).stacks_tip_height,
        blocks_before
    );

    info!("Unpausing block validation and waiting for block to be processed");
    // Disable the stall and wait for the block to be processed
    TEST_VALIDATE_STALL.lock().unwrap().replace(false);
    wait_for(short_timeout.as_secs(), || {
        let processed_now = get_chain_info(&signer_test.running_nodes.conf).stacks_tip_height;
        Ok(processed_now > blocks_before)
    })
    .expect("Timed out waiting for block to be mined");

    let info = get_chain_info(&signer_test.running_nodes.conf);
    assert_eq!(info.stacks_tip_height, start_height + 1);

    signer_test.shutdown();
}

#[test]
#[ignore]
/// This test checks that the miner will retry when enough signers reject the block.
fn retry_on_rejection() {
    if env::var("BITCOIND_TEST") != Ok("1".into()) {
        return;
    }
    tracing_subscriber::registry()
        .with(fmt::layer())
        .with(EnvFilter::from_default_env())
        .init();

    info!("------------------------- Test Setup -------------------------");
    let num_signers = 5;
    let sender_sk = Secp256k1PrivateKey::new();
    let sender_addr = tests::to_addr(&sender_sk);
    let send_amt = 100;
    let send_fee = 180;
    let short_timeout = Duration::from_secs(30);
    let recipient = PrincipalData::from(StacksAddress::burn_address(false));
    let mut signer_test: SignerTest<SpawnedSigner> =
        SignerTest::new(num_signers, vec![(sender_addr, (send_amt + send_fee) * 3)]);
    let http_origin = format!("http://{}", &signer_test.running_nodes.conf.node.rpc_bind);
    signer_test.boot_to_epoch_3();

    // wait until we get a sortition.
    // we might miss a block-commit at the start of epoch 3
    let burnchain = signer_test.running_nodes.conf.get_burnchain();
    let sortdb = burnchain.open_sortition_db(true).unwrap();

    wait_for(30, || {
        let tip = SortitionDB::get_canonical_burn_chain_tip(sortdb.conn()).unwrap();
        Ok(tip.sortition)
    })
    .expect("Timed out waiting for sortition");

    // mine a nakamoto block
    let mined_blocks = signer_test.running_nodes.nakamoto_blocks_mined.clone();
    let blocks_before = mined_blocks.load(Ordering::SeqCst);
    let start_time = Instant::now();
    // submit a tx so that the miner will mine a stacks block
    let mut sender_nonce = 0;
    let transfer_tx = make_stacks_transfer(
        &sender_sk,
        sender_nonce,
        send_fee,
        signer_test.running_nodes.conf.burnchain.chain_id,
        &recipient,
        send_amt,
    );
    let tx = submit_tx(&http_origin, &transfer_tx);
    sender_nonce += 1;
    info!("Submitted tx {tx} in to mine the first Nakamoto block");

    // a tenure has begun, so wait until we mine a block
    while mined_blocks.load(Ordering::SeqCst) <= blocks_before {
        assert!(
            start_time.elapsed() < short_timeout,
            "FAIL: Test timed out while waiting for block production",
        );
        thread::sleep(Duration::from_secs(1));
    }

    // make all signers reject the block
    let rejecting_signers: Vec<_> = signer_test
        .signer_stacks_private_keys
        .iter()
        .map(StacksPublicKey::from_private)
        .take(num_signers)
        .collect();
    TEST_REJECT_ALL_BLOCK_PROPOSAL
        .lock()
        .unwrap()
        .replace(rejecting_signers.clone());

    let proposals_before = signer_test
        .running_nodes
        .nakamoto_blocks_proposed
        .load(Ordering::SeqCst);
    let blocks_before = signer_test
        .running_nodes
        .nakamoto_blocks_mined
        .load(Ordering::SeqCst);

    // submit a tx so that the miner will mine a block
    let transfer_tx = make_stacks_transfer(
        &sender_sk,
        sender_nonce,
        send_fee,
        signer_test.running_nodes.conf.burnchain.chain_id,
        &recipient,
        send_amt,
    );
    submit_tx(&http_origin, &transfer_tx);

    info!("Submitted transfer tx and waiting for block proposal");
    loop {
        let blocks_proposed = signer_test
            .running_nodes
            .nakamoto_blocks_proposed
            .load(Ordering::SeqCst);
        if blocks_proposed > proposals_before {
            break;
        }
        std::thread::sleep(Duration::from_millis(100));
    }

    info!("Block proposed, verifying that it is not processed");
    // Wait 10 seconds to be sure that the timeout has occurred
    std::thread::sleep(Duration::from_secs(10));
    assert_eq!(
        signer_test
            .running_nodes
            .nakamoto_blocks_mined
            .load(Ordering::SeqCst),
        blocks_before
    );

    // resume signing
    info!("Disable unconditional rejection and wait for the block to be processed");
    TEST_REJECT_ALL_BLOCK_PROPOSAL
        .lock()
        .unwrap()
        .replace(vec![]);
    loop {
        let blocks_mined = signer_test
            .running_nodes
            .nakamoto_blocks_mined
            .load(Ordering::SeqCst);
        if blocks_mined > blocks_before {
            break;
        }
        std::thread::sleep(Duration::from_millis(100));
    }
    signer_test.shutdown();
}

#[test]
#[ignore]
/// This test checks that the signers will broadcast a block once they receive enough signatures.
fn signers_broadcast_signed_blocks() {
    if env::var("BITCOIND_TEST") != Ok("1".into()) {
        return;
    }

    tracing_subscriber::registry()
        .with(fmt::layer())
        .with(EnvFilter::from_default_env())
        .init();

    info!("------------------------- Test Setup -------------------------");
    let num_signers = 5;
    let sender_sk = Secp256k1PrivateKey::new();
    let sender_addr = tests::to_addr(&sender_sk);
    let send_amt = 100;
    let send_fee = 180;
    let recipient = PrincipalData::from(StacksAddress::burn_address(false));
    let mut signer_test: SignerTest<SpawnedSigner> =
        SignerTest::new(num_signers, vec![(sender_addr, send_amt + send_fee)]);
    let http_origin = format!("http://{}", &signer_test.running_nodes.conf.node.rpc_bind);

    signer_test.boot_to_epoch_3();
    let info_before = get_chain_info(&signer_test.running_nodes.conf);
    let blocks_before = signer_test
        .running_nodes
        .nakamoto_blocks_mined
        .load(Ordering::SeqCst);
    signer_test.mine_nakamoto_block(Duration::from_secs(30));

    wait_for(30, || {
        let blocks_mined = signer_test
            .running_nodes
            .nakamoto_blocks_mined
            .load(Ordering::SeqCst);
        let info = get_chain_info(&signer_test.running_nodes.conf);
        debug!(
            "blocks_mined: {blocks_mined},{blocks_before}, stacks_tip_height: {},{}",
            info.stacks_tip_height, info_before.stacks_tip_height
        );
        Ok(blocks_mined > blocks_before && info.stacks_tip_height > info_before.stacks_tip_height)
    })
    .expect("Timed out waiting for first nakamoto block to be mined");

    TEST_IGNORE_SIGNERS.lock().unwrap().replace(true);
    let blocks_before = signer_test
        .running_nodes
        .nakamoto_blocks_mined
        .load(Ordering::SeqCst);
    let signer_pushed_before = signer_test
        .running_nodes
        .nakamoto_blocks_signer_pushed
        .load(Ordering::SeqCst);
    let info_before = get_chain_info(&signer_test.running_nodes.conf);

    // submit a tx so that the miner will mine a blockn
    let sender_nonce = 0;
    let transfer_tx = make_stacks_transfer(
        &sender_sk,
        sender_nonce,
        send_fee,
        signer_test.running_nodes.conf.burnchain.chain_id,
        &recipient,
        send_amt,
    );
    submit_tx(&http_origin, &transfer_tx);

    debug!("Transaction sent; waiting for block-mining");

    wait_for(30, || {
        let signer_pushed = signer_test
            .running_nodes
            .nakamoto_blocks_signer_pushed
            .load(Ordering::SeqCst);
        let blocks_mined = signer_test
            .running_nodes
            .nakamoto_blocks_mined
            .load(Ordering::SeqCst);
        let info = get_chain_info(&signer_test.running_nodes.conf);
        debug!(
            "blocks_mined: {blocks_mined},{blocks_before}, signers_pushed: {signer_pushed},{signer_pushed_before}, stacks_tip_height: {},{}",
            info.stacks_tip_height,
            info_before.stacks_tip_height
        );
        Ok(blocks_mined > blocks_before
            && info.stacks_tip_height > info_before.stacks_tip_height
            && signer_pushed > signer_pushed_before)
    })
    .expect("Timed out waiting for second nakamoto block to be mined");

    signer_test.shutdown();
}

#[test]
#[ignore]
/// This test verifies that a miner will produce a TenureExtend transaction after the idle timeout is reached.
fn tenure_extend_after_idle() {
    if env::var("BITCOIND_TEST") != Ok("1".into()) {
        return;
    }

    tracing_subscriber::registry()
        .with(fmt::layer())
        .with(EnvFilter::from_default_env())
        .init();

    info!("------------------------- Test Setup -------------------------");
    let num_signers = 5;
    let sender_sk = Secp256k1PrivateKey::new();
    let sender_addr = tests::to_addr(&sender_sk);
    let send_amt = 100;
    let send_fee = 180;
    let _recipient = PrincipalData::from(StacksAddress::burn_address(false));
    let idle_timeout = Duration::from_secs(30);
    let mut signer_test: SignerTest<SpawnedSigner> = SignerTest::new_with_config_modifications(
        num_signers,
        vec![(sender_addr, send_amt + send_fee)],
        |config| {
            // make the duration long enough that the miner will be marked as malicious
            config.tenure_idle_timeout = idle_timeout;
        },
        |_| {},
        None,
        None,
    );
    let _http_origin = format!("http://{}", &signer_test.running_nodes.conf.node.rpc_bind);

    signer_test.boot_to_epoch_3();

    info!("---- Nakamoto booted, starting test ----");
    let info_before = get_chain_info(&signer_test.running_nodes.conf);
    let blocks_before = signer_test
        .running_nodes
        .nakamoto_blocks_mined
        .load(Ordering::SeqCst);
    signer_test.mine_nakamoto_block(Duration::from_secs(30));

    // Verify that the block was mined
    wait_for(30, || {
        let blocks_mined = signer_test
            .running_nodes
            .nakamoto_blocks_mined
            .load(Ordering::SeqCst);
        let info = get_chain_info(&signer_test.running_nodes.conf);
        Ok(blocks_mined > blocks_before && info.stacks_tip_height > info_before.stacks_tip_height)
    })
    .expect("Timed out waiting for first nakamoto block to be mined");

    info!("---- Waiting for a tenure extend ----");

    // Now, wait for a block with a tenure extend
    wait_for(idle_timeout.as_secs() + 10, || {
        Ok(last_block_contains_tenure_change_tx(
            TenureChangeCause::Extended,
        ))
    })
    .expect("Timed out waiting for a block with a tenure extend");

    signer_test.shutdown();
}

#[test]
#[ignore]
/// Verify that Nakamoto blocks that don't modify the tenure's execution cost
/// don't modify the idle timeout.
fn stx_transfers_dont_effect_idle_timeout() {
    if env::var("BITCOIND_TEST") != Ok("1".into()) {
        return;
    }

    tracing_subscriber::registry()
        .with(fmt::layer())
        .with(EnvFilter::from_default_env())
        .init();

    info!("------------------------- Test Setup -------------------------");
    let num_signers = 5;
    let sender_sk = Secp256k1PrivateKey::new();
    let sender_addr = tests::to_addr(&sender_sk);
    let send_amt = 100;
    let send_fee = 180;
    let num_txs = 5;
    let recipient = PrincipalData::from(StacksAddress::burn_address(false));
    let idle_timeout = Duration::from_secs(30);
    let mut signer_test: SignerTest<SpawnedSigner> = SignerTest::new_with_config_modifications(
        num_signers,
        vec![(sender_addr, (send_amt + send_fee) * num_txs)],
        |config| {
            // make the duration long enough that the miner will be marked as malicious
            config.tenure_idle_timeout = idle_timeout;
        },
        |_| {},
        None,
        None,
    );
    let naka_conf = signer_test.running_nodes.conf.clone();
    let http_origin = format!("http://{}", &naka_conf.node.rpc_bind);

    signer_test.boot_to_epoch_3();

    // Add a delay to the block validation process
    TEST_VALIDATE_DELAY_DURATION_SECS.lock().unwrap().replace(5);

    let info_before = get_chain_info(&signer_test.running_nodes.conf);
    let blocks_before = signer_test
        .running_nodes
        .nakamoto_blocks_mined
        .load(Ordering::SeqCst);
    info!("---- Nakamoto booted, starting test ----";
        "info_height" => info_before.stacks_tip_height,
        "blocks_before" => blocks_before,
    );
    signer_test.mine_nakamoto_block(Duration::from_secs(30));

    info!("---- Verifying that the block was mined ----");
    // Verify that the block was mined
    wait_for(30, || {
        let blocks_mined = signer_test
            .running_nodes
            .nakamoto_blocks_mined
            .load(Ordering::SeqCst);
        let info = get_chain_info(&signer_test.running_nodes.conf);
        Ok(blocks_mined > blocks_before && info.stacks_tip_height > info_before.stacks_tip_height)
    })
    .expect("Timed out waiting for first nakamoto block to be mined");

    info!("---- Getting current idle timeout ----");

    let reward_cycle = signer_test.get_current_reward_cycle();

    let signer_slot_ids: Vec<_> = signer_test
        .get_signer_indices(reward_cycle)
        .iter()
        .map(|id| id.0)
        .collect();
    assert_eq!(signer_slot_ids.len(), num_signers);

    let get_last_block_hash = || {
        let blocks = test_observer::get_blocks();
        let last_block = blocks.last().unwrap();
        let block_hash =
            hex_bytes(&last_block.get("block_hash").unwrap().as_str().unwrap()[2..]).unwrap();
        Sha512Trunc256Sum::from_vec(&block_hash).unwrap()
    };

    let last_block_hash = get_last_block_hash();

    let slot_id = 0_u32;

    let get_last_block_response = |slot_id: u32| {
        let mut stackerdb = StackerDB::new(
            &naka_conf.node.rpc_bind,
            StacksPrivateKey::new(), // We are just reading so don't care what the key is
            false,
            reward_cycle,
            SignerSlotID(0), // We are just reading so again, don't care about index.
        );
        let latest_msgs = StackerDB::get_messages(
            stackerdb
                .get_session_mut(&MessageSlotID::BlockResponse)
                .expect("Failed to get BlockResponse stackerdb session"),
            &[slot_id],
        )
        .expect("Failed to get message from stackerdb");
        let latest_msg = latest_msgs.last().unwrap();
        let SignerMessage::BlockResponse(BlockResponse::Accepted(accepted)) = latest_msg else {
            panic!("Latest message from slot #{slot_id} isn't a block acceptance");
        };
        accepted.clone()
    };

    let latest_acceptance = get_last_block_response(slot_id);
    assert_eq!(latest_acceptance.signer_signature_hash, last_block_hash);

    info!(
        "---- Last idle timeout: {} ----",
        latest_acceptance.tenure_extend_timestamp
    );

    // Now, mine a few nakamoto blocks with just transfers

    let mut sender_nonce = 0;

    let mut last_acceptance = latest_acceptance;

    for i in 0..num_txs {
        info!("---- Mining interim block {} ----", i + 1);
        let transfer_tx = make_stacks_transfer(
            &sender_sk,
            sender_nonce,
            send_fee,
            naka_conf.burnchain.chain_id,
            &recipient,
            send_amt,
        );
        submit_tx(&http_origin, &transfer_tx);
        sender_nonce += 1;

        let info_before = get_chain_info(&signer_test.running_nodes.conf);
        wait_for(30, || {
            let info = get_chain_info(&signer_test.running_nodes.conf);
            Ok(info.stacks_tip_height > info_before.stacks_tip_height)
        })
        .expect("Timed out waiting for nakamoto block to be mined");

        let latest_acceptance = get_last_block_response(slot_id);
        let last_block_hash = get_last_block_hash();

        assert_eq!(latest_acceptance.signer_signature_hash, last_block_hash);
        // Because the block only contains transfers, the idle timeout should not have changed
        assert_eq!(
            last_acceptance.tenure_extend_timestamp,
            latest_acceptance.tenure_extend_timestamp
        );

        last_acceptance = latest_acceptance;
    }

    info!("---- Waiting for a tenure extend ----");

    signer_test.shutdown();
}

#[test]
#[ignore]
/// This test checks the behaviour of signers when a sortition is empty. Specifically:
/// - An empty sortition will cause the signers to mark a miner as misbehaving once a timeout is exceeded.
/// - The miner will stop trying to mine once it sees a threshold of signers reject the block
/// - The empty sortition will trigger the miner to attempt a tenure extend.
/// - Signers will accept the tenure extend and sign subsequent blocks built off the old sortition
fn empty_sortition() {
    if env::var("BITCOIND_TEST") != Ok("1".into()) {
        return;
    }

    tracing_subscriber::registry()
        .with(fmt::layer())
        .with(EnvFilter::from_default_env())
        .init();

    info!("------------------------- Test Setup -------------------------");
    let num_signers = 5;
    let sender_sk = Secp256k1PrivateKey::new();
    let sender_addr = tests::to_addr(&sender_sk);
    let send_amt = 100;
    let send_fee = 180;
    let recipient = PrincipalData::from(StacksAddress::burn_address(false));
    let block_proposal_timeout = Duration::from_secs(20);
    let mut signer_test: SignerTest<SpawnedSigner> = SignerTest::new_with_config_modifications(
        num_signers,
        vec![(sender_addr, send_amt + send_fee)],
        |config| {
            // make the duration long enough that the miner will be marked as malicious
            config.block_proposal_timeout = block_proposal_timeout;
        },
        |_| {},
        None,
        None,
    );
    let http_origin = format!("http://{}", &signer_test.running_nodes.conf.node.rpc_bind);
    let short_timeout = Duration::from_secs(20);

    signer_test.boot_to_epoch_3();

    TEST_BROADCAST_STALL.lock().unwrap().replace(true);

    info!("------------------------- Test Mine Regular Tenure A  -------------------------");
    let commits_before = signer_test
        .running_nodes
        .commits_submitted
        .load(Ordering::SeqCst);
    // Mine a regular tenure
    next_block_and(
        &mut signer_test.running_nodes.btc_regtest_controller,
        60,
        || {
            let commits_count = signer_test
                .running_nodes
                .commits_submitted
                .load(Ordering::SeqCst);
            Ok(commits_count > commits_before)
        },
    )
    .unwrap();

    info!("------------------------- Test Mine Empty Tenure B  -------------------------");
    info!("Pausing stacks block mining to trigger an empty sortition.");
    let blocks_before = signer_test
        .running_nodes
        .nakamoto_blocks_mined
        .load(Ordering::SeqCst);
    let commits_before = signer_test
        .running_nodes
        .commits_submitted
        .load(Ordering::SeqCst);
    // Start new Tenure B
    // In the next block, the miner should win the tenure
    next_block_and(
        &mut signer_test.running_nodes.btc_regtest_controller,
        60,
        || {
            let commits_count = signer_test
                .running_nodes
                .commits_submitted
                .load(Ordering::SeqCst);
            Ok(commits_count > commits_before)
        },
    )
    .unwrap();

    info!("Pausing stacks block proposal to force an empty tenure");
    TEST_BROADCAST_STALL.lock().unwrap().replace(true);

    info!("Pausing commit op to prevent tenure C from starting...");
    signer_test
        .running_nodes
        .nakamoto_test_skip_commit_op
        .set(true);

    let blocks_after = signer_test
        .running_nodes
        .nakamoto_blocks_mined
        .load(Ordering::SeqCst);
    assert_eq!(blocks_after, blocks_before);

    let rejected_before = signer_test
        .running_nodes
        .nakamoto_blocks_rejected
        .load(Ordering::SeqCst);

    // submit a tx so that the miner will mine an extra block
    let sender_nonce = 0;
    let transfer_tx = make_stacks_transfer(
        &sender_sk,
        sender_nonce,
        send_fee,
        signer_test.running_nodes.conf.burnchain.chain_id,
        &recipient,
        send_amt,
    );
    submit_tx(&http_origin, &transfer_tx);

    std::thread::sleep(block_proposal_timeout.add(Duration::from_secs(1)));

    TEST_BROADCAST_STALL.lock().unwrap().replace(false);

    info!("------------------------- Test Delayed Block is Rejected  -------------------------");
    let reward_cycle = signer_test.get_current_reward_cycle();
    let mut stackerdb = StackerDB::new(
        &signer_test.running_nodes.conf.node.rpc_bind,
        StacksPrivateKey::new(), // We are just reading so don't care what the key is
        false,
        reward_cycle,
        SignerSlotID(0), // We are just reading so again, don't care about index.
    );

    let signer_slot_ids: Vec<_> = signer_test
        .get_signer_indices(reward_cycle)
        .iter()
        .map(|id| id.0)
        .collect();
    assert_eq!(signer_slot_ids.len(), num_signers);

    // The miner's proposed block should get rejected by all the signers
    let mut found_rejections = Vec::new();
    wait_for(short_timeout.as_secs(), || {
        for slot_id in signer_slot_ids.iter() {
            if found_rejections.contains(slot_id) {
                continue;
            }
            let mut latest_msgs = StackerDB::get_messages(
                stackerdb
                    .get_session_mut(&MessageSlotID::BlockResponse)
                    .expect("Failed to get BlockResponse stackerdb session"),
                &[*slot_id]
            ).expect("Failed to get message from stackerdb");
            assert!(latest_msgs.len() <= 1);
            let Some(latest_msg) = latest_msgs.pop() else {
                info!("No message yet from slot #{slot_id}, will wait to try again");
                continue;
            };
            if let SignerMessage::BlockResponse(BlockResponse::Rejected(BlockRejection {
                reason_code,
                metadata,
                ..
            })) = latest_msg
            {
                assert!(matches!(reason_code, RejectCode::SortitionViewMismatch));
                assert_eq!(metadata.server_version, VERSION_STRING.to_string());
                found_rejections.push(*slot_id);
            } else {
                info!("Latest message from slot #{slot_id} isn't a block rejection, will wait to see if the signer updates to a rejection");
            }
        }
        let rejections = signer_test
            .running_nodes
            .nakamoto_blocks_rejected
            .load(Ordering::SeqCst);

        // wait until we've found rejections for all the signers, and the miner has confirmed that
        // the signers have rejected the block
        Ok(found_rejections.len() == signer_slot_ids.len() && rejections > rejected_before)
    }).unwrap();
    signer_test.shutdown();
}

#[test]
#[ignore]
/// This test checks the behavior of signers when an empty sortition arrives
/// before the first block of the previous tenure has been approved.
/// Specifically:
/// - The empty sortition will trigger the miner to attempt a tenure extend.
/// - Signers will accept the tenure extend and sign subsequent blocks built
///   off the old sortition
fn empty_sortition_before_approval() {
    if env::var("BITCOIND_TEST") != Ok("1".into()) {
        return;
    }

    tracing_subscriber::registry()
        .with(fmt::layer())
        .with(EnvFilter::from_default_env())
        .init();

    info!("------------------------- Test Setup -------------------------");
    let num_signers = 5;
    let sender_sk = Secp256k1PrivateKey::new();
    let sender_addr = tests::to_addr(&sender_sk);
    let send_amt = 100;
    let send_fee = 180;
    let recipient = PrincipalData::from(StacksAddress::burn_address(false));
    let block_proposal_timeout = Duration::from_secs(20);
    let mut signer_test: SignerTest<SpawnedSigner> = SignerTest::new_with_config_modifications(
        num_signers,
        vec![(sender_addr, send_amt + send_fee)],
        |config| {
            // make the duration long enough that the miner will be marked as malicious
            config.block_proposal_timeout = block_proposal_timeout;
        },
        |_| {},
        None,
        None,
    );
    let http_origin = format!("http://{}", &signer_test.running_nodes.conf.node.rpc_bind);

    signer_test.boot_to_epoch_3();

    next_block_and_process_new_stacks_block(
        &mut signer_test.running_nodes.btc_regtest_controller,
        60,
        &signer_test.running_nodes.coord_channel,
    )
    .unwrap();

    let info = get_chain_info(&signer_test.running_nodes.conf);
    let burn_height_before = info.burn_block_height;
    let stacks_height_before = info.stacks_tip_height;

    info!("Forcing miner to ignore signatures for next block");
    TEST_IGNORE_SIGNERS.lock().unwrap().replace(true);

    info!("Pausing block commits to trigger an empty sortition.");
    signer_test
        .running_nodes
        .nakamoto_test_skip_commit_op
        .0
        .lock()
        .unwrap()
        .replace(true);

    info!("------------------------- Test Mine Tenure A  -------------------------");
    let proposed_before = signer_test
        .running_nodes
        .nakamoto_blocks_proposed
        .load(Ordering::SeqCst);
    // Mine a regular tenure and wait for a block proposal
    next_block_and(
        &mut signer_test.running_nodes.btc_regtest_controller,
        60,
        || {
            let proposed_count = signer_test
                .running_nodes
                .nakamoto_blocks_proposed
                .load(Ordering::SeqCst);
            Ok(proposed_count > proposed_before)
        },
    )
    .expect("Failed to mine tenure A and propose a block");

    info!("------------------------- Test Mine Empty Tenure B  -------------------------");

    // Trigger an empty tenure
    next_block_and(
        &mut signer_test.running_nodes.btc_regtest_controller,
        60,
        || {
            let burn_height = get_chain_info(&signer_test.running_nodes.conf).burn_block_height;
            Ok(burn_height == burn_height_before + 2)
        },
    )
    .expect("Failed to mine empty tenure");

    info!("Unpause block commits");
    signer_test
        .running_nodes
        .nakamoto_test_skip_commit_op
        .0
        .lock()
        .unwrap()
        .replace(false);

    info!("Stop ignoring signers and wait for the tip to advance");
    TEST_IGNORE_SIGNERS.lock().unwrap().replace(false);

    wait_for(60, || {
        let info = get_chain_info(&signer_test.running_nodes.conf);
        Ok(info.stacks_tip_height > stacks_height_before)
    })
    .expect("Failed to advance chain tip");

    let info = get_chain_info(&signer_test.running_nodes.conf);
    info!("Current state: {:?}", info);

    // Wait for a block with a tenure extend to be mined
    wait_for(60, || {
        Ok(last_block_contains_tenure_change_tx(
            TenureChangeCause::Extended,
        ))
    })
    .expect("Timed out waiting for tenure extend");

    let stacks_height_before = get_chain_info(&signer_test.running_nodes.conf).stacks_tip_height;

    // submit a tx so that the miner will mine an extra block
    let sender_nonce = 0;
    let transfer_tx = make_stacks_transfer(
        &sender_sk,
        sender_nonce,
        send_fee,
        signer_test.running_nodes.conf.burnchain.chain_id,
        &recipient,
        send_amt,
    );
    submit_tx(&http_origin, &transfer_tx);

    wait_for(60, || {
        let info = get_chain_info(&signer_test.running_nodes.conf);
        Ok(info.stacks_tip_height > stacks_height_before)
    })
    .expect("Failed to advance chain tip with STX transfer");

    next_block_and_process_new_stacks_block(
        &mut signer_test.running_nodes.btc_regtest_controller,
        60,
        &signer_test.running_nodes.coord_channel,
    )
    .expect("Failed to mine a normal tenure after the tenure extend");

    signer_test.shutdown();
}

#[test]
#[ignore]
/// This test checks the behavior of signers when an empty sortition arrives
/// before the first block of the previous tenure has been proposed.
/// Specifically:
/// - The empty sortition will trigger the miner to attempt a tenure extend.
/// - Signers will accept the tenure extend and sign subsequent blocks built
///   off the old sortition
fn empty_sortition_before_proposal() {
    if env::var("BITCOIND_TEST") != Ok("1".into()) {
        return;
    }

    tracing_subscriber::registry()
        .with(fmt::layer())
        .with(EnvFilter::from_default_env())
        .init();

    info!("------------------------- Test Setup -------------------------");
    let num_signers = 5;
    let sender_sk = Secp256k1PrivateKey::new();
    let sender_addr = tests::to_addr(&sender_sk);
    let send_amt = 100;
    let send_fee = 180;
    let recipient = PrincipalData::from(StacksAddress::burn_address(false));
    let block_proposal_timeout = Duration::from_secs(20);
    let mut signer_test: SignerTest<SpawnedSigner> = SignerTest::new_with_config_modifications(
        num_signers,
        vec![(sender_addr, send_amt + send_fee)],
        |config| {
            // make the duration long enough that the miner will be marked as malicious
            config.block_proposal_timeout = block_proposal_timeout;
        },
        |_| {},
        None,
        None,
    );
    let http_origin = format!("http://{}", &signer_test.running_nodes.conf.node.rpc_bind);

    signer_test.boot_to_epoch_3();

    next_block_and_process_new_stacks_block(
        &mut signer_test.running_nodes.btc_regtest_controller,
        60,
        &signer_test.running_nodes.coord_channel,
    )
    .unwrap();

    let info = get_chain_info(&signer_test.running_nodes.conf);
    let stacks_height_before = info.stacks_tip_height;

    info!("Pause block commits to ensure we get an empty sortition");
    signer_test
        .running_nodes
        .nakamoto_test_skip_commit_op
        .0
        .lock()
        .unwrap()
        .replace(true);

    info!("Pause miner so it doesn't propose a block before the next tenure arrives");
    TEST_MINE_STALL.lock().unwrap().replace(true);

    let burn_height_before = get_chain_info(&signer_test.running_nodes.conf).burn_block_height;

    info!("------------------------- Test Mine Tenure A and B  -------------------------");
    signer_test
        .running_nodes
        .btc_regtest_controller
        .build_next_block(2);

    wait_for(60, || {
        let info = get_chain_info(&signer_test.running_nodes.conf);
        Ok(info.burn_block_height == burn_height_before + 2)
    })
    .expect("Failed to advance chain tip");

    // Sleep a bit more to ensure the signers see both burn blocks
    sleep_ms(5_000);

    info!("Unpause miner");
    TEST_MINE_STALL.lock().unwrap().replace(false);

    info!("Unpause block commits");
    signer_test
        .running_nodes
        .nakamoto_test_skip_commit_op
        .0
        .lock()
        .unwrap()
        .replace(false);

    wait_for(60, || {
        let info = get_chain_info(&signer_test.running_nodes.conf);
        Ok(info.stacks_tip_height > stacks_height_before)
    })
    .expect("Failed to advance chain tip");

    let info = get_chain_info(&signer_test.running_nodes.conf);
    info!("Current state: {:?}", info);

    // Wait for a block with a tenure extend to be mined
    wait_for(60, || {
        let blocks = test_observer::get_blocks();
        let last_block = blocks.last().unwrap();
        info!("Last block mined: {:?}", last_block);
        for tx in last_block["transactions"].as_array().unwrap() {
            let raw_tx = tx["raw_tx"].as_str().unwrap();
            if raw_tx == "0x00" {
                continue;
            }
            let tx_bytes = hex_bytes(&raw_tx[2..]).unwrap();
            let parsed = StacksTransaction::consensus_deserialize(&mut &tx_bytes[..]).unwrap();
            if let TransactionPayload::TenureChange(payload) = &parsed.payload {
                match payload.cause {
                    TenureChangeCause::Extended => {
                        info!("Found tenure extend block");
                        return Ok(true);
                    }
                    TenureChangeCause::BlockFound => {}
                }
            };
        }
        Ok(false)
    })
    .expect("Timed out waiting for tenure extend");

    let stacks_height_before = get_chain_info(&signer_test.running_nodes.conf).stacks_tip_height;

    // submit a tx so that the miner will mine an extra block
    let sender_nonce = 0;
    let transfer_tx = make_stacks_transfer(
        &sender_sk,
        sender_nonce,
        send_fee,
        signer_test.running_nodes.conf.burnchain.chain_id,
        &recipient,
        send_amt,
    );
    submit_tx(&http_origin, &transfer_tx);

    wait_for(60, || {
        let info = get_chain_info(&signer_test.running_nodes.conf);
        Ok(info.stacks_tip_height > stacks_height_before)
    })
    .expect("Failed to advance chain tip with STX transfer");

    next_block_and_process_new_stacks_block(
        &mut signer_test.running_nodes.btc_regtest_controller,
        60,
        &signer_test.running_nodes.coord_channel,
    )
    .expect("Failed to mine a normal tenure after the tenure extend");

    signer_test.shutdown();
}

#[test]
#[ignore]
/// This test checks that Epoch 2.5 signers will issue a mock signature per burn block they receive.
fn mock_sign_epoch_25() {
    if env::var("BITCOIND_TEST") != Ok("1".into()) {
        return;
    }

    tracing_subscriber::registry()
        .with(fmt::layer())
        .with(EnvFilter::from_default_env())
        .init();

    info!("------------------------- Test Setup -------------------------");
    let num_signers = 5;
    let sender_sk = Secp256k1PrivateKey::new();
    let sender_addr = tests::to_addr(&sender_sk);
    let send_amt = 100;
    let send_fee = 180;

    let mut signer_test: SignerTest<SpawnedSigner> = SignerTest::new_with_config_modifications(
        num_signers,
        vec![(sender_addr, send_amt + send_fee)],
        |_| {},
        |node_config| {
            node_config.miner.pre_nakamoto_mock_signing = true;
            let epochs = node_config.burnchain.epochs.as_mut().unwrap();
            epochs[StacksEpochId::Epoch25].end_height = 251;
            epochs[StacksEpochId::Epoch30].start_height = 251;
        },
        None,
        None,
    );

    let epochs = signer_test
        .running_nodes
        .conf
        .burnchain
        .epochs
        .clone()
        .unwrap();
    let epoch_3 = &epochs[StacksEpochId::Epoch30];
    let epoch_3_boundary = epoch_3.start_height - 1; // We only advance to the boundary as epoch 2.5 miner gets torn down at the boundary

    signer_test.boot_to_epoch_25_reward_cycle();

    info!("------------------------- Test Processing Epoch 2.5 Tenures -------------------------");

    // Mine until epoch 3.0 and ensure that no more mock signatures are received
    let reward_cycle = signer_test.get_current_reward_cycle();
    let signer_slot_ids: Vec<_> = signer_test
        .get_signer_indices(reward_cycle)
        .iter()
        .map(|id| id.0)
        .collect();
    let signer_public_keys = signer_test.get_signer_public_keys(reward_cycle);
    assert_eq!(signer_slot_ids.len(), num_signers);

    let miners_stackerdb_contract = boot_code_id(MINERS_NAME, false);

    // Mine until epoch 3.0 and ensure we get a new mock block per epoch 2.5 sortition
    let main_poll_time = Instant::now();
    // Only advance to the boundary as the epoch 2.5 miner will be shut down at this point.
    while signer_test
        .running_nodes
        .btc_regtest_controller
        .get_headers_height()
        < epoch_3_boundary
    {
        let mut mock_block_mesage = None;
        let mock_poll_time = Instant::now();
        signer_test
            .running_nodes
            .btc_regtest_controller
            .build_next_block(1);
        let current_burn_block_height = signer_test
            .running_nodes
            .btc_regtest_controller
            .get_headers_height();
        debug!("Waiting for mock miner message for burn block height {current_burn_block_height}");
        while mock_block_mesage.is_none() {
            std::thread::sleep(Duration::from_millis(100));
            let chunks = test_observer::get_stackerdb_chunks();
            for chunk in chunks
                .into_iter()
                .filter_map(|chunk| {
                    if chunk.contract_id != miners_stackerdb_contract {
                        return None;
                    }
                    Some(chunk.modified_slots)
                })
                .flatten()
            {
                if chunk.data.is_empty() {
                    continue;
                }
                let SignerMessage::MockBlock(mock_block) =
                    SignerMessage::consensus_deserialize(&mut chunk.data.as_slice())
                        .expect("Failed to deserialize SignerMessage")
                else {
                    continue;
                };
                if mock_block.mock_proposal.peer_info.burn_block_height == current_burn_block_height
                {
                    mock_block
                        .mock_signatures
                        .iter()
                        .for_each(|mock_signature| {
                            assert!(signer_public_keys.iter().any(|signer| {
                                mock_signature
                                    .verify(
                                        &StacksPublicKey::from_slice(signer.to_bytes().as_slice())
                                            .unwrap(),
                                    )
                                    .expect("Failed to verify mock signature")
                            }));
                        });
                    mock_block_mesage = Some(mock_block);
                    break;
                }
            }
            assert!(
                mock_poll_time.elapsed() <= Duration::from_secs(15),
                "Failed to find mock miner message within timeout"
            );
        }
        assert!(
            main_poll_time.elapsed() <= Duration::from_secs(45),
            "Timed out waiting to advance epoch 3.0 boundary"
        );
    }
}

#[test]
#[ignore]
fn multiple_miners_mock_sign_epoch_25() {
    if env::var("BITCOIND_TEST") != Ok("1".into()) {
        return;
    }

    let num_signers = 5;
    let sender_sk = Secp256k1PrivateKey::new();
    let sender_addr = tests::to_addr(&sender_sk);
    let send_amt = 100;
    let send_fee = 180;

    let btc_miner_1_seed = vec![1, 1, 1, 1];
    let btc_miner_2_seed = vec![2, 2, 2, 2];
    let btc_miner_1_pk = Keychain::default(btc_miner_1_seed.clone()).get_pub_key();
    let btc_miner_2_pk = Keychain::default(btc_miner_2_seed.clone()).get_pub_key();

    let node_1_rpc = gen_random_port();
    let node_1_p2p = gen_random_port();
    let node_2_rpc = gen_random_port();
    let node_2_p2p = gen_random_port();

    let localhost = "127.0.0.1";
    let node_1_rpc_bind = format!("{localhost}:{node_1_rpc}");
    let node_2_rpc_bind = format!("{localhost}:{node_2_rpc}");
    let mut node_2_listeners = Vec::new();

    // partition the signer set so that ~half are listening and using node 1 for RPC and events,
    //  and the rest are using node 2

    let mut signer_test: SignerTest<SpawnedSigner> = SignerTest::new_with_config_modifications(
        num_signers,
        vec![(sender_addr, send_amt + send_fee)],
        |signer_config| {
            let node_host = if signer_config.endpoint.port() % 2 == 0 {
                &node_1_rpc_bind
            } else {
                &node_2_rpc_bind
            };
            signer_config.node_host = node_host.to_string();
        },
        |config| {
            config.node.rpc_bind = format!("{localhost}:{node_1_rpc}");
            config.node.p2p_bind = format!("{localhost}:{node_1_p2p}");
            config.node.data_url = format!("http://{localhost}:{node_1_rpc}");
            config.node.p2p_address = format!("{localhost}:{node_1_p2p}");

            config.node.seed = btc_miner_1_seed.clone();
            config.node.local_peer_seed = btc_miner_1_seed.clone();
            config.burnchain.local_mining_public_key = Some(btc_miner_1_pk.to_hex());
            config.miner.mining_key = Some(Secp256k1PrivateKey::from_seed(&[1]));
            config.miner.pre_nakamoto_mock_signing = true;
            let epochs = config.burnchain.epochs.as_mut().unwrap();
            epochs[StacksEpochId::Epoch25].end_height = 251;
            epochs[StacksEpochId::Epoch30].start_height = 251;
            config.events_observers.retain(|listener| {
                let Ok(addr) = std::net::SocketAddr::from_str(&listener.endpoint) else {
                    warn!(
                        "Cannot parse {} to a socket, assuming it isn't a signer-listener binding",
                        listener.endpoint
                    );
                    return true;
                };
                if addr.port() % 2 == 0 || addr.port() == test_observer::EVENT_OBSERVER_PORT {
                    return true;
                }
                node_2_listeners.push(listener.clone());
                false
            })
        },
        Some(vec![btc_miner_1_pk, btc_miner_2_pk]),
        None,
    );
    let conf = signer_test.running_nodes.conf.clone();
    let mut conf_node_2 = conf.clone();
    let localhost = "127.0.0.1";
    conf_node_2.node.rpc_bind = format!("{localhost}:{node_2_rpc}");
    conf_node_2.node.p2p_bind = format!("{localhost}:{node_2_p2p}");
    conf_node_2.node.data_url = format!("http://{localhost}:{node_2_rpc}");
    conf_node_2.node.p2p_address = format!("{localhost}:{node_2_p2p}");
    conf_node_2.node.seed = btc_miner_2_seed.clone();
    conf_node_2.burnchain.local_mining_public_key = Some(btc_miner_2_pk.to_hex());
    conf_node_2.node.local_peer_seed = btc_miner_2_seed.clone();
    conf_node_2.miner.mining_key = Some(Secp256k1PrivateKey::from_seed(&[2]));
    conf_node_2.node.miner = true;
    conf_node_2.events_observers.clear();
    conf_node_2.events_observers.extend(node_2_listeners);
    assert!(!conf_node_2.events_observers.is_empty());

    let node_1_sk = Secp256k1PrivateKey::from_seed(&conf.node.local_peer_seed);
    let node_1_pk = StacksPublicKey::from_private(&node_1_sk);

    conf_node_2.node.working_dir = format!("{}-1", conf_node_2.node.working_dir);

    conf_node_2.node.set_bootstrap_nodes(
        format!("{}@{}", &node_1_pk.to_hex(), conf.node.p2p_bind),
        conf.burnchain.chain_id,
        conf.burnchain.peer_version,
    );

    let mut run_loop_2 = boot_nakamoto::BootRunLoop::new(conf_node_2.clone()).unwrap();
    let _run_loop_2_thread = thread::Builder::new()
        .name("run_loop_2".into())
        .spawn(move || run_loop_2.start(None, 0))
        .unwrap();

    let epochs = signer_test
        .running_nodes
        .conf
        .burnchain
        .epochs
        .clone()
        .unwrap();
    let epoch_3 = &epochs[StacksEpochId::Epoch30];
    let epoch_3_boundary = epoch_3.start_height - 1; // We only advance to the boundary as epoch 2.5 miner gets torn down at the boundary

    signer_test.boot_to_epoch_25_reward_cycle();

    info!("------------------------- Reached Epoch 2.5 Reward Cycle-------------------------");

    // Mine until epoch 3.0 and ensure that no more mock signatures are received
    let reward_cycle = signer_test.get_current_reward_cycle();
    let signer_slot_ids: Vec<_> = signer_test
        .get_signer_indices(reward_cycle)
        .iter()
        .map(|id| id.0)
        .collect();
    let signer_public_keys = signer_test.get_signer_public_keys(reward_cycle);
    assert_eq!(signer_slot_ids.len(), num_signers);

    let miners_stackerdb_contract = boot_code_id(MINERS_NAME, false);

    // Only advance to the boundary as the epoch 2.5 miner will be shut down at this point.
    while signer_test
        .running_nodes
        .btc_regtest_controller
        .get_headers_height()
        < epoch_3_boundary
    {
        let mut mock_block_mesage = None;
        let mock_poll_time = Instant::now();
        signer_test
            .running_nodes
            .btc_regtest_controller
            .build_next_block(1);
        let current_burn_block_height = signer_test
            .running_nodes
            .btc_regtest_controller
            .get_headers_height();
        debug!("Waiting for mock miner message for burn block height {current_burn_block_height}");
        while mock_block_mesage.is_none() {
            std::thread::sleep(Duration::from_millis(100));
            let chunks = test_observer::get_stackerdb_chunks();
            for chunk in chunks
                .into_iter()
                .filter_map(|chunk| {
                    if chunk.contract_id != miners_stackerdb_contract {
                        return None;
                    }
                    Some(chunk.modified_slots)
                })
                .flatten()
            {
                if chunk.data.is_empty() {
                    continue;
                }
                let SignerMessage::MockBlock(mock_block) =
                    SignerMessage::consensus_deserialize(&mut chunk.data.as_slice())
                        .expect("Failed to deserialize SignerMessage")
                else {
                    continue;
                };
                if mock_block.mock_proposal.peer_info.burn_block_height == current_burn_block_height
                {
                    mock_block
                        .mock_signatures
                        .iter()
                        .for_each(|mock_signature| {
                            assert!(signer_public_keys.iter().any(|signer| {
                                mock_signature
                                    .verify(
                                        &StacksPublicKey::from_slice(signer.to_bytes().as_slice())
                                            .unwrap(),
                                    )
                                    .expect("Failed to verify mock signature")
                            }));
                        });
                    mock_block_mesage = Some(mock_block);
                    break;
                }
            }
            assert!(
                mock_poll_time.elapsed() <= Duration::from_secs(15),
                "Failed to find mock miner message within timeout"
            );
        }
    }
}

#[test]
#[ignore]
/// This test asserts that signer set rollover works as expected.
/// Specifically, if a new set of signers are registered for an upcoming reward cycle,
/// old signers shut down operation and the new signers take over with the commencement of
/// the next reward cycle.
fn signer_set_rollover() {
    tracing_subscriber::registry()
        .with(fmt::layer())
        .with(EnvFilter::from_default_env())
        .init();

    info!("------------------------- Test Setup -------------------------");
    let num_signers = 5;
    let new_num_signers = 4;

    let new_signer_private_keys: Vec<_> = (0..new_num_signers)
        .map(|_| StacksPrivateKey::new())
        .collect();
    let new_signer_public_keys: Vec<_> = new_signer_private_keys
        .iter()
        .map(|sk| Secp256k1PublicKey::from_private(sk).to_bytes_compressed())
        .collect();
    let new_signer_addresses: Vec<_> = new_signer_private_keys.iter().map(tests::to_addr).collect();
    let sender_sk = Secp256k1PrivateKey::new();
    let sender_addr = tests::to_addr(&sender_sk);
    let send_amt = 100;
    let send_fee = 180;
    let recipient = PrincipalData::from(StacksAddress::burn_address(false));

    let mut initial_balances = new_signer_addresses
        .iter()
        .map(|addr| (*addr, POX_4_DEFAULT_STACKER_BALANCE))
        .collect::<Vec<_>>();

    initial_balances.push((sender_addr, (send_amt + send_fee) * 4));

    let run_stamp = rand::random();

    let rpc_port = 51024;
    let rpc_bind = format!("127.0.0.1:{rpc_port}");

    // Setup the new signers that will take over
    let new_signer_configs = build_signer_config_tomls(
        &new_signer_private_keys,
        &rpc_bind,
        Some(Duration::from_millis(128)), // Timeout defaults to 5 seconds. Let's override it to 128 milliseconds.
        &Network::Testnet,
        "12345",
        run_stamp,
        3000 + num_signers,
        Some(100_000),
        None,
        Some(9000 + num_signers),
        None,
    );

    let new_spawned_signers: Vec<_> = new_signer_configs
        .iter()
        .map(|conf| {
            info!("spawning signer");
            let signer_config = SignerConfig::load_from_str(conf).unwrap();
            SpawnedSigner::new(signer_config)
        })
        .collect();

    // Boot with some initial signer set
    let mut signer_test: SignerTest<SpawnedSigner> = SignerTest::new_with_config_modifications(
        num_signers,
        initial_balances,
        |_| {},
        |naka_conf| {
            for toml in new_signer_configs.clone() {
                let signer_config = SignerConfig::load_from_str(&toml).unwrap();
                info!(
                    "---- Adding signer endpoint to naka conf ({}) ----",
                    signer_config.endpoint
                );

                naka_conf.events_observers.insert(EventObserverConfig {
                    endpoint: format!("{}", signer_config.endpoint),
                    events_keys: vec![
                        EventKeyType::StackerDBChunks,
                        EventKeyType::BlockProposal,
                        EventKeyType::BurnchainBlocks,
                    ],
                    timeout_ms: 1000,
                });
            }
            naka_conf.node.rpc_bind = rpc_bind.clone();
        },
        None,
        None,
    );
    assert_eq!(
        new_spawned_signers[0].config.node_host,
        signer_test.running_nodes.conf.node.rpc_bind
    );
    // Only stack for one cycle so that the signer set changes
    signer_test.num_stacking_cycles = 1_u64;

    let http_origin = format!("http://{}", &signer_test.running_nodes.conf.node.rpc_bind);
    let short_timeout = Duration::from_secs(20);

    // Verify that naka_conf has our new signer's event observers
    for toml in &new_signer_configs {
        let signer_config = SignerConfig::load_from_str(toml).unwrap();
        let endpoint = format!("{}", signer_config.endpoint);
        assert!(signer_test
            .running_nodes
            .conf
            .events_observers
            .iter()
            .any(|observer| observer.endpoint == endpoint));
    }

    // Advance to the first reward cycle, stacking to the old signers beforehand

    info!("---- Booting to epoch 3 -----");
    signer_test.boot_to_epoch_3();

    // verify that the first reward cycle has the old signers in the reward set
    let reward_cycle = signer_test.get_current_reward_cycle();
    let signer_test_public_keys: Vec<_> = signer_test
        .signer_stacks_private_keys
        .iter()
        .map(|sk| Secp256k1PublicKey::from_private(sk).to_bytes_compressed())
        .collect();

    info!("---- Verifying that the current signers are the old signers ----");
    let current_signers = signer_test.get_reward_set_signers(reward_cycle);
    assert_eq!(current_signers.len(), num_signers);
    // Verify that the current signers are the same as the old signers
    for signer in current_signers.iter() {
        assert!(signer_test_public_keys.contains(&signer.signing_key.to_vec()));
        assert!(!new_signer_public_keys.contains(&signer.signing_key.to_vec()));
    }

    info!("---- Mining a block to trigger the signer set -----");
    // submit a tx so that the miner will mine an extra block
    let sender_nonce = 0;
    let transfer_tx = make_stacks_transfer(
        &sender_sk,
        sender_nonce,
        send_fee,
        signer_test.running_nodes.conf.burnchain.chain_id,
        &recipient,
        send_amt,
    );
    submit_tx(&http_origin, &transfer_tx);
    signer_test.mine_nakamoto_block(short_timeout);
    let mined_block = test_observer::get_mined_nakamoto_blocks().pop().unwrap();
    let block_sighash = mined_block.signer_signature_hash;
    let signer_signatures = mined_block.signer_signature;

    // verify the mined_block signatures against the OLD signer set
    for signature in signer_signatures.iter() {
        let pk = Secp256k1PublicKey::recover_to_pubkey(block_sighash.bits(), signature)
            .expect("FATAL: Failed to recover pubkey from block sighash");
        assert!(signer_test_public_keys.contains(&pk.to_bytes_compressed()));
        assert!(!new_signer_public_keys.contains(&pk.to_bytes_compressed()));
    }

    // advance to the next reward cycle, stacking to the new signers beforehand
    let reward_cycle = signer_test.get_current_reward_cycle();

    info!("---- Stacking new signers -----");

    let burn_block_height = signer_test
        .running_nodes
        .btc_regtest_controller
        .get_headers_height();
    let accounts_to_check: Vec<_> = new_signer_private_keys.iter().map(tests::to_addr).collect();
    for stacker_sk in new_signer_private_keys.iter() {
        let pox_addr = PoxAddress::from_legacy(
            AddressHashMode::SerializeP2PKH,
            tests::to_addr(stacker_sk).bytes,
        );
        let pox_addr_tuple: clarity::vm::Value =
            pox_addr.clone().as_clarity_tuple().unwrap().into();
        let signature = make_pox_4_signer_key_signature(
            &pox_addr,
            stacker_sk,
            reward_cycle.into(),
            &Pox4SignatureTopic::StackStx,
            CHAIN_ID_TESTNET,
            1_u128,
            u128::MAX,
            1,
        )
        .unwrap()
        .to_rsv();

        let signer_pk = Secp256k1PublicKey::from_private(stacker_sk);
        let stacking_tx = tests::make_contract_call(
            stacker_sk,
            0,
            1000,
            signer_test.running_nodes.conf.burnchain.chain_id,
            &StacksAddress::burn_address(false),
            "pox-4",
            "stack-stx",
            &[
                clarity::vm::Value::UInt(POX_4_DEFAULT_STACKER_STX_AMT),
                pox_addr_tuple.clone(),
                clarity::vm::Value::UInt(burn_block_height as u128),
                clarity::vm::Value::UInt(1),
                clarity::vm::Value::some(clarity::vm::Value::buff_from(signature).unwrap())
                    .unwrap(),
                clarity::vm::Value::buff_from(signer_pk.to_bytes_compressed()).unwrap(),
                clarity::vm::Value::UInt(u128::MAX),
                clarity::vm::Value::UInt(1),
            ],
        );
        submit_tx(&http_origin, &stacking_tx);
    }

    wait_for(60, || {
        Ok(accounts_to_check
            .iter()
            .all(|acct| get_account(&http_origin, acct).nonce >= 1))
    })
    .expect("Timed out waiting for stacking txs to be mined");

    signer_test.mine_nakamoto_block(short_timeout);

    let next_reward_cycle = reward_cycle.saturating_add(1);

    let next_cycle_height = signer_test
        .running_nodes
        .btc_regtest_controller
        .get_burnchain()
        .nakamoto_first_block_of_cycle(next_reward_cycle)
        .saturating_add(1);

    info!("---- Mining to next reward set calculation -----");
    signer_test.run_until_burnchain_height_nakamoto(
        Duration::from_secs(60),
        next_cycle_height.saturating_sub(3),
        new_num_signers,
    );

    // Verify that the new reward set is the new signers
    let reward_set = signer_test.get_reward_set_signers(next_reward_cycle);
    for signer in reward_set.iter() {
        assert!(!signer_test_public_keys.contains(&signer.signing_key.to_vec()));
        assert!(new_signer_public_keys.contains(&signer.signing_key.to_vec()));
    }

    info!("---- Mining to the next reward cycle (block {next_cycle_height}) -----",);
    signer_test.run_until_burnchain_height_nakamoto(
        Duration::from_secs(60),
        next_cycle_height,
        new_num_signers,
    );
    let new_reward_cycle = signer_test.get_current_reward_cycle();
    assert_eq!(new_reward_cycle, reward_cycle.saturating_add(1));

    info!("---- Verifying that the current signers are the new signers ----");
    let current_signers = signer_test.get_reward_set_signers(new_reward_cycle);
    assert_eq!(current_signers.len(), new_num_signers);
    for signer in current_signers.iter() {
        assert!(!signer_test_public_keys.contains(&signer.signing_key.to_vec()));
        assert!(new_signer_public_keys.contains(&signer.signing_key.to_vec()));
    }

    info!("---- Mining a block to verify new signer set -----");
    let sender_nonce = 1;
    let transfer_tx = make_stacks_transfer(
        &sender_sk,
        sender_nonce,
        send_fee,
        signer_test.running_nodes.conf.burnchain.chain_id,
        &recipient,
        send_amt,
    );
    submit_tx(&http_origin, &transfer_tx);
    signer_test.mine_nakamoto_block(short_timeout);
    let mined_block = test_observer::get_mined_nakamoto_blocks().pop().unwrap();

    info!("---- Verifying that the new signers signed the block -----");
    let signer_signatures = mined_block.signer_signature;

    // verify the mined_block signatures against the NEW signer set
    for signature in signer_signatures.iter() {
        let pk = Secp256k1PublicKey::recover_to_pubkey(block_sighash.bits(), signature)
            .expect("FATAL: Failed to recover pubkey from block sighash");
        assert!(!signer_test_public_keys.contains(&pk.to_bytes_compressed()));
        assert!(new_signer_public_keys.contains(&pk.to_bytes_compressed()));
    }

    signer_test.shutdown();
    for signer in new_spawned_signers {
        assert!(signer.stop().is_none());
    }
}

#[test]
#[ignore]
/// This test checks that the miners and signers will not produce Nakamoto blocks
/// until the minimum time has passed between blocks.
fn min_gap_between_blocks() {
    if env::var("BITCOIND_TEST") != Ok("1".into()) {
        return;
    }

    tracing_subscriber::registry()
        .with(fmt::layer())
        .with(EnvFilter::from_default_env())
        .init();

    info!("------------------------- Test Setup -------------------------");
    let num_signers = 5;
    let sender_sk = Secp256k1PrivateKey::new();
    let sender_addr = tests::to_addr(&sender_sk);
    let send_amt = 100;
    let send_fee = 180;

    let interim_blocks = 5;
    let recipient = PrincipalData::from(StacksAddress::burn_address(false));
    let time_between_blocks_ms = 10_000;
    let mut signer_test: SignerTest<SpawnedSigner> = SignerTest::new_with_config_modifications(
        num_signers,
        vec![(sender_addr, (send_amt + send_fee) * interim_blocks)],
        |_config| {},
        |config| {
            config.miner.min_time_between_blocks_ms = time_between_blocks_ms;
        },
        None,
        None,
    );

    let http_origin = format!("http://{}", &signer_test.running_nodes.conf.node.rpc_bind);

    signer_test.boot_to_epoch_3();

    info!("Ensure that the first Nakamoto block was mined");
    let blocks = get_nakamoto_headers(&signer_test.running_nodes.conf);
    assert_eq!(blocks.len(), 1);
    // mine the interim blocks
    info!("Mining interim blocks");
    for interim_block_ix in 0..interim_blocks {
        let blocks_processed_before = signer_test
            .running_nodes
            .nakamoto_blocks_mined
            .load(Ordering::SeqCst);
        // submit a tx so that the miner will mine an extra block
        let transfer_tx = make_stacks_transfer(
            &sender_sk,
            interim_block_ix, // same as the sender nonce
            send_fee,
            signer_test.running_nodes.conf.burnchain.chain_id,
            &recipient,
            send_amt,
        );
        submit_tx(&http_origin, &transfer_tx);

        info!("Submitted transfer tx and waiting for block to be processed");
        wait_for(60, || {
            let blocks_processed = signer_test
                .running_nodes
                .nakamoto_blocks_mined
                .load(Ordering::SeqCst);
            Ok(blocks_processed > blocks_processed_before)
        })
        .unwrap();
        info!("Mined interim block:{interim_block_ix}");
    }

    wait_for(60, || {
        let new_blocks = get_nakamoto_headers(&signer_test.running_nodes.conf);
        Ok(new_blocks.len() == blocks.len() + interim_blocks as usize)
    })
    .unwrap();

    // Verify that every Nakamoto block is mined after the gap is exceeded between each
    let mut blocks = get_nakamoto_headers(&signer_test.running_nodes.conf);
    blocks.sort_by(|a, b| a.stacks_block_height.cmp(&b.stacks_block_height));
    for i in 1..blocks.len() {
        let block = &blocks[i];
        let parent_block = &blocks[i - 1];
        assert_eq!(
            block.stacks_block_height,
            parent_block.stacks_block_height + 1
        );
        info!(
            "Checking that the time between blocks {} and {} is respected",
            parent_block.stacks_block_height, block.stacks_block_height
        );
        let block_time = block
            .anchored_header
            .as_stacks_nakamoto()
            .unwrap()
            .timestamp;
        let parent_block_time = parent_block
            .anchored_header
            .as_stacks_nakamoto()
            .unwrap()
            .timestamp;
        assert!(
            block_time > parent_block_time,
            "Block time is BEFORE parent block time"
        );
        assert!(
            Duration::from_secs(block_time - parent_block_time)
                >= Duration::from_millis(time_between_blocks_ms),
            "Block mined before gap was exceeded: {block_time}s - {parent_block_time}s > {time_between_blocks_ms}ms",
        );
    }
    debug!("Shutting down min_gap_between_blocks test");
    signer_test.shutdown();
}

#[test]
#[ignore]
/// Test scenario where there are duplicate signers with the same private key
/// First submitted signature should take precedence
fn duplicate_signers() {
    if env::var("BITCOIND_TEST") != Ok("1".into()) {
        return;
    }

    tracing_subscriber::registry()
        .with(fmt::layer())
        .with(EnvFilter::from_default_env())
        .init();

    // Disable p2p broadcast of the nakamoto blocks, so that we rely
    //  on the signer's using StackerDB to get pushed blocks
    *nakamoto_node::miner::TEST_SKIP_P2P_BROADCAST
        .lock()
        .unwrap() = Some(true);

    info!("------------------------- Test Setup -------------------------");
    let num_signers = 5;
    let mut signer_stacks_private_keys = (0..num_signers)
        .map(|_| StacksPrivateKey::new())
        .collect::<Vec<_>>();

    // First two signers have same private key
    signer_stacks_private_keys[1] = signer_stacks_private_keys[0];
    let unique_signers = num_signers - 1;
    let duplicate_pubkey = Secp256k1PublicKey::from_private(&signer_stacks_private_keys[0]);
    let duplicate_pubkey_from_copy =
        Secp256k1PublicKey::from_private(&signer_stacks_private_keys[1]);
    assert_eq!(
        duplicate_pubkey, duplicate_pubkey_from_copy,
        "Recovered pubkeys don't match"
    );

    let mut signer_test: SignerTest<SpawnedSigner> = SignerTest::new_with_config_modifications(
        num_signers,
        vec![],
        |_| {},
        |_| {},
        None,
        Some(signer_stacks_private_keys),
    );

    signer_test.boot_to_epoch_3();
    let timeout = Duration::from_secs(30);

    info!("------------------------- Try mining one block -------------------------");

    signer_test.mine_and_verify_confirmed_naka_block(timeout, num_signers);

    info!("------------------------- Read all `BlockResponse::Accepted` messages -------------------------");

    let mut signer_accepted_responses = vec![];
    let start_polling = Instant::now();
    while start_polling.elapsed() <= timeout {
        std::thread::sleep(Duration::from_secs(1));
        let messages = test_observer::get_stackerdb_chunks()
            .into_iter()
            .flat_map(|chunk| chunk.modified_slots)
            .filter_map(|chunk| {
                SignerMessage::consensus_deserialize(&mut chunk.data.as_slice()).ok()
            })
            .filter_map(|message| match message {
                SignerMessage::BlockResponse(BlockResponse::Accepted(m)) => {
                    info!("Message(accepted): {m:?}");
                    Some(m)
                }
                _ => {
                    debug!("Message(ignored): {message:?}");
                    None
                }
            });
        signer_accepted_responses.extend(messages);
    }

    info!("------------------------- Assert there are {unique_signers} unique signatures and recovered pubkeys -------------------------");

    // Pick a message hash
    let accepted = signer_accepted_responses
        .iter()
        .min_by_key(|accepted| accepted.signer_signature_hash)
        .expect("No `BlockResponse::Accepted` messages recieved");
    let selected_sighash = accepted.signer_signature_hash;

    // Filter only resonses for selected block and collect unique pubkeys and signatures
    let (pubkeys, signatures): (HashSet<_>, HashSet<_>) = signer_accepted_responses
        .into_iter()
        .filter(|accepted| accepted.signer_signature_hash == selected_sighash)
        .map(|accepted| {
            let pubkey = Secp256k1PublicKey::recover_to_pubkey(
                accepted.signer_signature_hash.bits(),
                &accepted.signature,
            )
            .expect("Failed to recover pubkey");
            (pubkey, accepted.signature)
        })
        .unzip();

    assert_eq!(pubkeys.len(), unique_signers);
    assert_eq!(signatures.len(), unique_signers);

    signer_test.shutdown();
}

/// This test involves two miners, each mining tenures with 6 blocks each. Half
/// of the signers are attached to each miner, so the test also verifies that
/// the signers' messages successfully make their way to the active miner.
#[test]
#[ignore]
fn multiple_miners_with_nakamoto_blocks() {
    let num_signers = 5;
    let max_nakamoto_tenures = 20;
    let inter_blocks_per_tenure = 5;

    // setup sender + recipient for a test stx transfer
    let sender_sk = Secp256k1PrivateKey::new();
    let sender_addr = tests::to_addr(&sender_sk);
    let send_amt = 1000;
    let send_fee = 180;
    let recipient = PrincipalData::from(StacksAddress::burn_address(false));

    let btc_miner_1_seed = vec![1, 1, 1, 1];
    let btc_miner_2_seed = vec![2, 2, 2, 2];
    let btc_miner_1_pk = Keychain::default(btc_miner_1_seed.clone()).get_pub_key();
    let btc_miner_2_pk = Keychain::default(btc_miner_2_seed.clone()).get_pub_key();

    let node_1_rpc = gen_random_port();
    let node_1_p2p = gen_random_port();
    let node_2_rpc = gen_random_port();
    let node_2_p2p = gen_random_port();

    let localhost = "127.0.0.1";
    let node_1_rpc_bind = format!("{localhost}:{node_1_rpc}");
    let node_2_rpc_bind = format!("{localhost}:{node_2_rpc}");
    let mut node_2_listeners = Vec::new();

    // partition the signer set so that ~half are listening and using node 1 for RPC and events,
    //  and the rest are using node 2
    let mut signer_test: SignerTest<SpawnedSigner> = SignerTest::new_with_config_modifications(
        num_signers,
        vec![(
            sender_addr,
            (send_amt + send_fee) * max_nakamoto_tenures * inter_blocks_per_tenure,
        )],
        |signer_config| {
            let node_host = if signer_config.endpoint.port() % 2 == 0 {
                &node_1_rpc_bind
            } else {
                &node_2_rpc_bind
            };
            signer_config.node_host = node_host.to_string();
        },
        |config| {
            config.node.rpc_bind = format!("{localhost}:{node_1_rpc}");
            config.node.p2p_bind = format!("{localhost}:{node_1_p2p}");
            config.node.data_url = format!("http://{localhost}:{node_1_rpc}");
            config.node.p2p_address = format!("{localhost}:{node_1_p2p}");
            config.miner.wait_on_interim_blocks = Duration::from_secs(5);
            config.node.pox_sync_sample_secs = 30;

            config.node.seed = btc_miner_1_seed.clone();
            config.node.local_peer_seed = btc_miner_1_seed.clone();
            config.burnchain.local_mining_public_key = Some(btc_miner_1_pk.to_hex());
            config.miner.mining_key = Some(Secp256k1PrivateKey::from_seed(&[1]));

            config.events_observers.retain(|listener| {
                let Ok(addr) = std::net::SocketAddr::from_str(&listener.endpoint) else {
                    warn!(
                        "Cannot parse {} to a socket, assuming it isn't a signer-listener binding",
                        listener.endpoint
                    );
                    return true;
                };
                if addr.port() % 2 == 0 || addr.port() == test_observer::EVENT_OBSERVER_PORT {
                    return true;
                }
                node_2_listeners.push(listener.clone());
                false
            })
        },
        Some(vec![btc_miner_1_pk, btc_miner_2_pk]),
        None,
    );
    let blocks_mined1 = signer_test.running_nodes.nakamoto_blocks_mined.clone();

    let conf = signer_test.running_nodes.conf.clone();
    let mut conf_node_2 = conf.clone();
    conf_node_2.node.rpc_bind = format!("{localhost}:{node_2_rpc}");
    conf_node_2.node.p2p_bind = format!("{localhost}:{node_2_p2p}");
    conf_node_2.node.data_url = format!("http://{localhost}:{node_2_rpc}");
    conf_node_2.node.p2p_address = format!("{localhost}:{node_2_p2p}");
    conf_node_2.node.seed = btc_miner_2_seed.clone();
    conf_node_2.burnchain.local_mining_public_key = Some(btc_miner_2_pk.to_hex());
    conf_node_2.node.local_peer_seed = btc_miner_2_seed.clone();
    conf_node_2.miner.mining_key = Some(Secp256k1PrivateKey::from_seed(&[2]));
    conf_node_2.node.miner = true;
    conf_node_2.events_observers.clear();
    conf_node_2.events_observers.extend(node_2_listeners);
    assert!(!conf_node_2.events_observers.is_empty());

    let node_1_sk = Secp256k1PrivateKey::from_seed(&conf.node.local_peer_seed);
    let node_1_pk = StacksPublicKey::from_private(&node_1_sk);

    conf_node_2.node.working_dir = format!("{}-1", conf_node_2.node.working_dir);

    conf_node_2.node.set_bootstrap_nodes(
        format!("{}@{}", &node_1_pk.to_hex(), conf.node.p2p_bind),
        conf.burnchain.chain_id,
        conf.burnchain.peer_version,
    );

    let http_origin = format!("http://{}", &conf.node.rpc_bind);

    let mut run_loop_2 = boot_nakamoto::BootRunLoop::new(conf_node_2.clone()).unwrap();
    let run_loop_stopper_2 = run_loop_2.get_termination_switch();
    let rl2_coord_channels = run_loop_2.coordinator_channels();
    let Counters {
        naka_submitted_commits: rl2_commits,
        naka_mined_blocks: blocks_mined2,
        ..
    } = run_loop_2.counters();
    let run_loop_2_thread = thread::Builder::new()
        .name("run_loop_2".into())
        .spawn(move || run_loop_2.start(None, 0))
        .unwrap();

    signer_test.boot_to_epoch_3();

    wait_for(120, || {
        let Some(node_1_info) = get_chain_info_opt(&conf) else {
            return Ok(false);
        };
        let Some(node_2_info) = get_chain_info_opt(&conf_node_2) else {
            return Ok(false);
        };
        Ok(node_1_info.stacks_tip_height == node_2_info.stacks_tip_height)
    })
    .expect("Timed out waiting for follower to catch up to the miner");

    let pre_nakamoto_peer_1_height = get_chain_info(&conf).stacks_tip_height;

    info!("------------------------- Reached Epoch 3.0 -------------------------");

    // due to the random nature of mining sortitions, the way this test is structured
    //  is that we keep track of how many tenures each miner produced, and once enough sortitions
    //  have been produced such that each miner has produced 3 tenures, we stop and check the
    //  results at the end
    let rl1_coord_channels = signer_test.running_nodes.coord_channel.clone();
    let rl1_commits = signer_test.running_nodes.commits_submitted.clone();

    let miner_1_pk = StacksPublicKey::from_private(conf.miner.mining_key.as_ref().unwrap());
    let miner_2_pk = StacksPublicKey::from_private(conf_node_2.miner.mining_key.as_ref().unwrap());
    let mut btc_blocks_mined = 1;
    let mut miner_1_tenures = 0;
    let mut miner_2_tenures = 0;
    let mut sender_nonce = 0;
    while !(miner_1_tenures >= 3 && miner_2_tenures >= 3) {
        if btc_blocks_mined > max_nakamoto_tenures {
            panic!("Produced {btc_blocks_mined} sortitions, but didn't cover the test scenarios, aborting");
        }
        let blocks_processed_before =
            blocks_mined1.load(Ordering::SeqCst) + blocks_mined2.load(Ordering::SeqCst);
        signer_test.mine_block_wait_on_processing(
            &[&rl1_coord_channels, &rl2_coord_channels],
            &[&rl1_commits, &rl2_commits],
            Duration::from_secs(30),
        );
        btc_blocks_mined += 1;

        // wait for the new block to be processed
        wait_for(60, || {
            let blocks_processed =
                blocks_mined1.load(Ordering::SeqCst) + blocks_mined2.load(Ordering::SeqCst);
            Ok(blocks_processed > blocks_processed_before)
        })
        .unwrap();

        info!(
            "Nakamoto blocks mined: {}",
            blocks_mined1.load(Ordering::SeqCst) + blocks_mined2.load(Ordering::SeqCst)
        );

        // mine the interim blocks
        info!("Mining interim blocks");
        for interim_block_ix in 0..inter_blocks_per_tenure {
            let blocks_processed_before =
                blocks_mined1.load(Ordering::SeqCst) + blocks_mined2.load(Ordering::SeqCst);
            // submit a tx so that the miner will mine an extra block
            let transfer_tx = make_stacks_transfer(
                &sender_sk,
                sender_nonce,
                send_fee,
                signer_test.running_nodes.conf.burnchain.chain_id,
                &recipient,
                send_amt,
            );
            sender_nonce += 1;
            submit_tx(&http_origin, &transfer_tx);

            wait_for(60, || {
                let blocks_processed =
                    blocks_mined1.load(Ordering::SeqCst) + blocks_mined2.load(Ordering::SeqCst);
                Ok(blocks_processed > blocks_processed_before)
            })
            .unwrap();
            info!("Mined interim block {btc_blocks_mined}:{interim_block_ix}");
        }

        let blocks = get_nakamoto_headers(&conf);
        let mut seen_burn_hashes = HashSet::new();
        miner_1_tenures = 0;
        miner_2_tenures = 0;
        for header in blocks.iter() {
            if seen_burn_hashes.contains(&header.burn_header_hash) {
                continue;
            }
            seen_burn_hashes.insert(header.burn_header_hash);

            let header = header.anchored_header.as_stacks_nakamoto().unwrap();
            if miner_1_pk
                .verify(
                    header.miner_signature_hash().as_bytes(),
                    &header.miner_signature,
                )
                .unwrap()
            {
                miner_1_tenures += 1;
            }
            if miner_2_pk
                .verify(
                    header.miner_signature_hash().as_bytes(),
                    &header.miner_signature,
                )
                .unwrap()
            {
                miner_2_tenures += 1;
            }
        }
        info!("Miner 1 tenures: {miner_1_tenures}, Miner 2 tenures: {miner_2_tenures}");
    }

    info!(
        "New chain info 1: {:?}",
        get_chain_info(&signer_test.running_nodes.conf)
    );

    info!("New chain info 2: {:?}", get_chain_info(&conf_node_2));

    let peer_1_height = get_chain_info(&conf).stacks_tip_height;
    let peer_2_height = get_chain_info(&conf_node_2).stacks_tip_height;
    info!("Peer height information"; "peer_1" => peer_1_height, "peer_2" => peer_2_height, "pre_naka_height" => pre_nakamoto_peer_1_height);
    assert_eq!(peer_1_height, peer_2_height);
    assert_eq!(
        peer_1_height,
        pre_nakamoto_peer_1_height + (btc_blocks_mined - 1) * (inter_blocks_per_tenure + 1)
    );
    assert_eq!(btc_blocks_mined, miner_1_tenures + miner_2_tenures);
    rl2_coord_channels
        .lock()
        .expect("Mutex poisoned")
        .stop_chains_coordinator();
    run_loop_stopper_2.store(false, Ordering::SeqCst);
    run_loop_2_thread.join().unwrap();
    signer_test.shutdown();
}

/// This test involves two miners, 1 and 2. During miner 1's first tenure, miner
/// 2 is forced to ignore one of the blocks in that tenure. The next time miner
/// 2 mines a block, it should attempt to fork the chain at that point. The test
/// verifies that the fork is not successful and that miner 1 is able to
/// continue mining after this fork attempt.
#[test]
#[ignore]
fn partial_tenure_fork() {
    if env::var("BITCOIND_TEST") != Ok("1".into()) {
        return;
    }

    let num_signers = 5;
    let max_nakamoto_tenures = 30;
    let inter_blocks_per_tenure = 5;

    // setup sender + recipient for a test stx transfer
    let sender_sk = Secp256k1PrivateKey::new();
    let sender_addr = tests::to_addr(&sender_sk);
    let send_amt = 1000;
    let send_fee = 180;
    let recipient = PrincipalData::from(StacksAddress::burn_address(false));

    let btc_miner_1_seed = vec![1, 1, 1, 1];
    let btc_miner_2_seed = vec![2, 2, 2, 2];
    let btc_miner_1_pk = Keychain::default(btc_miner_1_seed.clone()).get_pub_key();
    let btc_miner_2_pk = Keychain::default(btc_miner_2_seed.clone()).get_pub_key();

    let node_1_rpc = gen_random_port();
    let node_1_p2p = gen_random_port();
    let node_2_rpc = gen_random_port();
    let node_2_p2p = gen_random_port();

    let localhost = "127.0.0.1";
    let node_1_rpc_bind = format!("{localhost}:{node_1_rpc}");

    // All signers are listening to node 1
    let mut signer_test: SignerTest<SpawnedSigner> = SignerTest::new_with_config_modifications(
        num_signers,
        vec![(
            sender_addr,
            (send_amt + send_fee) * max_nakamoto_tenures * inter_blocks_per_tenure,
        )],
        |signer_config| {
            signer_config.node_host = node_1_rpc_bind.clone();
        },
        |config| {
            config.node.rpc_bind = format!("{localhost}:{node_1_rpc}");
            config.node.p2p_bind = format!("{localhost}:{node_1_p2p}");
            config.node.data_url = format!("http://{localhost}:{node_1_rpc}");
            config.node.p2p_address = format!("{localhost}:{node_1_p2p}");
            config.miner.wait_on_interim_blocks = Duration::from_secs(5);
            config.node.pox_sync_sample_secs = 30;

            config.node.seed = btc_miner_1_seed.clone();
            config.node.local_peer_seed = btc_miner_1_seed.clone();
            config.burnchain.local_mining_public_key = Some(btc_miner_1_pk.to_hex());
            config.miner.mining_key = Some(Secp256k1PrivateKey::from_seed(&[1]));

            // Increase the reward cycle length to avoid missing a prepare phase
            // while we are intentionally forking.
            config.burnchain.pox_reward_length = Some(40);
            config.burnchain.pox_prepare_length = Some(10);

            // Move epoch 2.5 and 3.0 earlier, so we have more time for the
            // test before re-stacking is required.
            if let Some(epochs) = config.burnchain.epochs.as_mut() {
                epochs[StacksEpochId::Epoch24].end_height = 131;
                epochs[StacksEpochId::Epoch25].start_height = 131;
                epochs[StacksEpochId::Epoch25].end_height = 166;
                epochs[StacksEpochId::Epoch30].start_height = 166;
            } else {
                panic!("Expected epochs to be set");
            }
        },
        Some(vec![btc_miner_1_pk, btc_miner_2_pk]),
        None,
    );
    let blocks_mined1 = signer_test.running_nodes.nakamoto_blocks_mined.clone();

    let conf = signer_test.running_nodes.conf.clone();
    let mut conf_node_2 = conf.clone();
    conf_node_2.node.rpc_bind = format!("{localhost}:{node_2_rpc}");
    conf_node_2.node.p2p_bind = format!("{localhost}:{node_2_p2p}");
    conf_node_2.node.data_url = format!("http://{localhost}:{node_2_rpc}");
    conf_node_2.node.p2p_address = format!("{localhost}:{node_2_p2p}");
    conf_node_2.node.seed = btc_miner_2_seed.clone();
    conf_node_2.burnchain.local_mining_public_key = Some(btc_miner_2_pk.to_hex());
    conf_node_2.node.local_peer_seed = btc_miner_2_seed.clone();
    conf_node_2.miner.mining_key = Some(Secp256k1PrivateKey::from_seed(&[2]));
    conf_node_2.node.miner = true;
    conf_node_2.events_observers.clear();

    let node_1_sk = Secp256k1PrivateKey::from_seed(&conf.node.local_peer_seed);
    let node_1_pk = StacksPublicKey::from_private(&node_1_sk);

    conf_node_2.node.working_dir = format!("{}-1", conf_node_2.node.working_dir);

    conf_node_2.node.set_bootstrap_nodes(
        format!("{}@{}", &node_1_pk.to_hex(), conf.node.p2p_bind),
        conf.burnchain.chain_id,
        conf.burnchain.peer_version,
    );

    let http_origin = format!("http://{}", &conf.node.rpc_bind);

    let mut run_loop_2 = boot_nakamoto::BootRunLoop::new(conf_node_2.clone()).unwrap();
    let rl2_coord_channels = run_loop_2.coordinator_channels();
    let run_loop_stopper_2 = run_loop_2.get_termination_switch();
    let Counters {
        naka_mined_blocks: blocks_mined2,
        naka_proposed_blocks: blocks_proposed2,
        ..
    } = run_loop_2.counters();

    signer_test.boot_to_epoch_3();
    let run_loop_2_thread = thread::Builder::new()
        .name("run_loop_2".into())
        .spawn(move || run_loop_2.start(None, 0))
        .unwrap();

    let pre_nakamoto_peer_1_height = get_chain_info(&conf).stacks_tip_height;

    wait_for(200, || {
        let Some(node_1_info) = get_chain_info_opt(&conf) else {
            return Ok(false);
        };
        let Some(node_2_info) = get_chain_info_opt(&conf_node_2) else {
            return Ok(false);
        };
        Ok(node_1_info.stacks_tip_height == node_2_info.stacks_tip_height)
    })
    .expect("Timed out waiting for follower to catch up to the miner");

    info!("------------------------- Reached Epoch 3.0 -------------------------");

    // Disable tenure extend so that miners will not tenure extend when the
    // test is checking for fork behavior.
    TEST_NO_TENURE_EXTEND.lock().unwrap().replace(true);

    // due to the random nature of mining sortitions, the way this test is structured
    //  is that we keep track of how many tenures each miner produced, and once enough sortitions
    //  have been produced such that each miner has produced 3 tenures, we stop and check the
    //  results at the end
    let mut btc_blocks_mined = 0;
    let mut miner_1_tenures = 0u64;
    let mut miner_2_tenures = 0u64;
    let mut fork_initiated = false;
    let mut min_miner_1_tenures = u64::MAX;
    let mut min_miner_2_tenures = u64::MAX;
    let mut ignore_block = 0;

    let mut miner_1_blocks = 0;
    let mut miner_2_blocks = 0;
    let mut min_miner_2_blocks = 0;

    while miner_1_tenures < min_miner_1_tenures || miner_2_tenures < min_miner_2_tenures {
        if btc_blocks_mined >= max_nakamoto_tenures {
            panic!("Produced {btc_blocks_mined} sortitions, but didn't cover the test scenarios, aborting");
        }

        // Mine a block and wait for it to be processed, unless we are in a
        // forked tenure, in which case, just wait for the block proposal
        let mined_before_1 = blocks_mined1.load(Ordering::SeqCst);
        let mined_before_2 = blocks_mined2.load(Ordering::SeqCst);
        let proposed_before_2 = blocks_proposed2.load(Ordering::SeqCst);
        let proposed_before_1 = signer_test
            .running_nodes
            .nakamoto_blocks_proposed
            .load(Ordering::SeqCst);

        sleep_ms(1000);

        info!(
            "Next tenure checking";
            "fork_initiated?" => fork_initiated,
            "miner_1_tenures" => miner_1_tenures,
            "miner_2_tenures" => miner_2_tenures,
            "min_miner_1_tenures" => min_miner_2_tenures,
            "min_miner_2_tenures" => min_miner_2_tenures,
            "proposed_before_1" => proposed_before_1,
            "proposed_before_2" => proposed_before_2,
            "mined_before_1" => mined_before_1,
            "mined_before_2" => mined_before_2,
        );

        next_block_and(
            &mut signer_test.running_nodes.btc_regtest_controller,
            60,
            || {
                let mined_1 = blocks_mined1.load(Ordering::SeqCst);
                let mined_2 = blocks_mined2.load(Ordering::SeqCst);
                let proposed_2 = blocks_proposed2.load(Ordering::SeqCst);

                Ok((fork_initiated && proposed_2 > proposed_before_2)
                    || mined_1 > mined_before_1
                    || mined_2 > mined_before_2)
            },
        )
        .unwrap_or_else(|_| {
            let mined_1 = blocks_mined1.load(Ordering::SeqCst);
            let mined_2 = blocks_mined2.load(Ordering::SeqCst);
            let proposed_1 = signer_test
                .running_nodes
                .nakamoto_blocks_proposed
                .load(Ordering::SeqCst);
            let proposed_2 = blocks_proposed2.load(Ordering::SeqCst);
            error!(
                "Next tenure failed to tick";
                "fork_initiated?" => fork_initiated,
                "miner_1_tenures" => miner_1_tenures,
                "miner_2_tenures" => miner_2_tenures,
                "min_miner_1_tenures" => min_miner_2_tenures,
                "min_miner_2_tenures" => min_miner_2_tenures,
                "proposed_before_1" => proposed_before_1,
                "proposed_before_2" => proposed_before_2,
                "mined_before_1" => mined_before_1,
                "mined_before_2" => mined_before_2,
                "mined_1" => mined_1,
                "mined_2" => mined_2,
                "proposed_1" => proposed_1,
                "proposed_2" => proposed_2,
            );
            panic!();
        });
        btc_blocks_mined += 1;

        let mined_1 = blocks_mined1.load(Ordering::SeqCst);
        let miner = if mined_1 > mined_before_1 { 1 } else { 2 };

        if miner == 1 && miner_1_tenures == 0 {
            // Setup miner 2 to ignore a block in this tenure
            ignore_block = pre_nakamoto_peer_1_height
                + (btc_blocks_mined - 1) * (inter_blocks_per_tenure + 1)
                + 3;
            set_ignore_block(ignore_block, &conf_node_2.node.working_dir);

            // Ensure that miner 2 runs at least one more tenure
            min_miner_2_tenures = miner_2_tenures + 1;
            fork_initiated = true;
            min_miner_2_blocks = miner_2_blocks;
        }
        if miner == 2 && miner_2_tenures == min_miner_2_tenures {
            // This is the forking tenure. Ensure that miner 1 runs one more
            // tenure after this to validate that it continues to build off of
            // the proper block.
            min_miner_1_tenures = miner_1_tenures + 1;
        }

        let mut blocks = inter_blocks_per_tenure;
        // mine (or attempt to mine) the interim blocks
        for interim_block_ix in 0..inter_blocks_per_tenure {
            let mined_before_1 = blocks_mined1.load(Ordering::SeqCst);
            let mined_before_2 = blocks_mined2.load(Ordering::SeqCst);
            let proposed_before_2 = blocks_proposed2.load(Ordering::SeqCst);

            info!(
                "Mining interim blocks";
                "fork_initiated?" => fork_initiated,
                "miner_1_tenures" => miner_1_tenures,
                "miner_2_tenures" => miner_2_tenures,
                "min_miner_1_tenures" => min_miner_2_tenures,
                "min_miner_2_tenures" => min_miner_2_tenures,
                "proposed_before_2" => proposed_before_2,
                "mined_before_1" => mined_before_1,
                "mined_before_2" => mined_before_2,
            );

            // submit a tx so that the miner will mine an extra block
            let sender_nonce = (btc_blocks_mined - 1) * inter_blocks_per_tenure + interim_block_ix;
            let transfer_tx = make_stacks_transfer(
                &sender_sk,
                sender_nonce,
                send_fee,
                signer_test.running_nodes.conf.burnchain.chain_id,
                &recipient,
                send_amt,
            );
            // This may fail if the forking miner wins too many tenures and this account's
            // nonces get too high (TooMuchChaining)
            match submit_tx_fallible(&http_origin, &transfer_tx) {
                Ok(_) => {
                    wait_for(60, || {
                        let mined_1 = blocks_mined1.load(Ordering::SeqCst);
                        let mined_2 = blocks_mined2.load(Ordering::SeqCst);
                        let proposed_2 = blocks_proposed2.load(Ordering::SeqCst);

                        Ok((fork_initiated && proposed_2 > proposed_before_2)
                            || mined_1 > mined_before_1
                            || mined_2 > mined_before_2)
                    })
                    .unwrap_or_else(|_| {
                        let mined_1 = blocks_mined1.load(Ordering::SeqCst);
                        let mined_2 = blocks_mined2.load(Ordering::SeqCst);
                        let proposed_1 = signer_test
                            .running_nodes
                            .nakamoto_blocks_proposed
                            .load(Ordering::SeqCst);
                        let proposed_2 = blocks_proposed2.load(Ordering::SeqCst);
                        error!(
                            "Next tenure failed to tick";
                            "fork_initiated?" => fork_initiated,
                            "miner_1_tenures" => miner_1_tenures,
                            "miner_2_tenures" => miner_2_tenures,
                            "min_miner_1_tenures" => min_miner_2_tenures,
                            "min_miner_2_tenures" => min_miner_2_tenures,
                            "proposed_before_1" => proposed_before_1,
                            "proposed_before_2" => proposed_before_2,
                            "mined_before_1" => mined_before_1,
                            "mined_before_2" => mined_before_2,
                            "mined_1" => mined_1,
                            "mined_2" => mined_2,
                            "proposed_1" => proposed_1,
                            "proposed_2" => proposed_2,
                        );
                        panic!();
                    });
                }
                Err(e) => {
                    if e.to_string().contains("TooMuchChaining") {
                        info!("TooMuchChaining error, skipping block");
                        blocks = interim_block_ix;
                        break;
                    } else {
                        panic!("Failed to submit tx: {e}");
                    }
                }
            }
            info!("Attempted to mine interim block {btc_blocks_mined}:{interim_block_ix}");
        }

        if miner == 1 {
            miner_1_tenures += 1;
            miner_1_blocks += blocks;
        } else {
            miner_2_tenures += 1;
            miner_2_blocks += blocks;
        }

        let mined_1 = blocks_mined1.load(Ordering::SeqCst);
        let mined_2 = blocks_mined2.load(Ordering::SeqCst);

        info!(
            "Miner 1 tenures: {miner_1_tenures}, Miner 2 tenures: {miner_2_tenures}, Miner 1 before: {mined_before_1}, Miner 2 before: {mined_before_2}, Miner 1 blocks: {mined_1}, Miner 2 blocks: {mined_2}",
        );

        if miner == 1 {
            assert_eq!(mined_1, mined_before_1 + blocks + 1);
        } else if miner_2_tenures < min_miner_2_tenures {
            assert_eq!(mined_2, mined_before_2 + blocks + 1);
        } else {
            // Miner 2 should have mined 0 blocks after the fork
            assert_eq!(mined_2, mined_before_2);
        }
    }

    info!(
        "New chain info 1: {:?}",
        get_chain_info(&signer_test.running_nodes.conf)
    );

    info!("New chain info 2: {:?}", get_chain_info(&conf_node_2));

    let peer_1_height = get_chain_info(&conf).stacks_tip_height;
    let peer_2_height = get_chain_info(&conf_node_2).stacks_tip_height;
    assert_eq!(peer_2_height, ignore_block - 1);
    // The height may be higher than expected due to extra transactions waiting
    // to be mined during the forking miner's tenure.
    // We cannot guarantee due to TooMuchChaining that the miner will mine inter_blocks_per_tenure
    // Must be at least the number of blocks mined by miner 1 and the number of blocks mined by miner 2
    // before the fork was initiated
    assert!(peer_1_height >= pre_nakamoto_peer_1_height + miner_1_blocks + min_miner_2_blocks);
    assert_eq!(btc_blocks_mined, miner_1_tenures + miner_2_tenures);

    let sortdb = SortitionDB::open(
        &conf_node_2.get_burn_db_file_path(),
        false,
        conf_node_2.get_burnchain().pox_constants,
    )
    .unwrap();

    let (chainstate, _) = StacksChainState::open(
        false,
        conf_node_2.burnchain.chain_id,
        &conf_node_2.get_chainstate_path_str(),
        None,
    )
    .unwrap();
    let tip = NakamotoChainState::get_canonical_block_header(chainstate.db(), &sortdb)
        .unwrap()
        .unwrap();
    assert_eq!(tip.stacks_block_height, ignore_block - 1);
    rl2_coord_channels
        .lock()
        .expect("Mutex poisoned")
        .stop_chains_coordinator();
    run_loop_stopper_2.store(false, Ordering::SeqCst);
    run_loop_2_thread.join().unwrap();
    signer_test.shutdown();
}

#[test]
#[ignore]
/// Test that signers that accept a block locally, but that was rejected globally will accept a subsequent attempt
/// by the miner essentially reorg their prior locally accepted/signed block, i.e. the globally rejected block overrides
/// their local view.
///
/// Test Setup:
/// The test spins up five stacks signers, one miner Nakamoto node, and a corresponding bitcoind.
/// The stacks node is then advanced to Epoch 3.0 boundary to allow block signing.
///
/// Test Execution:
/// The node mines 1 stacks block N (all signers sign it). The subsequent block N+1 is proposed, but rejected by >30% of the signers.
/// The miner then attempts to mine N+1', and all signers accept the block.
///
/// Test Assertion:
/// Stacks tip advances to N+1'
fn locally_accepted_blocks_overriden_by_global_rejection() {
    if env::var("BITCOIND_TEST") != Ok("1".into()) {
        return;
    }

    tracing_subscriber::registry()
        .with(fmt::layer())
        .with(EnvFilter::from_default_env())
        .init();

    info!("------------------------- Test Setup -------------------------");
    let num_signers = 5;
    let sender_sk = Secp256k1PrivateKey::new();
    let sender_addr = tests::to_addr(&sender_sk);
    let send_amt = 100;
    let send_fee = 180;
    let nmb_txs = 3;
    let recipient = PrincipalData::from(StacksAddress::burn_address(false));
    let short_timeout_secs = 20;
    let mut signer_test: SignerTest<SpawnedSigner> = SignerTest::new(
        num_signers,
        vec![(sender_addr, (send_amt + send_fee) * nmb_txs)],
    );

    let all_signers: Vec<_> = signer_test
        .signer_stacks_private_keys
        .iter()
        .map(StacksPublicKey::from_private)
        .collect();

    let http_origin = format!("http://{}", &signer_test.running_nodes.conf.node.rpc_bind);
    signer_test.boot_to_epoch_3();

    info!("------------------------- Test Mine Nakamoto Block N -------------------------");
    let info_before = signer_test.stacks_client.get_peer_info().unwrap();
    let mined_blocks = signer_test.running_nodes.nakamoto_blocks_mined.clone();
    let blocks_before = mined_blocks.load(Ordering::SeqCst);
    // submit a tx so that the miner will mine a stacks block
    let mut sender_nonce = 0;
    let transfer_tx = make_stacks_transfer(
        &sender_sk,
        sender_nonce,
        send_fee,
        signer_test.running_nodes.conf.burnchain.chain_id,
        &recipient,
        send_amt,
    );
    let tx = submit_tx(&http_origin, &transfer_tx);
    info!("Submitted tx {tx} in to mine block N");
    wait_for(short_timeout_secs, || {
        Ok(mined_blocks.load(Ordering::SeqCst) > blocks_before
            && signer_test
                .stacks_client
                .get_peer_info()
                .unwrap()
                .stacks_tip_height
                > info_before.stacks_tip_height)
    })
    .expect("Timed out waiting for stacks block N to be mined");
    sender_nonce += 1;
    let info_after = signer_test.stacks_client.get_peer_info().unwrap();
    assert_eq!(
        info_before.stacks_tip_height + 1,
        info_after.stacks_tip_height
    );
    let nakamoto_blocks = test_observer::get_mined_nakamoto_blocks();
    let block_n = nakamoto_blocks.last().unwrap();
    assert_eq!(info_after.stacks_tip.to_string(), block_n.block_hash);
    signer_test
        .wait_for_block_acceptance(
            short_timeout_secs,
            &block_n.signer_signature_hash,
            &all_signers,
        )
        .expect("Timed out waiting for block acceptance of N");

    info!("------------------------- Attempt to Mine Nakamoto Block N+1 -------------------------");
    // Make half of the signers reject the block proposal by the miner to ensure its marked globally rejected
    let rejecting_signers: Vec<_> = all_signers
        .iter()
        .cloned()
        .take(num_signers / 2 + num_signers % 2)
        .collect();
    TEST_REJECT_ALL_BLOCK_PROPOSAL
        .lock()
        .unwrap()
        .replace(rejecting_signers.clone());
    test_observer::clear();
    // Make a new stacks transaction to create a different block signature, but make sure to propose it
    // AFTER the signers are unfrozen so they don't inadvertently prevent the new block being accepted
    let transfer_tx = make_stacks_transfer(
        &sender_sk,
        sender_nonce,
        send_fee,
        signer_test.running_nodes.conf.burnchain.chain_id,
        &recipient,
        send_amt,
    );
    let tx = submit_tx(&http_origin, &transfer_tx);
    sender_nonce += 1;
    info!("Submitted tx {tx} to mine block N+1");

    let blocks_before = mined_blocks.load(Ordering::SeqCst);
    let info_before = signer_test.stacks_client.get_peer_info().unwrap();
    // We cannot gaurantee that ALL signers will reject due to the testing directive as we may hit majority first..So ensure that we only assert that up to the threshold number rejected
    signer_test
        .wait_for_block_rejections(short_timeout_secs, &rejecting_signers)
        .expect("Timed out waiting for block rejection of N+1");

    assert_eq!(blocks_before, mined_blocks.load(Ordering::SeqCst));
    let info_after = signer_test.stacks_client.get_peer_info().unwrap();
    assert_eq!(info_before, info_after);
    // Ensure that the block was not accepted globally so the stacks tip has not advanced to N+1
    let nakamoto_blocks = test_observer::get_mined_nakamoto_blocks();
    let block_n_1 = nakamoto_blocks.last().unwrap();
    assert_ne!(block_n_1, block_n);

    info!("------------------------- Test Mine Nakamoto Block N+1' -------------------------");
    let info_before = signer_test.stacks_client.get_peer_info().unwrap();
    TEST_REJECT_ALL_BLOCK_PROPOSAL
        .lock()
        .unwrap()
        .replace(Vec::new());

    let transfer_tx = make_stacks_transfer(
        &sender_sk,
        sender_nonce,
        send_fee,
        signer_test.running_nodes.conf.burnchain.chain_id,
        &recipient,
        send_amt,
    );
    let tx = submit_tx(&http_origin, &transfer_tx);
    info!("Submitted tx {tx} to mine block N+1'");

    wait_for(short_timeout_secs, || {
        Ok(mined_blocks.load(Ordering::SeqCst) > blocks_before
            && signer_test
                .stacks_client
                .get_peer_info()
                .unwrap()
                .stacks_tip_height
                > info_before.stacks_tip_height
            && test_observer::get_mined_nakamoto_blocks().last().unwrap() != block_n_1)
    })
    .expect("Timed out waiting for stacks block N+1' to be mined");
    let blocks_after = mined_blocks.load(Ordering::SeqCst);
    assert_eq!(blocks_after, blocks_before + 1);

    let info_after = signer_test.stacks_client.get_peer_info().unwrap();
    assert_eq!(
        info_after.stacks_tip_height,
        info_before.stacks_tip_height + 1
    );
    // Ensure that the block was accepted globally so the stacks tip has advanced to N+1'
    let nakamoto_blocks = test_observer::get_mined_nakamoto_blocks();
    let block_n_1_prime = nakamoto_blocks.last().unwrap();
    assert_eq!(
        info_after.stacks_tip.to_string(),
        block_n_1_prime.block_hash
    );
    assert_ne!(block_n_1_prime, block_n_1);
    // Verify that all signers accepted the new block proposal
    signer_test
        .wait_for_block_acceptance(
            short_timeout_secs,
            &block_n_1_prime.signer_signature_hash,
            &all_signers,
        )
        .expect("Timed out waiting for block acceptance of N+1'");
}

#[test]
#[ignore]
/// Test that signers that reject a block locally, but that was accepted globally will accept
/// a subsequent block built on top of the accepted block
///
/// Test Setup:
/// The test spins up five stacks signers, one miner Nakamoto node, and a corresponding bitcoind.
/// The stacks node is then advanced to Epoch 3.0 boundary to allow block signing.
///
/// Test Execution:
/// The node mines 1 stacks block N (all signers sign it). The subsequent block N+1 is proposed, but rejected by <30% of the signers.
/// The miner then attempts to mine N+2, and all signers accept the block.
///
/// Test Assertion:
/// Stacks tip advances to N+2
fn locally_rejected_blocks_overriden_by_global_acceptance() {
    if env::var("BITCOIND_TEST") != Ok("1".into()) {
        return;
    }

    tracing_subscriber::registry()
        .with(fmt::layer())
        .with(EnvFilter::from_default_env())
        .init();

    info!("------------------------- Test Setup -------------------------");
    let num_signers = 5;
    let sender_sk = Secp256k1PrivateKey::new();
    let sender_addr = tests::to_addr(&sender_sk);
    let send_amt = 100;
    let send_fee = 180;
    let nmb_txs = 3;

    let recipient = PrincipalData::from(StacksAddress::burn_address(false));
    let mut signer_test: SignerTest<SpawnedSigner> = SignerTest::new(
        num_signers,
        vec![(sender_addr, (send_amt + send_fee) * nmb_txs)],
    );

    let all_signers: Vec<_> = signer_test
        .signer_stacks_private_keys
        .iter()
        .map(StacksPublicKey::from_private)
        .collect();

    let http_origin = format!("http://{}", &signer_test.running_nodes.conf.node.rpc_bind);
    let short_timeout = 30;
    signer_test.boot_to_epoch_3();

    info!("------------------------- Test Mine Nakamoto Block N -------------------------");
    let mined_blocks = signer_test.running_nodes.nakamoto_blocks_mined.clone();
    let info_before = signer_test
        .stacks_client
        .get_peer_info()
        .expect("Failed to get peer info");

    // submit a tx so that the miner will mine a stacks block N
    let mut sender_nonce = 0;
    let transfer_tx = make_stacks_transfer(
        &sender_sk,
        sender_nonce,
        send_fee,
        signer_test.running_nodes.conf.burnchain.chain_id,
        &recipient,
        send_amt,
    );
    let tx = submit_tx(&http_origin, &transfer_tx);
    sender_nonce += 1;
    info!("Submitted tx {tx} in to mine block N");

    wait_for(short_timeout, || {
        Ok(signer_test
            .stacks_client
            .get_peer_info()
            .expect("Failed to get peer info")
            .stacks_tip_height
            > info_before.stacks_tip_height)
    })
    .expect("Timed out waiting for N to be mined and processed");

    let info_after = signer_test
        .stacks_client
        .get_peer_info()
        .expect("Failed to get peer info");
    assert_eq!(
        info_before.stacks_tip_height + 1,
        info_after.stacks_tip_height
    );

    // Ensure that the block was accepted globally so the stacks tip has advanced to N
    let nakamoto_blocks = test_observer::get_mined_nakamoto_blocks();
    let block_n = nakamoto_blocks.last().unwrap();
    assert_eq!(info_after.stacks_tip.to_string(), block_n.block_hash);

    // Make sure that ALL signers accepted the block proposal
    signer_test
        .wait_for_block_acceptance(short_timeout, &block_n.signer_signature_hash, &all_signers)
        .expect("Timed out waiting for block acceptance of N");

    info!("------------------------- Mine Nakamoto Block N+1 -------------------------");
    // Make less than 30% of the signers reject the block and ensure it is STILL marked globally accepted
    let rejecting_signers: Vec<_> = all_signers
        .iter()
        .cloned()
        .take(num_signers * 3 / 10)
        .collect();
    TEST_REJECT_ALL_BLOCK_PROPOSAL
        .lock()
        .unwrap()
        .replace(rejecting_signers.clone());
    test_observer::clear();

    // submit a tx so that the miner will mine a stacks block N+1
    let blocks_before = mined_blocks.load(Ordering::SeqCst);
    let info_before = signer_test
        .stacks_client
        .get_peer_info()
        .expect("Failed to get peer info");
    let transfer_tx = make_stacks_transfer(
        &sender_sk,
        sender_nonce,
        send_fee,
        signer_test.running_nodes.conf.burnchain.chain_id,
        &recipient,
        send_amt,
    );
    let tx = submit_tx(&http_origin, &transfer_tx);
    sender_nonce += 1;
    info!("Submitted tx {tx} in to mine block N+1");

    wait_for(30, || {
        Ok(mined_blocks.load(Ordering::SeqCst) > blocks_before
            && signer_test
                .stacks_client
                .get_peer_info()
                .unwrap()
                .stacks_tip_height
                > info_before.stacks_tip_height)
    })
    .expect("Timed out waiting for stacks block N+1 to be mined");

    signer_test
        .wait_for_block_rejections(short_timeout, &rejecting_signers)
        .expect("Timed out waiting for block rejection of N+1");

    // Assert the block was mined
    let info_after = signer_test
        .stacks_client
        .get_peer_info()
        .expect("Failed to get peer info");
    assert_eq!(blocks_before + 1, mined_blocks.load(Ordering::SeqCst));
    assert_eq!(
        info_before.stacks_tip_height + 1,
        info_after.stacks_tip_height
    );

    // Ensure that the block was still accepted globally so the stacks tip has advanced to N+1
    let nakamoto_blocks = test_observer::get_mined_nakamoto_blocks();
    let block_n_1 = nakamoto_blocks.last().unwrap();
    assert_eq!(info_after.stacks_tip.to_string(), block_n_1.block_hash);
    assert_ne!(block_n_1, block_n);

    signer_test
        .wait_for_block_acceptance(
            short_timeout,
            &block_n_1.signer_signature_hash,
            &all_signers[num_signers * 3 / 10 + 1..],
        )
        .expect("Timed out waiting for block acceptance of N+1");

    info!("------------------------- Test Mine Nakamoto Block N+2 -------------------------");
    // Ensure that all signers accept the block proposal N+2
    let info_before = signer_test.stacks_client.get_peer_info().unwrap();
    let blocks_before = mined_blocks.load(Ordering::SeqCst);
    TEST_REJECT_ALL_BLOCK_PROPOSAL
        .lock()
        .unwrap()
        .replace(Vec::new());

    // submit a tx so that the miner will mine a stacks block N+2 and ensure ALL signers accept it
    let transfer_tx = make_stacks_transfer(
        &sender_sk,
        sender_nonce,
        send_fee,
        signer_test.running_nodes.conf.burnchain.chain_id,
        &recipient,
        send_amt,
    );
    let tx = submit_tx(&http_origin, &transfer_tx);
    info!("Submitted tx {tx} in to mine block N+2");
    wait_for(30, || {
        Ok(mined_blocks.load(Ordering::SeqCst) > blocks_before
            && signer_test
                .stacks_client
                .get_peer_info()
                .unwrap()
                .stacks_tip_height
                > info_before.stacks_tip_height)
    })
    .expect("Timed out waiting for stacks block N+2 to be mined");
    let blocks_after = mined_blocks.load(Ordering::SeqCst);
    assert_eq!(blocks_after, blocks_before + 1);

    let info_after = signer_test.stacks_client.get_peer_info().unwrap();
    assert_eq!(
        info_before.stacks_tip_height + 1,
        info_after.stacks_tip_height,
    );
    // Ensure that the block was accepted globally so the stacks tip has advanced to N+2
    let nakamoto_blocks = test_observer::get_mined_nakamoto_blocks();
    let block_n_2 = nakamoto_blocks.last().unwrap();
    assert_eq!(info_after.stacks_tip.to_string(), block_n_2.block_hash);
    assert_ne!(block_n_2, block_n_1);

    // Make sure that ALL signers accepted the block proposal
    signer_test
        .wait_for_block_acceptance(
            short_timeout,
            &block_n_2.signer_signature_hash,
            &all_signers,
        )
        .expect("Timed out waiting for block acceptance of N+2");
}

#[test]
#[ignore]
/// Test that signers that have accepted a locally signed block N+1 built in tenure A can sign a block proposed during a
/// new tenure B built upon the last globally accepted block N if the timeout is exceeded, i.e. a reorg can occur at a tenure boundary.
///
/// Test Setup:
/// The test spins up five stacks signers, one miner Nakamoto node, and a corresponding bitcoind.
/// The stacks node is then advanced to Epoch 3.0 boundary to allow block signing.
///
/// Test Execution:
/// The node mines 1 stacks block N (all signers sign it). The subsequent block N+1 is proposed, but <30% accept it. The remaining signers
/// do not make a decision on the block. A new tenure begins and the miner proposes a new block N+1' which all signers accept.
///
/// Test Assertion:
/// Stacks tip advances to N+1'
fn reorg_locally_accepted_blocks_across_tenures_succeeds() {
    if env::var("BITCOIND_TEST") != Ok("1".into()) {
        return;
    }

    tracing_subscriber::registry()
        .with(fmt::layer())
        .with(EnvFilter::from_default_env())
        .init();

    info!("------------------------- Test Setup -------------------------");
    let num_signers = 5;
    let sender_sk = Secp256k1PrivateKey::new();
    let sender_addr = tests::to_addr(&sender_sk);
    let send_amt = 100;
    let send_fee = 180;
    let nmb_txs = 2;
    let recipient = PrincipalData::from(StacksAddress::burn_address(false));
    let mut signer_test: SignerTest<SpawnedSigner> = SignerTest::new_with_config_modifications(
        num_signers,
        vec![(sender_addr, (send_amt + send_fee) * nmb_txs)],
        |config| {
            // Just accept all reorg attempts
            config.tenure_last_block_proposal_timeout = Duration::from_secs(0);
        },
        |config| {
            config.miner.block_commit_delay = Duration::from_secs(0);
        },
        None,
        None,
    );
    let all_signers = signer_test
        .signer_stacks_private_keys
        .iter()
        .map(StacksPublicKey::from_private)
        .collect::<Vec<_>>();
    let http_origin = format!("http://{}", &signer_test.running_nodes.conf.node.rpc_bind);
    let short_timeout = 30;
    signer_test.boot_to_epoch_3();
    info!("------------------------- Starting Tenure A -------------------------");
    info!("------------------------- Test Mine Nakamoto Block N -------------------------");
    let mined_blocks = signer_test.running_nodes.nakamoto_blocks_mined.clone();
    let info_before = signer_test
        .stacks_client
        .get_peer_info()
        .expect("Failed to get peer info");

    // submit a tx so that the miner will mine a stacks block
    let mut sender_nonce = 0;
    let transfer_tx = make_stacks_transfer(
        &sender_sk,
        sender_nonce,
        send_fee,
        signer_test.running_nodes.conf.burnchain.chain_id,
        &recipient,
        send_amt,
    );
    let tx = submit_tx(&http_origin, &transfer_tx);
    sender_nonce += 1;
    info!("Submitted tx {tx} in to mine block N");
    wait_for(short_timeout, || {
        let info_after = signer_test
            .stacks_client
            .get_peer_info()
            .expect("Failed to get peer info");
        Ok(info_after.stacks_tip_height > info_before.stacks_tip_height)
    })
    .expect("Timed out waiting for block to be mined and processed");

    // Ensure that the block was accepted globally so the stacks tip has advanced to N
    let info_after = signer_test
        .stacks_client
        .get_peer_info()
        .expect("Failed to get peer info");
    assert_eq!(
        info_before.stacks_tip_height + 1,
        info_after.stacks_tip_height
    );
    let nakamoto_blocks = test_observer::get_mined_nakamoto_blocks();
    let block_n = nakamoto_blocks.last().unwrap();
    assert_eq!(info_after.stacks_tip.to_string(), block_n.block_hash);

    info!("------------------------- Attempt to Mine Nakamoto Block N+1 -------------------------");
    // Make more than >70% of the signers ignore the block proposal to ensure it it is not globally accepted/rejected
    let ignoring_signers: Vec<_> = all_signers
        .iter()
        .cloned()
        .take(num_signers * 7 / 10)
        .collect();
    let non_ignoring_signers: Vec<_> = all_signers
        .iter()
        .cloned()
        .skip(num_signers * 7 / 10)
        .collect();
    TEST_IGNORE_ALL_BLOCK_PROPOSALS
        .lock()
        .unwrap()
        .replace(ignoring_signers.clone());
    // Clear the stackerdb chunks
    test_observer::clear();

    let blocks_before = mined_blocks.load(Ordering::SeqCst);
    let info_before = signer_test
        .stacks_client
        .get_peer_info()
        .expect("Failed to get peer info");

    // submit a tx so that the miner will ATTEMPT to mine a stacks block N+1
    let transfer_tx = make_stacks_transfer(
        &sender_sk,
        sender_nonce,
        send_fee,
        signer_test.running_nodes.conf.burnchain.chain_id,
        &recipient,
        send_amt,
    );
    let tx = submit_tx(&http_origin, &transfer_tx);

    info!("Submitted tx {tx} in to attempt to mine block N+1");
    wait_for(short_timeout, || {
        let accepted_signers = test_observer::get_stackerdb_chunks()
            .into_iter()
            .flat_map(|chunk| chunk.modified_slots)
            .filter_map(|chunk| {
                let message = SignerMessage::consensus_deserialize(&mut chunk.data.as_slice())
                    .expect("Failed to deserialize SignerMessage");
                match message {
                    SignerMessage::BlockResponse(BlockResponse::Accepted(accepted)) => {
                        non_ignoring_signers.iter().find(|key| {
                            key.verify(accepted.signer_signature_hash.bits(), &accepted.signature)
                                .is_ok()
                        })
                    }
                    _ => None,
                }
            })
            .collect::<Vec<_>>();
        Ok(accepted_signers.len() + ignoring_signers.len() == num_signers)
    })
    .expect("FAIL: Timed out waiting for block proposal acceptance");

    let blocks_after = mined_blocks.load(Ordering::SeqCst);
    let info_after = signer_test
        .stacks_client
        .get_peer_info()
        .expect("Failed to get peer info");
    assert_eq!(blocks_after, blocks_before);
    assert_eq!(info_after, info_before);
    // Ensure that the block was NOT accepted globally so the stacks tip has NOT advanced to N+1
    let nakamoto_blocks = test_observer::get_mined_nakamoto_blocks();
    let block_n_1 = nakamoto_blocks.last().unwrap();
    assert_ne!(block_n_1, block_n);
    assert_ne!(info_after.stacks_tip.to_string(), block_n_1.block_hash);

    info!("------------------------- Starting Tenure B -------------------------");
    // Start a new tenure and ensure the miner can propose a new block N+1' that is accepted by all signers
    let commits_submitted = signer_test.running_nodes.commits_submitted.clone();
    let commits_before = commits_submitted.load(Ordering::SeqCst);
    next_block_and(
        &mut signer_test.running_nodes.btc_regtest_controller,
        60,
        || {
            let commits_count = commits_submitted.load(Ordering::SeqCst);
            Ok(commits_count > commits_before)
        },
    )
    .unwrap();

    info!(
        "------------------------- Mine Nakamoto Block N+1' in Tenure B -------------------------"
    );
    let info_before = signer_test
        .stacks_client
        .get_peer_info()
        .expect("Failed to get peer info");
    TEST_IGNORE_ALL_BLOCK_PROPOSALS
        .lock()
        .unwrap()
        .replace(Vec::new());
    wait_for(short_timeout, || {
        let info_after = signer_test
            .stacks_client
            .get_peer_info()
            .expect("Failed to get peer info");
        Ok(info_after.stacks_tip_height > info_before.stacks_tip_height)
    })
    .expect("Timed out waiting for block to be mined and processed");

    let info_after = signer_test
        .stacks_client
        .get_peer_info()
        .expect("Failed to get peer info");
    assert_eq!(
        info_before.stacks_tip_height + 1,
        info_after.stacks_tip_height
    );

    // Ensure that the block was accepted globally so the stacks tip has advanced to N+1'
    let nakamoto_blocks = test_observer::get_mined_nakamoto_blocks();
    let block_n_1_prime = nakamoto_blocks.last().unwrap();
    assert_eq!(
        info_after.stacks_tip.to_string(),
        block_n_1_prime.block_hash
    );
    assert_ne!(block_n_1_prime, block_n);

    // Make sure that ALL signers accepted the block proposal even though they signed a conflicting one in prior tenure
    signer_test
        .wait_for_block_acceptance(30, &block_n_1_prime.signer_signature_hash, &all_signers)
        .expect("Timed out waiting for block acceptance of N+1'");
}

#[test]
#[ignore]
/// Test that signers that have accepted a locally signed block N+1 built in tenure A cannot sign a block proposed during a
/// new tenure B built upon the last globally accepted block N if the timeout is not exceeded, i.e. a reorg cannot occur at a tenure boundary
/// before the specified timeout has been exceeded.
///
/// Test Setup:
/// The test spins up five stacks signers, one miner Nakamoto node, and a corresponding bitcoind.
/// The stacks node is then advanced to Epoch 3.0 boundary to allow block signing.
///
/// Test Execution:
/// The node mines 1 stacks block N (all signers sign it). The subsequent block N+1 is proposed, but <30% accept it. The remaining signers
/// do not make a decision on the block. A new tenure begins and the miner proposes a new block N+1' which all signers reject as the timeout
/// has not been exceeded.
///
/// Test Assertion:
/// Stacks tip remains at N.
fn reorg_locally_accepted_blocks_across_tenures_fails() {
    if env::var("BITCOIND_TEST") != Ok("1".into()) {
        return;
    }

    tracing_subscriber::registry()
        .with(fmt::layer())
        .with(EnvFilter::from_default_env())
        .init();

    info!("------------------------- Test Setup -------------------------");
    let num_signers = 5;
    let sender_sk = Secp256k1PrivateKey::new();
    let sender_addr = tests::to_addr(&sender_sk);
    let send_amt = 100;
    let send_fee = 180;
    let nmb_txs = 2;
    let recipient = PrincipalData::from(StacksAddress::burn_address(false));
    let mut signer_test: SignerTest<SpawnedSigner> = SignerTest::new_with_config_modifications(
        num_signers,
        vec![(sender_addr, (send_amt + send_fee) * nmb_txs)],
        |config| {
            // Do not alow any reorg attempts essentially
            config.tenure_last_block_proposal_timeout = Duration::from_secs(100_000);
        },
        |_| {},
        None,
        None,
    );
    let all_signers = signer_test
        .signer_stacks_private_keys
        .iter()
        .map(StacksPublicKey::from_private)
        .collect::<Vec<_>>();
    let http_origin = format!("http://{}", &signer_test.running_nodes.conf.node.rpc_bind);
    let short_timeout = 30;
    signer_test.boot_to_epoch_3();
    info!("------------------------- Starting Tenure A -------------------------");
    info!("------------------------- Test Mine Nakamoto Block N -------------------------");
    let mined_blocks = signer_test.running_nodes.nakamoto_blocks_mined.clone();
    let info_before = signer_test
        .stacks_client
        .get_peer_info()
        .expect("Failed to get peer info");

    // submit a tx so that the miner will mine a stacks block
    let mut sender_nonce = 0;
    let transfer_tx = make_stacks_transfer(
        &sender_sk,
        sender_nonce,
        send_fee,
        signer_test.running_nodes.conf.burnchain.chain_id,
        &recipient,
        send_amt,
    );
    let tx = submit_tx(&http_origin, &transfer_tx);
    sender_nonce += 1;
    info!("Submitted tx {tx} in to mine block N");
    wait_for(short_timeout, || {
        let info_after = signer_test
            .stacks_client
            .get_peer_info()
            .expect("Failed to get peer info");
        Ok(info_after.stacks_tip_height > info_before.stacks_tip_height)
    })
    .expect("Timed out waiting for block to be mined and processed");

    // Ensure that the block was accepted globally so the stacks tip has advanced to N
    let info_after = signer_test
        .stacks_client
        .get_peer_info()
        .expect("Failed to get peer info");
    assert_eq!(
        info_before.stacks_tip_height + 1,
        info_after.stacks_tip_height
    );
    let nakamoto_blocks = test_observer::get_mined_nakamoto_blocks();
    let block_n = nakamoto_blocks.last().unwrap();
    assert_eq!(info_after.stacks_tip.to_string(), block_n.block_hash);

    info!("------------------------- Attempt to Mine Nakamoto Block N+1 -------------------------");
    // Make more than >70% of the signers ignore the block proposal to ensure it it is not globally accepted/rejected
    let ignoring_signers: Vec<_> = all_signers
        .iter()
        .cloned()
        .take(num_signers * 7 / 10)
        .collect();
    let non_ignoring_signers: Vec<_> = all_signers
        .iter()
        .cloned()
        .skip(num_signers * 7 / 10)
        .collect();
    TEST_IGNORE_ALL_BLOCK_PROPOSALS
        .lock()
        .unwrap()
        .replace(ignoring_signers.clone());
    // Clear the stackerdb chunks
    test_observer::clear();

    let blocks_before = mined_blocks.load(Ordering::SeqCst);
    let info_before = signer_test
        .stacks_client
        .get_peer_info()
        .expect("Failed to get peer info");
    // submit a tx so that the miner will ATTEMPT to mine a stacks block N+1
    let transfer_tx = make_stacks_transfer(
        &sender_sk,
        sender_nonce,
        send_fee,
        signer_test.running_nodes.conf.burnchain.chain_id,
        &recipient,
        send_amt,
    );
    let tx = submit_tx(&http_origin, &transfer_tx);

    info!("Submitted tx {tx} in to attempt to mine block N+1");
    wait_for(short_timeout, || {
        let accepted_signers = test_observer::get_stackerdb_chunks()
            .into_iter()
            .flat_map(|chunk| chunk.modified_slots)
            .filter_map(|chunk| {
                let message = SignerMessage::consensus_deserialize(&mut chunk.data.as_slice())
                    .expect("Failed to deserialize SignerMessage");
                match message {
                    SignerMessage::BlockResponse(BlockResponse::Accepted(accepted)) => {
                        non_ignoring_signers.iter().find(|key| {
                            key.verify(accepted.signer_signature_hash.bits(), &accepted.signature)
                                .is_ok()
                        })
                    }
                    _ => None,
                }
            })
            .collect::<Vec<_>>();
        Ok(accepted_signers.len() + ignoring_signers.len() == num_signers)
    })
    .expect("FAIL: Timed out waiting for block proposal acceptance");

    let blocks_after = mined_blocks.load(Ordering::SeqCst);
    let info_after = signer_test
        .stacks_client
        .get_peer_info()
        .expect("Failed to get peer info");
    assert_eq!(blocks_after, blocks_before);
    assert_eq!(info_after, info_before);
    // Ensure that the block was NOT accepted globally so the stacks tip has NOT advanced to N+1
    let nakamoto_blocks = test_observer::get_mined_nakamoto_blocks();
    let block_n_1 = nakamoto_blocks.last().unwrap();
    assert_ne!(block_n_1, block_n);
    assert_ne!(info_after.stacks_tip.to_string(), block_n_1.block_hash);

    info!("------------------------- Starting Tenure B -------------------------");
    let blocks_before = mined_blocks.load(Ordering::SeqCst);
    let info_before = signer_test
        .stacks_client
        .get_peer_info()
        .expect("Failed to get peer info");

    // Clear the test observer so any old rejections are not counted
    test_observer::clear();

    // Start a new tenure and ensure the we see the expected rejections
    next_block_and(
        &mut signer_test.running_nodes.btc_regtest_controller,
        60,
        || {
            let rejected_signers = test_observer::get_stackerdb_chunks()
                .into_iter()
                .flat_map(|chunk| chunk.modified_slots)
                .filter_map(|chunk| {
                    let message = SignerMessage::consensus_deserialize(&mut chunk.data.as_slice())
                        .expect("Failed to deserialize SignerMessage");
                    match message {
                        SignerMessage::BlockResponse(BlockResponse::Rejected(BlockRejection {
                            signature,
                            signer_signature_hash,
                            ..
                        })) => non_ignoring_signers.iter().find(|key| {
                            key.verify(signer_signature_hash.bits(), &signature).is_ok()
                        }),
                        _ => None,
                    }
                })
                .collect::<Vec<_>>();
            Ok(rejected_signers.len() + ignoring_signers.len() == num_signers)
        },
    )
    .expect("FAIL: Timed out waiting for block proposal rejections");

    let blocks_after = mined_blocks.load(Ordering::SeqCst);
    let info_after = signer_test
        .stacks_client
        .get_peer_info()
        .expect("Failed to get peer info");
    assert_eq!(blocks_after, blocks_before);
    assert_eq!(info_after.stacks_tip, info_before.stacks_tip);
    // Ensure that the block was NOT accepted globally so the stacks tip has NOT advanced to N+1'
    let nakamoto_blocks = test_observer::get_mined_nakamoto_blocks();
    let block_n_1_prime = nakamoto_blocks.last().unwrap();
    assert_ne!(block_n_1, block_n_1_prime);
    assert_ne!(
        info_after.stacks_tip.to_string(),
        block_n_1_prime.block_hash
    );
}

#[test]
#[ignore]
/// Test that when 70% of signers accept a block, mark it globally accepted, but a miner ends its tenure
/// before it receives these signatures, the miner can recover in the following tenure.
///
/// Test Setup:
/// The test spins up five stacks signers, one miner Nakamoto node, and a corresponding bitcoind.
/// The stacks node is then advanced to Epoch 3.0 boundary to allow block signing.
///
/// Test Execution:
/// The node mines 1 stacks block N (all signers sign it). The subsequent block N+1 is proposed, but >70% accept it.
/// The signers delay broadcasting the block and the miner ends its tenure before it receives these signatures. The
/// miner will propose an invalid block N+1' which all signers reject. The broadcast delay is removed and the miner
/// proposes a new block N+2 which all signers accept.
///
/// Test Assertion:
/// Stacks tip advances to N+2
fn miner_recovers_when_broadcast_block_delay_across_tenures_occurs() {
    if env::var("BITCOIND_TEST") != Ok("1".into()) {
        return;
    }

    tracing_subscriber::registry()
        .with(fmt::layer())
        .with(EnvFilter::from_default_env())
        .init();

    info!("------------------------- Test Setup -------------------------");
    let num_signers = 5;
    let sender_sk = Secp256k1PrivateKey::new();
    let sender_addr = tests::to_addr(&sender_sk);
    let send_amt = 100;
    let send_fee = 180;
    let nmb_txs = 3;
    let recipient = PrincipalData::from(StacksAddress::burn_address(false));
    let mut signer_test: SignerTest<SpawnedSigner> = SignerTest::new(
        num_signers,
        vec![(sender_addr, (send_amt + send_fee) * nmb_txs)],
    );
    let http_origin = format!("http://{}", &signer_test.running_nodes.conf.node.rpc_bind);
    signer_test.boot_to_epoch_3();

    info!("------------------------- Starting Tenure A -------------------------");
    info!("------------------------- Test Mine Nakamoto Block N -------------------------");

    // wait until we get a sortition.
    // we might miss a block-commit at the start of epoch 3
    let burnchain = signer_test.running_nodes.conf.get_burnchain();
    let sortdb = burnchain.open_sortition_db(true).unwrap();

    wait_for(30, || {
        let tip = SortitionDB::get_canonical_burn_chain_tip(sortdb.conn()).unwrap();
        Ok(tip.sortition)
    })
    .expect("Timed out waiting for sortition");

    let mined_blocks = signer_test.running_nodes.nakamoto_blocks_mined.clone();
    let blocks_before = mined_blocks.load(Ordering::SeqCst);
    let info_before = signer_test
        .stacks_client
        .get_peer_info()
        .expect("Failed to get peer info");
    // submit a tx so that the miner will mine a stacks block
    let mut sender_nonce = 0;
    let transfer_tx = make_stacks_transfer(
        &sender_sk,
        sender_nonce,
        send_fee,
        signer_test.running_nodes.conf.burnchain.chain_id,
        &recipient,
        send_amt,
    );
    let tx = submit_tx(&http_origin, &transfer_tx);
    info!("Submitted tx {tx} in to mine block N");

    // a tenure has begun, so wait until we mine a block
    wait_for(30, || {
        let new_height = signer_test
            .stacks_client
            .get_peer_info()
            .expect("Failed to get peer info")
            .stacks_tip_height;
        Ok(mined_blocks.load(Ordering::SeqCst) > blocks_before
            && new_height > info_before.stacks_tip_height)
    })
    .expect("Timed out waiting for block to be mined and processed");

    sender_nonce += 1;
    let info_after = signer_test
        .stacks_client
        .get_peer_info()
        .expect("Failed to get peer info");
    assert_eq!(
        info_before.stacks_tip_height + 1,
        info_after.stacks_tip_height
    );

    let nakamoto_blocks = test_observer::get_mined_nakamoto_blocks();
    let block_n = nakamoto_blocks.last().unwrap();
    assert_eq!(info_after.stacks_tip.to_string(), block_n.block_hash);

    info!("------------------------- Attempt to Mine Nakamoto Block N+1 -------------------------");
    // Propose a valid block, but force the miner to ignore the returned signatures and delay the block being
    // broadcasted to the miner so it can end its tenure before block confirmation obtained
    // Clear the stackerdb chunks
    info!("Forcing miner to ignore block responses for block N+1");
    TEST_IGNORE_SIGNERS.lock().unwrap().replace(true);
    info!("Delaying signer block N+1 broadcasting to the miner");
    TEST_PAUSE_BLOCK_BROADCAST.lock().unwrap().replace(true);
    test_observer::clear();
    let blocks_before = mined_blocks.load(Ordering::SeqCst);
    let info_before = signer_test
        .stacks_client
        .get_peer_info()
        .expect("Failed to get peer info");

    let transfer_tx = make_stacks_transfer(
        &sender_sk,
        sender_nonce,
        send_fee,
        signer_test.running_nodes.conf.burnchain.chain_id,
        &recipient,
        send_amt,
    );
    sender_nonce += 1;

    let tx = submit_tx(&http_origin, &transfer_tx);

    info!("Submitted tx {tx} in to attempt to mine block N+1");
    let mut block = None;
    wait_for(30, || {
        block = test_observer::get_stackerdb_chunks()
            .into_iter()
            .flat_map(|chunk| chunk.modified_slots)
            .find_map(|chunk| {
                let message = SignerMessage::consensus_deserialize(&mut chunk.data.as_slice())
                    .expect("Failed to deserialize SignerMessage");
                match message {
                    SignerMessage::BlockProposal(proposal) => {
                        if proposal.block.header.consensus_hash
                            == info_before.stacks_tip_consensus_hash
                        {
                            Some(proposal.block)
                        } else {
                            None
                        }
                    }
                    _ => None,
                }
            });
        let Some(block) = &block else {
            return Ok(false);
        };
        let signatures = test_observer::get_stackerdb_chunks()
            .into_iter()
            .flat_map(|chunk| chunk.modified_slots)
            .filter_map(|chunk| {
                let message = SignerMessage::consensus_deserialize(&mut chunk.data.as_slice())
                    .expect("Failed to deserialize SignerMessage");
                match message {
                    SignerMessage::BlockResponse(BlockResponse::Accepted(accepted)) => {
                        if block.header.signer_signature_hash() == accepted.signer_signature_hash {
                            Some(accepted.signature)
                        } else {
                            None
                        }
                    }
                    _ => None,
                }
            })
            .collect::<Vec<_>>();
        Ok(signatures.len() == num_signers)
    })
    .expect("Test timed out while waiting for signers signatures for first block proposal");
    let block = block.unwrap();

    let blocks_after = mined_blocks.load(Ordering::SeqCst);
    let info_after = signer_test
        .stacks_client
        .get_peer_info()
        .expect("Failed to get peer info");
    assert_eq!(blocks_after, blocks_before);
    assert_eq!(info_after, info_before);
    // Ensure that the block was not yet broadcasted to the miner so the stacks tip has NOT advanced to N+1
    let nakamoto_blocks = test_observer::get_mined_nakamoto_blocks();
    let block_n_same = nakamoto_blocks.last().unwrap();
    assert_ne!(block_n_same, block_n);
    assert_ne!(info_after.stacks_tip.to_string(), block_n_same.block_hash);

    info!("------------------------- Starting Tenure B -------------------------");
    let commits_submitted = signer_test.running_nodes.commits_submitted.clone();
    let commits_before = commits_submitted.load(Ordering::SeqCst);
    next_block_and(
        &mut signer_test.running_nodes.btc_regtest_controller,
        60,
        || {
            let commits_count = commits_submitted.load(Ordering::SeqCst);
            Ok(commits_count > commits_before)
        },
    )
    .unwrap();

    info!(
        "------------------------- Attempt to Mine Nakamoto Block N+1' -------------------------"
    );
    // Wait for the miner to propose a new invalid block N+1'
    let mut rejected_block = None;
    wait_for(30, || {
        rejected_block = test_observer::get_stackerdb_chunks()
            .into_iter()
            .flat_map(|chunk| chunk.modified_slots)
            .find_map(|chunk| {
                let message = SignerMessage::consensus_deserialize(&mut chunk.data.as_slice())
                    .expect("Failed to deserialize SignerMessage");
                match message {
                    SignerMessage::BlockProposal(proposal) => {
                        if proposal.block.header.consensus_hash != block.header.consensus_hash {
                            assert!(
                                proposal.block.header.chain_length == block.header.chain_length
                            );
                            Some(proposal.block)
                        } else {
                            None
                        }
                    }
                    _ => None,
                }
            });
        Ok(rejected_block.is_some())
    })
    .expect("Timed out waiting for block proposal of N+1' block proposal");

    info!("Allowing miner to accept block responses again. ");
    TEST_IGNORE_SIGNERS.lock().unwrap().replace(false);
    info!("Allowing signers to broadcast block N+1 to the miner");
    TEST_PAUSE_BLOCK_BROADCAST.lock().unwrap().replace(false);

    // Assert the N+1' block was rejected
    let rejected_block = rejected_block.unwrap();
    wait_for(30, || {
        let stackerdb_events = test_observer::get_stackerdb_chunks();
        let block_rejections = stackerdb_events
            .into_iter()
            .flat_map(|chunk| chunk.modified_slots)
            .filter_map(|chunk| {
                let message = SignerMessage::consensus_deserialize(&mut chunk.data.as_slice())
                    .expect("Failed to deserialize SignerMessage");
                match message {
                    SignerMessage::BlockResponse(BlockResponse::Rejected(rejection)) => {
                        if rejection.signer_signature_hash
                            == rejected_block.header.signer_signature_hash()
                        {
                            Some(rejection)
                        } else {
                            None
                        }
                    }
                    _ => None,
                }
            })
            .collect::<Vec<_>>();
        Ok(block_rejections.len() == num_signers)
    })
    .expect("FAIL: Timed out waiting for block proposal rejections");

    // Induce block N+2 to get mined
    let transfer_tx = make_stacks_transfer(
        &sender_sk,
        sender_nonce,
        send_fee,
        signer_test.running_nodes.conf.burnchain.chain_id,
        &recipient,
        send_amt,
    );

    let tx = submit_tx(&http_origin, &transfer_tx);
    info!("Submitted tx {tx} in to attempt to mine block N+2");

    info!("------------------------- Asserting a both N+1 and N+2 are accepted -------------------------");
    wait_for(30, || {
        // N.B. have to use /v2/info because mined_blocks only increments if the miner's signing
        // coordinator returns successfully (meaning, mined_blocks won't increment for block N+1)
        let info = signer_test
            .stacks_client
            .get_peer_info()
            .expect("Failed to get peer info");

        Ok(info_before.stacks_tip_height + 2 <= info.stacks_tip_height)
    })
    .expect("Timed out waiting for blocks to be mined");

    let info_after = signer_test
        .stacks_client
        .get_peer_info()
        .expect("Failed to get peer info");

    assert_eq!(
        info_before.stacks_tip_height + 2,
        info_after.stacks_tip_height
    );
    let nmb_signatures = signer_test
        .stacks_client
        .get_tenure_tip(&info_after.stacks_tip_consensus_hash)
        .expect("Failed to get tip")
        .as_stacks_nakamoto()
        .expect("Not a Nakamoto block")
        .signer_signature
        .len();
    assert!(nmb_signatures >= num_signers * 7 / 10);

    // Ensure that the block was accepted globally so the stacks tip has advanced to N+2
    let nakamoto_blocks = test_observer::get_mined_nakamoto_blocks();
    let block_n_2 = nakamoto_blocks.last().unwrap();
    assert_eq!(info_after.stacks_tip.to_string(), block_n_2.block_hash);
    assert_ne!(block_n_2, block_n);
}

/// Test a scenario where:
/// Two miners boot to Nakamoto.
/// Miner 1 wins the first tenure and proposes a block N with a TenureChangePayload
/// Signers accept and the stacks tip advances to N
/// Miner 2 wins the second tenure B but its proposed blocks are rejected by the signers.
/// Mine 2 empty burn blocks (simulate fast blocks scenario)
/// Miner 2 proposes block N+1 with a TenureChangePayload
/// Signers accept and the stacks tip advances to N+1
/// Miner 2 proposes block N+2 with a TokenTransfer
/// Signers accept and the stacks tip advances to N+2
/// Mine an empty burn block
/// Miner 2 proposes block N+3 with a TenureExtend
/// Signers accept and the chain advances to N+3
/// Miner 1 wins the next tenure and proposes a block N+4 with a TenureChangePayload
/// Signers accept and the chain advances to N+4
/// Asserts:
/// - Block N+1 contains the TenureChangePayload
/// - Block N+2 contains the TokenTransfer
/// - Block N+3 contains the TenureExtend
/// - Block N+4 contains the TenureChangePayload
/// - The stacks tip advances to N+4
#[test]
#[ignore]
fn continue_after_fast_block_no_sortition() {
    if env::var("BITCOIND_TEST") != Ok("1".into()) {
        return;
    }

    let num_signers = 5;
    let recipient = PrincipalData::from(StacksAddress::burn_address(false));
    let sender_sk = Secp256k1PrivateKey::new();
    let sender_addr = tests::to_addr(&sender_sk);
    let send_amt = 100;
    let send_fee = 180;
    let num_txs = 1;
    let sender_nonce = 0;

    let btc_miner_1_seed = vec![1, 1, 1, 1];
    let btc_miner_2_seed = vec![2, 2, 2, 2];
    let btc_miner_1_pk = Keychain::default(btc_miner_1_seed.clone()).get_pub_key();
    let btc_miner_2_pk = Keychain::default(btc_miner_2_seed.clone()).get_pub_key();

    let node_1_rpc = gen_random_port();
    let node_1_p2p = gen_random_port();
    let node_2_rpc = gen_random_port();
    let node_2_p2p = gen_random_port();

    let localhost = "127.0.0.1";
    let node_1_rpc_bind = format!("{localhost}:{node_1_rpc}");
    let node_2_rpc_bind = format!("{localhost}:{node_2_rpc}");
    let mut node_2_listeners = Vec::new();

    let max_nakamoto_tenures = 30;

    info!("------------------------- Test Setup -------------------------");
    // partition the signer set so that ~half are listening and using node 1 for RPC and events,
    //  and the rest are using node 2

    let mut signer_test: SignerTest<SpawnedSigner> = SignerTest::new_with_config_modifications(
        num_signers,
        vec![(sender_addr, (send_amt + send_fee) * num_txs)],
        |signer_config| {
            let node_host = if signer_config.endpoint.port() % 2 == 0 {
                &node_1_rpc_bind
            } else {
                &node_2_rpc_bind
            };
            signer_config.node_host = node_host.to_string();
        },
        |config| {
            config.node.rpc_bind = format!("{localhost}:{node_1_rpc}");
            config.node.p2p_bind = format!("{localhost}:{node_1_p2p}");
            config.node.data_url = format!("http://{localhost}:{node_1_rpc}");
            config.node.p2p_address = format!("{localhost}:{node_1_p2p}");
            config.miner.wait_on_interim_blocks = Duration::from_secs(5);
            config.node.pox_sync_sample_secs = 30;
            config.burnchain.pox_reward_length = Some(max_nakamoto_tenures);

            config.node.seed = btc_miner_1_seed.clone();
            config.node.local_peer_seed = btc_miner_1_seed.clone();
            config.burnchain.local_mining_public_key = Some(btc_miner_1_pk.to_hex());
            config.miner.mining_key = Some(Secp256k1PrivateKey::from_seed(&[1]));

            config.events_observers.retain(|listener| {
                let Ok(addr) = std::net::SocketAddr::from_str(&listener.endpoint) else {
                    warn!(
                        "Cannot parse {} to a socket, assuming it isn't a signer-listener binding",
                        listener.endpoint
                    );
                    return true;
                };
                if addr.port() % 2 == 0 || addr.port() == test_observer::EVENT_OBSERVER_PORT {
                    return true;
                }
                node_2_listeners.push(listener.clone());
                false
            })
        },
        Some(vec![btc_miner_1_pk, btc_miner_2_pk]),
        None,
    );
    let conf = signer_test.running_nodes.conf.clone();
    let mut conf_node_2 = conf.clone();
    conf_node_2.node.rpc_bind = format!("{localhost}:{node_2_rpc}");
    conf_node_2.node.p2p_bind = format!("{localhost}:{node_2_p2p}");
    conf_node_2.node.data_url = format!("http://{localhost}:{node_2_rpc}");
    conf_node_2.node.p2p_address = format!("{localhost}:{node_2_p2p}");
    conf_node_2.node.seed = btc_miner_2_seed.clone();
    conf_node_2.burnchain.local_mining_public_key = Some(btc_miner_2_pk.to_hex());
    conf_node_2.node.local_peer_seed = btc_miner_2_seed.clone();
    conf_node_2.miner.mining_key = Some(Secp256k1PrivateKey::from_seed(&[2]));
    conf_node_2.node.miner = true;
    conf_node_2.events_observers.clear();
    conf_node_2.events_observers.extend(node_2_listeners);
    assert!(!conf_node_2.events_observers.is_empty());

    let node_1_sk = Secp256k1PrivateKey::from_seed(&conf.node.local_peer_seed);
    let node_1_pk = StacksPublicKey::from_private(&node_1_sk);

    conf_node_2.node.working_dir = format!("{}-1", conf_node_2.node.working_dir);

    conf_node_2.node.set_bootstrap_nodes(
        format!("{}@{}", &node_1_pk.to_hex(), conf.node.p2p_bind),
        conf.burnchain.chain_id,
        conf.burnchain.peer_version,
    );
    let http_origin = format!("http://{}", &signer_test.running_nodes.conf.node.rpc_bind);

    let mut run_loop_2 = boot_nakamoto::BootRunLoop::new(conf_node_2.clone()).unwrap();
    let run_loop_stopper_2 = run_loop_2.get_termination_switch();
    let rl2_coord_channels = run_loop_2.coordinator_channels();
    let Counters {
        naka_submitted_commits: rl2_commits,
        naka_skip_commit_op: rl2_skip_commit_op,
        naka_mined_blocks: blocks_mined2,
        ..
    } = run_loop_2.counters();

    let rl1_commits = signer_test.running_nodes.commits_submitted.clone();
    let blocks_mined1 = signer_test.running_nodes.nakamoto_blocks_mined.clone();

    // Some helper functions for verifying the blocks contain their expected transactions
    let verify_last_block_contains_transfer_tx = || {
        let blocks = test_observer::get_blocks();
        let last_block = &blocks.last().unwrap();
        let transactions = last_block["transactions"].as_array().unwrap();
        let tx = transactions.first().expect("No transactions in block");
        let raw_tx = tx["raw_tx"].as_str().unwrap();
        let tx_bytes = hex_bytes(&raw_tx[2..]).unwrap();
        let parsed = StacksTransaction::consensus_deserialize(&mut &tx_bytes[..]).unwrap();
        assert!(
            matches!(parsed.payload, TransactionPayload::TokenTransfer(_, _, _)),
            "Expected token transfer transaction, got {parsed:?}"
        );
    };

    info!("------------------------- Pause Miner 2's Block Commits -------------------------");

    // Make sure Miner 2 cannot win a sortition at first.
    rl2_skip_commit_op.set(true);

    info!("------------------------- Boot to Epoch 3.0 -------------------------");

    let run_loop_2_thread = thread::Builder::new()
        .name("run_loop_2".into())
        .spawn(move || run_loop_2.start(None, 0))
        .unwrap();

    signer_test.boot_to_epoch_3();

    wait_for(120, || {
        let Some(node_1_info) = get_chain_info_opt(&conf) else {
            return Ok(false);
        };
        let Some(node_2_info) = get_chain_info_opt(&conf_node_2) else {
            return Ok(false);
        };
        Ok(node_1_info.stacks_tip_height == node_2_info.stacks_tip_height)
    })
    .expect("Timed out waiting for boostrapped node to catch up to the miner");

    let mining_pkh_1 = Hash160::from_node_public_key(&StacksPublicKey::from_private(
        &conf.miner.mining_key.unwrap(),
    ));
    let mining_pkh_2 = Hash160::from_node_public_key(&StacksPublicKey::from_private(
        &conf_node_2.miner.mining_key.unwrap(),
    ));
    debug!("The mining key for miner 1 is {mining_pkh_1}");
    debug!("The mining key for miner 2 is {mining_pkh_2}");

    info!("------------------------- Reached Epoch 3.0 -------------------------");

    let burnchain = signer_test.running_nodes.conf.get_burnchain();
    let sortdb = burnchain.open_sortition_db(true).unwrap();

    let all_signers = signer_test
        .signer_stacks_private_keys
        .iter()
        .map(StacksPublicKey::from_private)
        .collect::<Vec<_>>();
    let get_burn_height = || {
        SortitionDB::get_canonical_burn_chain_tip(sortdb.conn())
            .unwrap()
            .block_height
    };
    let starting_peer_height = get_chain_info(&conf).stacks_tip_height;
    let starting_burn_height = get_burn_height();
    let mut btc_blocks_mined = 0;

    info!("------------------------- Pause Miner 1's Block Commit -------------------------");
    // Make sure miner 1 doesn't submit any further block commits for the next tenure BEFORE mining the bitcoin block
    signer_test
        .running_nodes
        .nakamoto_test_skip_commit_op
        .set(true);

    info!("------------------------- Miner 1 Mines a Normal Tenure A -------------------------");
    let blocks_processed_before_1 = blocks_mined1.load(Ordering::SeqCst);
    let nmb_old_blocks = test_observer::get_blocks().len();
    let stacks_height_before = signer_test
        .stacks_client
        .get_peer_info()
        .expect("Failed to get peer info")
        .stacks_tip_height;

    signer_test
        .running_nodes
        .btc_regtest_controller
        .build_next_block(1);
    btc_blocks_mined += 1;

    // assure we have a successful sortition that miner A won
    let tip = SortitionDB::get_canonical_burn_chain_tip(sortdb.conn()).unwrap();
    assert!(tip.sortition);
    assert_eq!(tip.miner_pk_hash.unwrap(), mining_pkh_1);

    // wait for the new block to be processed
    wait_for(60, || {
        let stacks_height = signer_test
            .stacks_client
            .get_peer_info()
            .expect("Failed to get peer info")
            .stacks_tip_height;
        Ok(
            blocks_mined1.load(Ordering::SeqCst) > blocks_processed_before_1
                && stacks_height > stacks_height_before
                && test_observer::get_blocks().len() > nmb_old_blocks,
        )
    })
    .unwrap();

    verify_last_block_contains_tenure_change_tx(TenureChangeCause::BlockFound);

    info!("------------------------- Make Signers Reject All Subsequent Proposals -------------------------");

    let stacks_height_before = signer_test
        .stacks_client
        .get_peer_info()
        .expect("Failed to get peer info")
        .stacks_tip_height;

    // Make all signers ignore block proposals
    let ignoring_signers = all_signers.to_vec();
    TEST_REJECT_ALL_BLOCK_PROPOSAL
        .lock()
        .unwrap()
        .replace(ignoring_signers.clone());

    info!("------------------------- Submit Miner 2 Block Commit -------------------------");
    let rejections_before = signer_test
        .running_nodes
        .nakamoto_blocks_rejected
        .load(Ordering::SeqCst);

    let rl2_commits_before = rl2_commits.load(Ordering::SeqCst);
    // Unpause miner 2's block commits
    rl2_skip_commit_op.set(false);

    // Ensure the miner 2 submits a block commit before mining the bitcoin block
    wait_for(30, || {
        Ok(rl2_commits.load(Ordering::SeqCst) > rl2_commits_before)
    })
    .unwrap();

    // Make miner 2 also fail to submit any FURTHER block commits
    rl2_skip_commit_op.set(true);

    let burn_height_before = get_burn_height();

    info!("------------------------- Miner 2 Mines an Empty Tenure B -------------------------";
        "burn_height_before" => burn_height_before,
        "rejections_before" => rejections_before,
    );

    next_block_and(
        &mut signer_test.running_nodes.btc_regtest_controller,
        60,
        || Ok(get_burn_height() > burn_height_before),
    )
    .unwrap();
    btc_blocks_mined += 1;

    // assure we have a successful sortition that miner B won
    let tip = SortitionDB::get_canonical_burn_chain_tip(sortdb.conn()).unwrap();
    assert!(tip.sortition);
    assert_eq!(tip.miner_pk_hash.unwrap(), mining_pkh_2);

    info!("----- Waiting for block rejections -----");
    let min_rejections = num_signers * 4 / 10;
    // Wait until we have some block rejections
    wait_for(30, || {
        std::thread::sleep(Duration::from_secs(1));
        let chunks = test_observer::get_stackerdb_chunks();
        let rejections: Vec<_> = chunks
            .into_iter()
            .flat_map(|chunk| chunk.modified_slots)
            .filter(|chunk| {
                let Ok(message) = SignerMessage::consensus_deserialize(&mut chunk.data.as_slice())
                else {
                    return false;
                };
                matches!(
                    message,
                    SignerMessage::BlockResponse(BlockResponse::Rejected(_))
                )
            })
            .collect();
        Ok(rejections.len() >= min_rejections)
    })
    .expect("Timed out waiting for block rejections");

    // Mine another couple burn blocks and ensure there is _no_ sortition
    info!("------------------------- Mine Two Burn Block(s) with No Sortitions -------------------------");
    for _ in 0..2 {
        let blocks_processed_before_1 = blocks_mined1.load(Ordering::SeqCst);
        let blocks_processed_before_2 = blocks_mined2.load(Ordering::SeqCst);
        let burn_height_before = get_burn_height();
        let commits_before_1 = rl1_commits.load(Ordering::SeqCst);
        let commits_before_2 = rl2_commits.load(Ordering::SeqCst);

        next_block_and(
            &mut signer_test.running_nodes.btc_regtest_controller,
            30,
            || Ok(get_burn_height() > burn_height_before),
        )
        .unwrap();
        btc_blocks_mined += 1;

        assert_eq!(rl1_commits.load(Ordering::SeqCst), commits_before_1);
        assert_eq!(rl2_commits.load(Ordering::SeqCst), commits_before_2);
        assert_eq!(
            blocks_mined1.load(Ordering::SeqCst),
            blocks_processed_before_1
        );
        assert_eq!(
            blocks_mined2.load(Ordering::SeqCst),
            blocks_processed_before_2
        );

        // assure we have NO sortition
        let tip = SortitionDB::get_canonical_burn_chain_tip(sortdb.conn()).unwrap();
        assert!(!tip.sortition);
    }

    // Verify that no Stacks blocks have been mined (signers are ignoring) and no commits have been submitted by either miner
    let stacks_height = signer_test
        .stacks_client
        .get_peer_info()
        .expect("Failed to get peer info")
        .stacks_tip_height;
    assert_eq!(stacks_height, stacks_height_before);
    let stacks_height_before = stacks_height;

    info!("------------------------- Enabling Signer Block Proposals -------------------------";
        "stacks_height" => stacks_height_before,
    );

    let blocks_processed_before_2 = blocks_mined2.load(Ordering::SeqCst);
    let nmb_old_blocks = test_observer::get_blocks().len();
    // Allow signers to respond to proposals again
    TEST_REJECT_ALL_BLOCK_PROPOSAL
        .lock()
        .unwrap()
        .replace(Vec::new());

    info!("------------------------- Wait for Miner B's Block N -------------------------");
    // wait for the new block to be processed
    wait_for(30, || {
        let stacks_height = signer_test
            .stacks_client
            .get_peer_info()
            .expect("Failed to get peer info")
            .stacks_tip_height;
        Ok(
            blocks_mined2.load(Ordering::SeqCst) > blocks_processed_before_2
                && stacks_height > stacks_height_before
                && test_observer::get_blocks().len() > nmb_old_blocks,
        )
    })
    .expect("Timed out waiting for block to be mined and processed");

    info!(
        "------------------------- Verify Tenure Change Tx in Miner B's Block N -------------------------"
    );
    verify_last_block_contains_tenure_change_tx(TenureChangeCause::BlockFound);

    info!("------------------------- Wait for Miner B's Block N+1 -------------------------");

    let nmb_old_blocks = test_observer::get_blocks().len();
    let blocks_processed_before_2 = blocks_mined2.load(Ordering::SeqCst);
    let stacks_height_before = signer_test
        .stacks_client
        .get_peer_info()
        .expect("Failed to get peer info")
        .stacks_tip_height;

    // submit a tx so that the miner will mine an extra block
    let transfer_tx = make_stacks_transfer(
        &sender_sk,
        sender_nonce,
        send_fee,
        signer_test.running_nodes.conf.burnchain.chain_id,
        &recipient,
        send_amt,
    );
    submit_tx(&http_origin, &transfer_tx);

    // wait for the new block to be processed
    wait_for(30, || {
        let stacks_height = signer_test
            .stacks_client
            .get_peer_info()
            .expect("Failed to get peer info")
            .stacks_tip_height;
        Ok(
            blocks_mined2.load(Ordering::SeqCst) > blocks_processed_before_2
                && stacks_height > stacks_height_before
                && test_observer::get_blocks().len() > nmb_old_blocks,
        )
    })
    .expect("Timed out waiting for block to be mined and processed");

    info!("------------------------- Verify Miner B's Block N+1 -------------------------");

    verify_last_block_contains_transfer_tx();

    info!("------------------------- Mine An Empty Sortition -------------------------");
    let nmb_old_blocks = test_observer::get_blocks().len();
    next_block_and(
        &mut signer_test.running_nodes.btc_regtest_controller,
        60,
        || {
            Ok(get_burn_height() > burn_height_before
                && test_observer::get_blocks().len() > nmb_old_blocks)
        },
    )
    .unwrap();
    btc_blocks_mined += 1;

    info!("------------------------- Verify Miner B's Issues a Tenure Change Extend in Block N+2 -------------------------");
    verify_last_block_contains_tenure_change_tx(TenureChangeCause::Extended);

    info!("------------------------- Unpause Miner A's Block Commits -------------------------");
    let commits_before_1 = rl1_commits.load(Ordering::SeqCst);
    signer_test
        .running_nodes
        .nakamoto_test_skip_commit_op
        .set(false);
    wait_for(30, || {
        Ok(rl1_commits.load(Ordering::SeqCst) > commits_before_1)
    })
    .unwrap();

    info!("------------------------- Run Miner A's Tenure -------------------------");
    let nmb_old_blocks = test_observer::get_blocks().len();
    let burn_height_before = get_burn_height();
    let blocks_processed_before_1 = blocks_mined1.load(Ordering::SeqCst);
    next_block_and(
        &mut signer_test.running_nodes.btc_regtest_controller,
        60,
        || {
            Ok(get_burn_height() > burn_height_before
                && blocks_mined1.load(Ordering::SeqCst) > blocks_processed_before_1
                && test_observer::get_blocks().len() > nmb_old_blocks)
        },
    )
    .unwrap();
    btc_blocks_mined += 1;

    // assure we have a successful sortition that miner A won
    let tip = SortitionDB::get_canonical_burn_chain_tip(sortdb.conn()).unwrap();
    assert!(tip.sortition);
    assert_eq!(tip.miner_pk_hash.unwrap(), mining_pkh_1);

    info!("------------------------- Verify Miner A's Issued a Tenure Change in Block N+4 -------------------------");
    verify_last_block_contains_tenure_change_tx(TenureChangeCause::BlockFound);

    info!(
        "------------------------- Confirm Burn and Stacks Block Heights -------------------------"
    );
    let peer_info = signer_test
        .stacks_client
        .get_peer_info()
        .expect("Failed to get peer info");

    assert_eq!(get_burn_height(), starting_burn_height + btc_blocks_mined);
    assert_eq!(peer_info.stacks_tip_height, starting_peer_height + 5);

    info!("------------------------- Shutdown -------------------------");
    rl2_coord_channels
        .lock()
        .expect("Mutex poisoned")
        .stop_chains_coordinator();
    run_loop_stopper_2.store(false, Ordering::SeqCst);
    run_loop_2_thread.join().unwrap();
    signer_test.shutdown();
}

#[test]
#[ignore]
/// Test that we can mine a tenure extend and then continue mining afterwards.
fn continue_after_tenure_extend() {
    if env::var("BITCOIND_TEST") != Ok("1".into()) {
        return;
    }

    tracing_subscriber::registry()
        .with(fmt::layer())
        .with(EnvFilter::from_default_env())
        .init();

    info!("------------------------- Test Setup -------------------------");
    let num_signers = 5;
    let sender_sk = Secp256k1PrivateKey::new();
    let sender_addr = tests::to_addr(&sender_sk);
    let recipient = PrincipalData::from(StacksAddress::burn_address(false));
    let send_amt = 100;
    let send_fee = 180;
    let mut signer_test: SignerTest<SpawnedSigner> =
        SignerTest::new(num_signers, vec![(sender_addr, (send_amt + send_fee) * 5)]);
    let timeout = Duration::from_secs(200);
    let coord_channel = signer_test.running_nodes.coord_channel.clone();
    let http_origin = format!("http://{}", &signer_test.running_nodes.conf.node.rpc_bind);

    signer_test.boot_to_epoch_3();

    info!("------------------------- Mine Normal Tenure -------------------------");
    signer_test.mine_and_verify_confirmed_naka_block(timeout, num_signers);

    info!("------------------------- Extend Tenure -------------------------");
    signer_test
        .running_nodes
        .nakamoto_test_skip_commit_op
        .set(true);

    // It's possible that we have a pending block commit already.
    // Mine two BTC blocks to "flush" this commit.
    let burn_height = signer_test
        .stacks_client
        .get_peer_info()
        .expect("Failed to get peer info")
        .burn_block_height;
    for i in 0..2 {
        info!(
            "------------- After pausing commits, triggering 2 BTC blocks: ({} of 2) -----------",
            i + 1
        );

        let blocks_processed_before = coord_channel
            .lock()
            .expect("Mutex poisoned")
            .get_stacks_blocks_processed();
        signer_test
            .running_nodes
            .btc_regtest_controller
            .build_next_block(1);

        wait_for(60, || {
            let blocks_processed_after = coord_channel
                .lock()
                .expect("Mutex poisoned")
                .get_stacks_blocks_processed();
            Ok(blocks_processed_after > blocks_processed_before)
        })
        .expect("Timed out waiting for tenure extend block");
    }

    wait_for(30, || {
        let new_burn_height = signer_test
            .stacks_client
            .get_peer_info()
            .expect("Failed to get peer info")
            .burn_block_height;
        Ok(new_burn_height == burn_height + 2)
    })
    .expect("Timed out waiting for burnchain to advance");

    // The last block should have a single instruction in it, the tenure extend
    let blocks = test_observer::get_blocks();
    let last_block = blocks.last().unwrap();
    let transactions = last_block["transactions"].as_array().unwrap();
    let tx = transactions.first().expect("No transactions in block");
    let raw_tx = tx["raw_tx"].as_str().unwrap();
    let tx_bytes = hex_bytes(&raw_tx[2..]).unwrap();
    let parsed = StacksTransaction::consensus_deserialize(&mut &tx_bytes[..]).unwrap();
    match &parsed.payload {
        TransactionPayload::TenureChange(payload)
            if payload.cause == TenureChangeCause::Extended => {}
        _ => panic!("Expected tenure extend transaction, got {parsed:?}"),
    };

    // Verify that the miner can continue mining in the tenure with the tenure extend
    info!("------------------------- Mine After Tenure Extend -------------------------");
    let mut blocks_processed_before = coord_channel
        .lock()
        .expect("Mutex poisoned")
        .get_stacks_blocks_processed();
    for sender_nonce in 0..5 {
        // submit a tx so that the miner will mine an extra block
        let transfer_tx = make_stacks_transfer(
            &sender_sk,
            sender_nonce,
            send_fee,
            signer_test.running_nodes.conf.burnchain.chain_id,
            &recipient,
            send_amt,
        );
        submit_tx(&http_origin, &transfer_tx);

        info!("Submitted transfer tx and waiting for block proposal");
        wait_for(30, || {
            let blocks_processed_after = coord_channel
                .lock()
                .expect("Mutex poisoned")
                .get_stacks_blocks_processed();
            Ok(blocks_processed_after > blocks_processed_before)
        })
        .expect("Timed out waiting for block proposal");
        blocks_processed_before = coord_channel
            .lock()
            .expect("Mutex poisoned")
            .get_stacks_blocks_processed();
        info!("Block {blocks_processed_before} processed, continuing");
    }

    signer_test.shutdown();
}

#[test]
#[ignore]
/// Test that signers can successfully sign a block proposal in the 0th tenure of a reward cycle
/// This ensures there is no race condition in the /v2/pox endpoint which could prevent it from updating
/// on time, possibly triggering an "off by one" like behaviour in the 0th tenure.
///
fn signing_in_0th_tenure_of_reward_cycle() {
    if env::var("BITCOIND_TEST") != Ok("1".into()) {
        return;
    }

    tracing_subscriber::registry()
        .with(fmt::layer())
        .with(EnvFilter::from_default_env())
        .init();

    info!("------------------------- Test Setup -------------------------");
    let num_signers = 5;
    let mut signer_test: SignerTest<SpawnedSigner> = SignerTest::new(num_signers, vec![]);
    let signer_public_keys = signer_test
        .signer_stacks_private_keys
        .iter()
        .map(StacksPublicKey::from_private)
        .collect::<Vec<_>>();
    let long_timeout = Duration::from_secs(200);
    signer_test.boot_to_epoch_3();
    let curr_reward_cycle = signer_test.get_current_reward_cycle();
    let next_reward_cycle = curr_reward_cycle + 1;
    // Mine until the boundary of the first full Nakamoto reward cycles (epoch 3 starts in the middle of one)
    let next_reward_cycle_height_boundary = signer_test
        .running_nodes
        .btc_regtest_controller
        .get_burnchain()
        .reward_cycle_to_block_height(next_reward_cycle)
        .saturating_sub(1);

    info!("------------------------- Advancing to {next_reward_cycle} Boundary at Block {next_reward_cycle_height_boundary} -------------------------");
    signer_test.run_until_burnchain_height_nakamoto(
        long_timeout,
        next_reward_cycle_height_boundary,
        num_signers,
    );

    let http_origin = format!("http://{}", &signer_test.running_nodes.conf.node.rpc_bind);
    let get_v3_signer = |pubkey: &Secp256k1PublicKey, reward_cycle: u64| {
        let url = &format!(
            "{http_origin}/v3/signer/{pk}/{reward_cycle}",
            pk = pubkey.to_hex()
        );
        info!("Send request: GET {url}");
        reqwest::blocking::get(url)
            .unwrap_or_else(|e| panic!("GET request failed: {e}"))
            .json::<GetSignerResponse>()
            .unwrap()
            .blocks_signed
    };

    assert_eq!(signer_test.get_current_reward_cycle(), curr_reward_cycle);

    for signer in &signer_public_keys {
        let blocks_signed = get_v3_signer(signer, next_reward_cycle);
        assert_eq!(blocks_signed, 0);
    }

    info!("------------------------- Enter Reward Cycle {next_reward_cycle} -------------------------");
    for signer in &signer_public_keys {
        let blocks_signed = get_v3_signer(signer, next_reward_cycle);
        assert_eq!(blocks_signed, 0);
    }
    let blocks_before = signer_test
        .running_nodes
        .nakamoto_blocks_mined
        .load(Ordering::SeqCst);
    signer_test
        .running_nodes
        .btc_regtest_controller
        .build_next_block(1);

    wait_for(30, || {
        Ok(signer_test
            .running_nodes
            .nakamoto_blocks_mined
            .load(Ordering::SeqCst)
            > blocks_before)
    })
    .unwrap();

    let block_mined = test_observer::get_mined_nakamoto_blocks()
        .last()
        .unwrap()
        .clone();
    // Must ensure that the signers that signed the block have their blocks_signed updated appropriately
    for signature in &block_mined.signer_signature {
        let signer = signer_public_keys
            .iter()
            .find(|pk| {
                pk.verify(block_mined.signer_signature_hash.as_bytes(), signature)
                    .unwrap()
            })
            .expect("Unknown signer signature");
        let blocks_signed = get_v3_signer(signer, next_reward_cycle);
        assert_eq!(blocks_signed, 1);
    }
    assert_eq!(signer_test.get_current_reward_cycle(), next_reward_cycle);
}

/// This test involves two miners with a custom chain id, each mining tenures with 6 blocks each.
/// Half of the signers are attached to each miner, so the test also verifies that
/// the signers' messages successfully make their way to the active miner.
#[test]
#[ignore]
fn multiple_miners_with_custom_chain_id() {
    let num_signers = 5;
    let max_nakamoto_tenures = 20;
    let inter_blocks_per_tenure = 5;

    // setup sender + recipient for a test stx transfer
    let sender_sk = Secp256k1PrivateKey::new();
    let sender_addr = tests::to_addr(&sender_sk);
    let send_amt = 1000;
    let send_fee = 180;
    let recipient = PrincipalData::from(StacksAddress::burn_address(false));

    let btc_miner_1_seed = vec![1, 1, 1, 1];
    let btc_miner_2_seed = vec![2, 2, 2, 2];
    let btc_miner_1_pk = Keychain::default(btc_miner_1_seed.clone()).get_pub_key();
    let btc_miner_2_pk = Keychain::default(btc_miner_2_seed.clone()).get_pub_key();

    let node_1_rpc = gen_random_port();
    let node_1_p2p = gen_random_port();
    let node_2_rpc = gen_random_port();
    let node_2_p2p = gen_random_port();

    let localhost = "127.0.0.1";
    let node_1_rpc_bind = format!("{localhost}:{node_1_rpc}");
    let node_2_rpc_bind = format!("{localhost}:{node_2_rpc}");
    let mut node_2_listeners = Vec::new();
    let chain_id = 0x87654321;
    // partition the signer set so that ~half are listening and using node 1 for RPC and events,
    //  and the rest are using node 2
    let mut signer_test: SignerTest<SpawnedSigner> = SignerTest::new_with_config_modifications(
        num_signers,
        vec![(
            sender_addr,
            (send_amt + send_fee) * max_nakamoto_tenures * inter_blocks_per_tenure,
        )],
        |signer_config| {
            let node_host = if signer_config.endpoint.port() % 2 == 0 {
                &node_1_rpc_bind
            } else {
                &node_2_rpc_bind
            };
            signer_config.node_host = node_host.to_string();
            signer_config.chain_id = Some(chain_id)
        },
        |config| {
            config.node.rpc_bind = format!("{localhost}:{node_1_rpc}");
            config.node.p2p_bind = format!("{localhost}:{node_1_p2p}");
            config.node.data_url = format!("http://{localhost}:{node_1_rpc}");
            config.node.p2p_address = format!("{localhost}:{node_1_p2p}");
            config.miner.wait_on_interim_blocks = Duration::from_secs(5);
            config.node.pox_sync_sample_secs = 30;
            config.burnchain.chain_id = chain_id;

            config.node.seed = btc_miner_1_seed.clone();
            config.node.local_peer_seed = btc_miner_1_seed.clone();
            config.burnchain.local_mining_public_key = Some(btc_miner_1_pk.to_hex());
            config.miner.mining_key = Some(Secp256k1PrivateKey::from_seed(&[1]));

            config.events_observers.retain(|listener| {
                let Ok(addr) = std::net::SocketAddr::from_str(&listener.endpoint) else {
                    warn!(
                        "Cannot parse {} to a socket, assuming it isn't a signer-listener binding",
                        listener.endpoint
                    );
                    return true;
                };
                if addr.port() % 2 == 0 || addr.port() == test_observer::EVENT_OBSERVER_PORT {
                    return true;
                }
                node_2_listeners.push(listener.clone());
                false
            })
        },
        Some(vec![btc_miner_1_pk, btc_miner_2_pk]),
        None,
    );
    let blocks_mined1 = signer_test.running_nodes.nakamoto_blocks_mined.clone();

    let conf = signer_test.running_nodes.conf.clone();
    let mut conf_node_2 = conf.clone();
    conf_node_2.node.rpc_bind = format!("{localhost}:{node_2_rpc}");
    conf_node_2.node.p2p_bind = format!("{localhost}:{node_2_p2p}");
    conf_node_2.node.data_url = format!("http://{localhost}:{node_2_rpc}");
    conf_node_2.node.p2p_address = format!("{localhost}:{node_2_p2p}");
    conf_node_2.node.seed = btc_miner_2_seed.clone();
    conf_node_2.burnchain.local_mining_public_key = Some(btc_miner_2_pk.to_hex());
    conf_node_2.node.local_peer_seed = btc_miner_2_seed.clone();
    conf_node_2.miner.mining_key = Some(Secp256k1PrivateKey::from_seed(&[2]));
    conf_node_2.node.miner = true;
    conf_node_2.events_observers.clear();
    conf_node_2.events_observers.extend(node_2_listeners);

    assert!(!conf_node_2.events_observers.is_empty());

    let node_1_sk = Secp256k1PrivateKey::from_seed(&conf.node.local_peer_seed);
    let node_1_pk = StacksPublicKey::from_private(&node_1_sk);

    conf_node_2.node.working_dir = format!("{}-1", conf_node_2.node.working_dir);

    conf_node_2.node.set_bootstrap_nodes(
        format!("{}@{}", &node_1_pk.to_hex(), conf.node.p2p_bind),
        conf.burnchain.chain_id,
        conf.burnchain.peer_version,
    );

    let http_origin = format!("http://{}", &conf.node.rpc_bind);

    let mut run_loop_2 = boot_nakamoto::BootRunLoop::new(conf_node_2.clone()).unwrap();
    let run_loop_stopper_2 = run_loop_2.get_termination_switch();
    let rl2_coord_channels = run_loop_2.coordinator_channels();
    let Counters {
        naka_submitted_commits: rl2_commits,
        naka_mined_blocks: blocks_mined2,
        ..
    } = run_loop_2.counters();
    let run_loop_2_thread = thread::Builder::new()
        .name("run_loop_2".into())
        .spawn(move || run_loop_2.start(None, 0))
        .unwrap();

    signer_test.boot_to_epoch_3();

    wait_for(120, || {
        let Some(node_1_info) = get_chain_info_opt(&conf) else {
            return Ok(false);
        };
        let Some(node_2_info) = get_chain_info_opt(&conf_node_2) else {
            return Ok(false);
        };
        Ok(node_1_info.stacks_tip_height == node_2_info.stacks_tip_height)
    })
    .expect("Timed out waiting for follower to catch up to the miner");

    let pre_nakamoto_peer_1_height = get_chain_info(&conf).stacks_tip_height;

    info!("------------------------- Reached Epoch 3.0 -------------------------");

    // due to the random nature of mining sortitions, the way this test is structured
    //  is that we keep track of how many tenures each miner produced, and once enough sortitions
    //  have been produced such that each miner has produced 3 tenures, we stop and check the
    //  results at the end
    let rl1_coord_channels = signer_test.running_nodes.coord_channel.clone();
    let rl1_commits = signer_test.running_nodes.commits_submitted.clone();

    let miner_1_pk = StacksPublicKey::from_private(conf.miner.mining_key.as_ref().unwrap());
    let miner_2_pk = StacksPublicKey::from_private(conf_node_2.miner.mining_key.as_ref().unwrap());
    let mut btc_blocks_mined = 1;
    let mut miner_1_tenures = 0;
    let mut miner_2_tenures = 0;
    let mut sender_nonce = 0;
    while !(miner_1_tenures >= 3 && miner_2_tenures >= 3) {
        if btc_blocks_mined > max_nakamoto_tenures {
            panic!("Produced {btc_blocks_mined} sortitions, but didn't cover the test scenarios, aborting");
        }
        let blocks_processed_before =
            blocks_mined1.load(Ordering::SeqCst) + blocks_mined2.load(Ordering::SeqCst);
        signer_test.mine_block_wait_on_processing(
            &[&rl1_coord_channels, &rl2_coord_channels],
            &[&rl1_commits, &rl2_commits],
            Duration::from_secs(30),
        );
        btc_blocks_mined += 1;

        // wait for the new block to be processed
        wait_for(60, || {
            let blocks_processed =
                blocks_mined1.load(Ordering::SeqCst) + blocks_mined2.load(Ordering::SeqCst);
            Ok(blocks_processed > blocks_processed_before)
        })
        .unwrap();

        info!(
            "Nakamoto blocks mined: {}",
            blocks_mined1.load(Ordering::SeqCst) + blocks_mined2.load(Ordering::SeqCst)
        );

        // mine the interim blocks
        info!("Mining interim blocks");
        for interim_block_ix in 0..inter_blocks_per_tenure {
            let blocks_processed_before =
                blocks_mined1.load(Ordering::SeqCst) + blocks_mined2.load(Ordering::SeqCst);
            // submit a tx so that the miner will mine an extra block
            let transfer_tx = make_stacks_transfer(
                &sender_sk,
                sender_nonce,
                send_fee,
                signer_test.running_nodes.conf.burnchain.chain_id,
                &recipient,
                send_amt,
            );
            sender_nonce += 1;
            submit_tx(&http_origin, &transfer_tx);

            wait_for(60, || {
                let blocks_processed =
                    blocks_mined1.load(Ordering::SeqCst) + blocks_mined2.load(Ordering::SeqCst);
                Ok(blocks_processed > blocks_processed_before)
            })
            .unwrap();
            info!("Mined interim block {btc_blocks_mined}:{interim_block_ix}");
        }

        let blocks = get_nakamoto_headers(&conf);
        let mut seen_burn_hashes = HashSet::new();
        miner_1_tenures = 0;
        miner_2_tenures = 0;
        for header in blocks.iter() {
            if seen_burn_hashes.contains(&header.burn_header_hash) {
                continue;
            }
            seen_burn_hashes.insert(header.burn_header_hash);

            let header = header.anchored_header.as_stacks_nakamoto().unwrap();
            if miner_1_pk
                .verify(
                    header.miner_signature_hash().as_bytes(),
                    &header.miner_signature,
                )
                .unwrap()
            {
                miner_1_tenures += 1;
            }
            if miner_2_pk
                .verify(
                    header.miner_signature_hash().as_bytes(),
                    &header.miner_signature,
                )
                .unwrap()
            {
                miner_2_tenures += 1;
            }
        }
        info!("Miner 1 tenures: {miner_1_tenures}, Miner 2 tenures: {miner_2_tenures}");
    }

    info!(
        "New chain info 1: {:?}",
        get_chain_info(&signer_test.running_nodes.conf)
    );

    info!("New chain info 2: {:?}", get_chain_info(&conf_node_2));

    let peer_1_height = get_chain_info(&conf).stacks_tip_height;
    let peer_2_height = get_chain_info(&conf_node_2).stacks_tip_height;
    info!("Peer height information"; "peer_1" => peer_1_height, "peer_2" => peer_2_height, "pre_naka_height" => pre_nakamoto_peer_1_height);
    assert_eq!(peer_1_height, peer_2_height);
    assert_eq!(
        peer_1_height,
        pre_nakamoto_peer_1_height + (btc_blocks_mined - 1) * (inter_blocks_per_tenure + 1)
    );
    assert_eq!(btc_blocks_mined, miner_1_tenures + miner_2_tenures);

    // Verify both nodes have the correct chain id
    let miner1_info = get_chain_info(&signer_test.running_nodes.conf);
    assert_eq!(miner1_info.network_id, chain_id);

    let miner2_info = get_chain_info(&conf_node_2);
    assert_eq!(miner2_info.network_id, chain_id);

    rl2_coord_channels
        .lock()
        .expect("Mutex poisoned")
        .stop_chains_coordinator();
    run_loop_stopper_2.store(false, Ordering::SeqCst);
    run_loop_2_thread.join().unwrap();
    signer_test.shutdown();
}

#[test]
#[ignore]
/// This test checks the behavior of the `block_commit_delay_ms` configuration option.
fn block_commit_delay() {
    if env::var("BITCOIND_TEST") != Ok("1".into()) {
        return;
    }

    tracing_subscriber::registry()
        .with(fmt::layer())
        .with(EnvFilter::from_default_env())
        .init();

    info!("------------------------- Test Setup -------------------------");
    let num_signers = 5;
    let block_proposal_timeout = Duration::from_secs(20);
    let mut signer_test: SignerTest<SpawnedSigner> = SignerTest::new_with_config_modifications(
        num_signers,
        vec![],
        |config| {
            // make the duration long enough that the miner will be marked as malicious
            config.block_proposal_timeout = block_proposal_timeout;
        },
        |config| {
            // Set the block commit delay to 10 minutes to ensure no block commit is sent
            config.miner.block_commit_delay = Duration::from_secs(600);
        },
        None,
        None,
    );

    signer_test.boot_to_epoch_3();

    let commits_before = signer_test
        .running_nodes
        .commits_submitted
        .load(Ordering::SeqCst);

    next_block_and_process_new_stacks_block(
        &mut signer_test.running_nodes.btc_regtest_controller,
        60,
        &signer_test.running_nodes.coord_channel,
    )
    .expect("Failed to mine first block");

    // Ensure that the block commit has been sent before continuing
    wait_for(60, || {
        let commits = signer_test
            .running_nodes
            .commits_submitted
            .load(Ordering::SeqCst);
        Ok(commits > commits_before)
    })
    .expect("Timed out waiting for block commit after new Stacks block");

    // Prevent a block from being mined by making signers reject it.
    let all_signers = signer_test
        .signer_stacks_private_keys
        .iter()
        .map(StacksPublicKey::from_private)
        .collect::<Vec<_>>();
    TEST_REJECT_ALL_BLOCK_PROPOSAL
        .lock()
        .unwrap()
        .replace(all_signers);

    info!("------------------------- Test Mine Burn Block  -------------------------");
    let burn_height_before = get_chain_info(&signer_test.running_nodes.conf).burn_block_height;
    let commits_before = signer_test
        .running_nodes
        .commits_submitted
        .load(Ordering::SeqCst);

    // Mine a burn block and wait for it to be processed.
    next_block_and(
        &mut signer_test.running_nodes.btc_regtest_controller,
        60,
        || {
            let burn_height = get_chain_info(&signer_test.running_nodes.conf).burn_block_height;
            Ok(burn_height > burn_height_before)
        },
    )
    .unwrap();

    // Sleep an extra minute to ensure no block commits are sent
    sleep_ms(60_000);

    let commits = signer_test
        .running_nodes
        .commits_submitted
        .load(Ordering::SeqCst);
    assert_eq!(commits, commits_before);

    let blocks_before = signer_test
        .running_nodes
        .nakamoto_blocks_mined
        .load(Ordering::SeqCst);

    info!("------------------------- Resume Signing -------------------------");
    TEST_REJECT_ALL_BLOCK_PROPOSAL
        .lock()
        .unwrap()
        .replace(Vec::new());

    // Wait for a block to be mined
    wait_for(60, || {
        let blocks = signer_test
            .running_nodes
            .nakamoto_blocks_mined
            .load(Ordering::SeqCst);
        Ok(blocks > blocks_before)
    })
    .expect("Timed out waiting for block to be mined");

    // Wait for a block commit to be sent
    wait_for(60, || {
        let commits = signer_test
            .running_nodes
            .commits_submitted
            .load(Ordering::SeqCst);
        Ok(commits > commits_before)
    })
    .expect("Timed out waiting for block commit after new Stacks block");

    signer_test.shutdown();
}

// Ensures that a signer that successfully submits a block to the node for validation
// will issue ConnectivityIssues rejections if a block submission times out.
// Also ensures that no other proposal gets submitted for validation if we
// are already waiting for a block submission response.
#[test]
#[ignore]
fn block_validation_response_timeout() {
    if env::var("BITCOIND_TEST") != Ok("1".into()) {
        return;
    }

    tracing_subscriber::registry()
        .with(fmt::layer())
        .with(EnvFilter::from_default_env())
        .init();

    info!("------------------------- Test Setup -------------------------");
    let num_signers = 5;
    let timeout = Duration::from_secs(30);
    let sender_sk = Secp256k1PrivateKey::new();
    let sender_addr = tests::to_addr(&sender_sk);
    let send_amt = 100;
    let send_fee = 180;
    let recipient = PrincipalData::from(StacksAddress::burn_address(false));

    let mut signer_test: SignerTest<SpawnedSigner> = SignerTest::new_with_config_modifications(
        num_signers,
        vec![(sender_addr, send_amt + send_fee)],
        |config| {
            config.block_proposal_validation_timeout = timeout;
        },
        |_| {},
        None,
        None,
    );
    let http_origin = format!("http://{}", &signer_test.running_nodes.conf.node.rpc_bind);
    signer_test.boot_to_epoch_3();

    info!("------------------------- Test Mine and Verify Confirmed Nakamoto Block -------------------------");
    signer_test.mine_and_verify_confirmed_naka_block(timeout, num_signers);
    info!("------------------------- Test Block Validation Stalled -------------------------");
    TEST_VALIDATE_STALL.lock().unwrap().replace(true);
    let validation_stall_start = Instant::now();

    let proposals_before = signer_test
        .running_nodes
        .nakamoto_blocks_proposed
        .load(Ordering::SeqCst);

    // submit a tx so that the miner will attempt to mine an extra block
    let sender_nonce = 0;
    let transfer_tx = make_stacks_transfer(
        &sender_sk,
        sender_nonce,
        send_fee,
        signer_test.running_nodes.conf.burnchain.chain_id,
        &recipient,
        send_amt,
    );
    submit_tx(&http_origin, &transfer_tx);

    info!("Submitted transfer tx and waiting for block proposal");
    wait_for(30, || {
        Ok(signer_test
            .running_nodes
            .nakamoto_blocks_proposed
            .load(Ordering::SeqCst)
            > proposals_before)
    })
    .expect("Timed out waiting for block proposal");

    assert!(
        validation_stall_start.elapsed() < timeout,
        "Test was too slow to propose another block before the timeout"
    );

    info!("------------------------- Propose Another Block Before Hitting the Timeout -------------------------");
    let proposal_conf = ProposalEvalConfig {
        first_proposal_burn_block_timing: Duration::from_secs(0),
        tenure_last_block_proposal_timeout: Duration::from_secs(30),
        block_proposal_timeout: Duration::from_secs(100),
        tenure_idle_timeout: Duration::from_secs(300),
    };
    let mut block = NakamotoBlock {
        header: NakamotoBlockHeader::empty(),
        txs: vec![],
    };

    let info_before = get_chain_info(&signer_test.running_nodes.conf);
    // Propose a block to the signers that passes initial checks but will not be submitted to the stacks node due to the submission stall
    let view = SortitionsView::fetch_view(proposal_conf, &signer_test.stacks_client).unwrap();
    block.header.pox_treatment = BitVec::ones(1).unwrap();
    block.header.consensus_hash = view.cur_sortition.consensus_hash;
    block.header.chain_length = info_before.stacks_tip_height + 1;

    let block_signer_signature_hash_1 = block.header.signer_signature_hash();
    signer_test.propose_block(block, timeout);

    info!("------------------------- Waiting for Timeout -------------------------");
    // Sleep the necessary timeout to make sure the validation times out.
    let elapsed = validation_stall_start.elapsed();
    let wait = timeout.saturating_sub(elapsed);
    info!("Sleeping for {} ms", wait.as_millis());
    std::thread::sleep(timeout.saturating_sub(elapsed));

    info!("------------------------- Wait for Block Rejection Due to Timeout -------------------------");
    // Verify that the signer that submits the block to the node will issue a ConnectivityIssues rejection
    wait_for(30, || {
        let chunks = test_observer::get_stackerdb_chunks();
        for chunk in chunks.into_iter().flat_map(|chunk| chunk.modified_slots) {
            let Ok(message) = SignerMessage::consensus_deserialize(&mut chunk.data.as_slice())
            else {
                continue;
            };
            let SignerMessage::BlockResponse(BlockResponse::Rejected(BlockRejection {
                reason: _reason,
                reason_code,
                signer_signature_hash,
                ..
            })) = message
            else {
                continue;
            };
            // We are waiting for the original block proposal which will have a diff signature to our
            // second proposed block.
            assert_ne!(
                signer_signature_hash, block_signer_signature_hash_1,
                "Received a rejection for the wrong block"
            );
            if matches!(reason_code, RejectCode::ConnectivityIssues) {
                return Ok(true);
            }
        }
        Ok(false)
    })
    .expect("Timed out waiting for block proposal rejections");
    // Make sure our chain has still not advanced
    let info_after = get_chain_info(&signer_test.running_nodes.conf);
    assert_eq!(info_before, info_after);
    let info_before = info_after;
    info!("Unpausing block validation");
    // Disable the stall and wait for the block to be processed successfully
    TEST_VALIDATE_STALL.lock().unwrap().replace(false);
    wait_for(30, || {
        let info = get_chain_info(&signer_test.running_nodes.conf);
        Ok(info.stacks_tip_height > info_before.stacks_tip_height)
    })
    .expect("Timed out waiting for block to be processed");

    let info_after = get_chain_info(&signer_test.running_nodes.conf);
    assert_eq!(
        info_after.stacks_tip_height,
        info_before.stacks_tip_height + 1,
    );
    info!("------------------------- Test Mine and Verify Confirmed Nakamoto Block -------------------------");
    let info_before = info_after;
    signer_test.mine_and_verify_confirmed_naka_block(timeout, num_signers);

    wait_for(30, || {
        let info = get_chain_info(&signer_test.running_nodes.conf);
        Ok(info.stacks_tip_height > info_before.stacks_tip_height)
    })
    .unwrap();

    let info_after = get_chain_info(&signer_test.running_nodes.conf);
    assert_eq!(
        info_after.stacks_tip_height,
        info_before.stacks_tip_height + 1,
    );
}

#[test]
#[ignore]
/// Test that a miner will extend its tenure after the succeding miner fails to mine a block.
/// - Miner 1 wins a tenure and mines normally
/// - Miner 2 wins a tenure but fails to mine a block
/// - Miner 1 extends its tenure
fn tenure_extend_after_failed_miner() {
    if env::var("BITCOIND_TEST") != Ok("1".into()) {
        return;
    }

    let num_signers = 5;
    let recipient = PrincipalData::from(StacksAddress::burn_address(false));
    let sender_sk = Secp256k1PrivateKey::new();
    let sender_addr = tests::to_addr(&sender_sk);
    let send_amt = 100;
    let send_fee = 180;
    let num_txs = 2;
    let mut sender_nonce = 0;

    let btc_miner_1_seed = vec![1, 1, 1, 1];
    let btc_miner_2_seed = vec![2, 2, 2, 2];
    let btc_miner_1_pk = Keychain::default(btc_miner_1_seed.clone()).get_pub_key();
    let btc_miner_2_pk = Keychain::default(btc_miner_2_seed.clone()).get_pub_key();

    let node_1_rpc = gen_random_port();
    let node_1_p2p = gen_random_port();
    let node_2_rpc = gen_random_port();
    let node_2_p2p = gen_random_port();

    let localhost = "127.0.0.1";
    let node_1_rpc_bind = format!("{localhost}:{node_1_rpc}");
    let node_2_rpc_bind = format!("{localhost}:{node_2_rpc}");
    let mut node_2_listeners = Vec::new();

    let max_nakamoto_tenures = 30;

    info!("------------------------- Test Setup -------------------------");
    // partition the signer set so that ~half are listening and using node 1 for RPC and events,
    //  and the rest are using node 2

    let mut signer_test: SignerTest<SpawnedSigner> = SignerTest::new_with_config_modifications(
        num_signers,
        vec![(sender_addr, (send_amt + send_fee) * num_txs)],
        |signer_config| {
            let node_host = if signer_config.endpoint.port() % 2 == 0 {
                &node_1_rpc_bind
            } else {
                &node_2_rpc_bind
            };
            signer_config.node_host = node_host.to_string();
            signer_config.block_proposal_timeout = Duration::from_secs(30);
        },
        |config| {
            config.node.rpc_bind = format!("{localhost}:{node_1_rpc}");
            config.node.p2p_bind = format!("{localhost}:{node_1_p2p}");
            config.node.data_url = format!("http://{localhost}:{node_1_rpc}");
            config.node.p2p_address = format!("{localhost}:{node_1_p2p}");
            config.miner.wait_on_interim_blocks = Duration::from_secs(5);
            config.node.pox_sync_sample_secs = 30;
            config.burnchain.pox_reward_length = Some(max_nakamoto_tenures);

            config.node.seed = btc_miner_1_seed.clone();
            config.node.local_peer_seed = btc_miner_1_seed.clone();
            config.burnchain.local_mining_public_key = Some(btc_miner_1_pk.to_hex());
            config.miner.mining_key = Some(Secp256k1PrivateKey::from_seed(&[1]));

            config.events_observers.retain(|listener| {
                let Ok(addr) = std::net::SocketAddr::from_str(&listener.endpoint) else {
                    warn!(
                        "Cannot parse {} to a socket, assuming it isn't a signer-listener binding",
                        listener.endpoint
                    );
                    return true;
                };
                if addr.port() % 2 == 0 || addr.port() == test_observer::EVENT_OBSERVER_PORT {
                    return true;
                }
                node_2_listeners.push(listener.clone());
                false
            })
        },
        Some(vec![btc_miner_1_pk, btc_miner_2_pk]),
        None,
    );
    let conf = signer_test.running_nodes.conf.clone();
    let mut conf_node_2 = conf.clone();
    conf_node_2.node.rpc_bind = format!("{localhost}:{node_2_rpc}");
    conf_node_2.node.p2p_bind = format!("{localhost}:{node_2_p2p}");
    conf_node_2.node.data_url = format!("http://{localhost}:{node_2_rpc}");
    conf_node_2.node.p2p_address = format!("{localhost}:{node_2_p2p}");
    conf_node_2.node.seed = btc_miner_2_seed.clone();
    conf_node_2.burnchain.local_mining_public_key = Some(btc_miner_2_pk.to_hex());
    conf_node_2.node.local_peer_seed = btc_miner_2_seed.clone();
    conf_node_2.miner.mining_key = Some(Secp256k1PrivateKey::from_seed(&[2]));
    conf_node_2.node.miner = true;
    conf_node_2.events_observers.clear();
    conf_node_2.events_observers.extend(node_2_listeners);
    assert!(!conf_node_2.events_observers.is_empty());

    let node_1_sk = Secp256k1PrivateKey::from_seed(&conf.node.local_peer_seed);
    let node_1_pk = StacksPublicKey::from_private(&node_1_sk);

    conf_node_2.node.working_dir = format!("{}-1", conf_node_2.node.working_dir);

    conf_node_2.node.set_bootstrap_nodes(
        format!("{}@{}", &node_1_pk.to_hex(), conf.node.p2p_bind),
        conf.burnchain.chain_id,
        conf.burnchain.peer_version,
    );
    let http_origin = format!("http://{}", &signer_test.running_nodes.conf.node.rpc_bind);

    let mut run_loop_2 = boot_nakamoto::BootRunLoop::new(conf_node_2.clone()).unwrap();
    let run_loop_stopper_2 = run_loop_2.get_termination_switch();
    let rl2_coord_channels = run_loop_2.coordinator_channels();
    let Counters {
        naka_submitted_commits: rl2_commits,
        naka_skip_commit_op: rl2_skip_commit_op,
        ..
    } = run_loop_2.counters();

    let blocks_mined1 = signer_test.running_nodes.nakamoto_blocks_mined.clone();

    info!("------------------------- Pause Miner 2's Block Commits -------------------------");

    // Make sure Miner 2 cannot win a sortition at first.
    rl2_skip_commit_op.set(true);

    info!("------------------------- Boot to Epoch 3.0 -------------------------");

    let run_loop_2_thread = thread::Builder::new()
        .name("run_loop_2".into())
        .spawn(move || run_loop_2.start(None, 0))
        .unwrap();

    signer_test.boot_to_epoch_3();

    wait_for(120, || {
        let Some(node_1_info) = get_chain_info_opt(&conf) else {
            return Ok(false);
        };
        let Some(node_2_info) = get_chain_info_opt(&conf_node_2) else {
            return Ok(false);
        };
        Ok(node_1_info.stacks_tip_height == node_2_info.stacks_tip_height)
    })
    .expect("Timed out waiting for boostrapped node to catch up to the miner");

    let mining_pkh_1 = Hash160::from_node_public_key(&StacksPublicKey::from_private(
        &conf.miner.mining_key.unwrap(),
    ));
    let mining_pkh_2 = Hash160::from_node_public_key(&StacksPublicKey::from_private(
        &conf_node_2.miner.mining_key.unwrap(),
    ));
    debug!("The mining key for miner 1 is {mining_pkh_1}");
    debug!("The mining key for miner 2 is {mining_pkh_2}");

    info!("------------------------- Reached Epoch 3.0 -------------------------");

    let burnchain = signer_test.running_nodes.conf.get_burnchain();
    let sortdb = burnchain.open_sortition_db(true).unwrap();

    let get_burn_height = || {
        SortitionDB::get_canonical_burn_chain_tip(sortdb.conn())
            .unwrap()
            .block_height
    };

    info!("------------------------- Pause Miner 1's Block Commit -------------------------");
    // Make sure miner 1 doesn't submit any further block commits for the next tenure BEFORE mining the bitcoin block
    signer_test
        .running_nodes
        .nakamoto_test_skip_commit_op
        .set(true);

    info!("------------------------- Miner 1 Wins Normal Tenure A -------------------------");
    let blocks_processed_before_1 = blocks_mined1.load(Ordering::SeqCst);
    let nmb_old_blocks = test_observer::get_blocks().len();
    let stacks_height_before = signer_test
        .stacks_client
        .get_peer_info()
        .expect("Failed to get peer info")
        .stacks_tip_height;

    signer_test
        .running_nodes
        .btc_regtest_controller
        .build_next_block(1);

    // assure we have a successful sortition that miner A won
    let tip = SortitionDB::get_canonical_burn_chain_tip(sortdb.conn()).unwrap();
    assert!(tip.sortition);
    assert_eq!(tip.miner_pk_hash.unwrap(), mining_pkh_1);

    // wait for the new block to be processed
    wait_for(60, || {
        let stacks_height = signer_test
            .stacks_client
            .get_peer_info()
            .expect("Failed to get peer info")
            .stacks_tip_height;
        Ok(
            blocks_mined1.load(Ordering::SeqCst) > blocks_processed_before_1
                && stacks_height > stacks_height_before
                && test_observer::get_blocks().len() > nmb_old_blocks,
        )
    })
    .unwrap();

    verify_last_block_contains_tenure_change_tx(TenureChangeCause::BlockFound);

    info!("------------------------- Miner 1 Mines Another Block -------------------------");

    let blocks_processed_before_1 = blocks_mined1.load(Ordering::SeqCst);
    let nmb_old_blocks = test_observer::get_blocks().len();
    let stacks_height_before = signer_test
        .stacks_client
        .get_peer_info()
        .expect("Failed to get peer info")
        .stacks_tip_height;

    // submit a tx so that the miner will mine an extra block
    let transfer_tx = make_stacks_transfer(
        &sender_sk,
        sender_nonce,
        send_fee,
        signer_test.running_nodes.conf.burnchain.chain_id,
        &recipient,
        send_amt,
    );
    submit_tx(&http_origin, &transfer_tx);
    sender_nonce += 1;

    // wait for the new block to be processed
    wait_for(30, || {
        let stacks_height = signer_test
            .stacks_client
            .get_peer_info()
            .expect("Failed to get peer info")
            .stacks_tip_height;
        Ok(
            blocks_mined1.load(Ordering::SeqCst) > blocks_processed_before_1
                && stacks_height > stacks_height_before
                && test_observer::get_blocks().len() > nmb_old_blocks,
        )
    })
    .expect("Timed out waiting for block to be mined and processed");

    info!("------------------------- Pause Block Proposals -------------------------");
    TEST_MINE_STALL.lock().unwrap().replace(true);

    // Unpause miner 2's block commits
    let rl2_commits_before = rl2_commits.load(Ordering::SeqCst);
    rl2_skip_commit_op.set(false);

    // Ensure miner 2 submits a block commit before mining the bitcoin block
    wait_for(30, || {
        Ok(rl2_commits.load(Ordering::SeqCst) > rl2_commits_before)
    })
    .unwrap();

    info!("------------------------- Miner 2 Wins Tenure B, Mines No Blocks -------------------------");

    let blocks_processed_before_1 = blocks_mined1.load(Ordering::SeqCst);
    let nmb_old_blocks = test_observer::get_blocks().len();
    let stacks_height_before = signer_test
        .stacks_client
        .get_peer_info()
        .expect("Failed to get peer info")
        .stacks_tip_height;
    let burn_height_before = get_burn_height();
    next_block_and(
        &mut signer_test.running_nodes.btc_regtest_controller,
        60,
        || Ok(get_burn_height() > burn_height_before),
    )
    .unwrap();

    // assure we have a successful sortition that miner B won
    let tip = SortitionDB::get_canonical_burn_chain_tip(sortdb.conn()).unwrap();
    assert!(tip.sortition);
    assert_eq!(tip.miner_pk_hash.unwrap(), mining_pkh_2);

    info!("------------------------- Wait for Block Proposal Timeout -------------------------");
    sleep_ms(
        signer_test.signer_configs[0]
            .block_proposal_timeout
            .as_millis() as u64
            * 2,
    );

    info!("------------------------- Miner 1 Extends Tenure A -------------------------");

    // Re-enable block mining
    TEST_MINE_STALL.lock().unwrap().replace(false);

    // wait for a tenure extend block from miner 1 to be processed
    wait_for(60, || {
        let stacks_height = signer_test
            .stacks_client
            .get_peer_info()
            .expect("Failed to get peer info")
            .stacks_tip_height;
        Ok(
            blocks_mined1.load(Ordering::SeqCst) > blocks_processed_before_1
                && stacks_height > stacks_height_before
                && test_observer::get_blocks().len() > nmb_old_blocks,
        )
    })
    .expect("Timed out waiting for tenure extend block to be mined and processed");

    verify_last_block_contains_tenure_change_tx(TenureChangeCause::Extended);

    info!("------------------------- Miner 1 Mines Another Block -------------------------");

    let blocks_processed_before_1 = blocks_mined1.load(Ordering::SeqCst);
    let nmb_old_blocks = test_observer::get_blocks().len();
    let stacks_height_before = signer_test
        .stacks_client
        .get_peer_info()
        .expect("Failed to get peer info")
        .stacks_tip_height;

    // submit a tx so that the miner will mine an extra block
    let transfer_tx = make_stacks_transfer(
        &sender_sk,
        sender_nonce,
        send_fee,
        signer_test.running_nodes.conf.burnchain.chain_id,
        &recipient,
        send_amt,
    );
    submit_tx(&http_origin, &transfer_tx);

    // wait for the new block to be processed
    wait_for(30, || {
        let stacks_height = signer_test
            .stacks_client
            .get_peer_info()
            .expect("Failed to get peer info")
            .stacks_tip_height;
        Ok(
            blocks_mined1.load(Ordering::SeqCst) > blocks_processed_before_1
                && stacks_height > stacks_height_before
                && test_observer::get_blocks().len() > nmb_old_blocks,
        )
    })
    .expect("Timed out waiting for block to be mined and processed");

    // Re-enable block commits for miner 2
    let rl2_commits_before = rl2_commits.load(Ordering::SeqCst);
    rl2_skip_commit_op.set(true);

    // Wait for block commit from miner 2
    wait_for(30, || {
        Ok(rl2_commits.load(Ordering::SeqCst) > rl2_commits_before)
    })
    .expect("Timed out waiting for block commit from miner 2");

    info!("------------------------- Miner 2 Mines the Next Tenure -------------------------");

    let stacks_height_before = signer_test
        .stacks_client
        .get_peer_info()
        .expect("Failed to get peer info")
        .stacks_tip_height;

    next_block_and(
        &mut signer_test.running_nodes.btc_regtest_controller,
        60,
        || {
            let stacks_height = signer_test
                .stacks_client
                .get_peer_info()
                .expect("Failed to get peer info")
                .stacks_tip_height;
            Ok(stacks_height > stacks_height_before)
        },
    )
    .expect("Timed out waiting for final block to be mined and processed");

    info!("------------------------- Shutdown -------------------------");
    rl2_coord_channels
        .lock()
        .expect("Mutex poisoned")
        .stop_chains_coordinator();
    run_loop_stopper_2.store(false, Ordering::SeqCst);
    run_loop_2_thread.join().unwrap();
    signer_test.shutdown();
}

#[test]
#[ignore]
/// Test that a miner will extend its tenure after the succeding miner commits to the wrong block.
/// - Miner 1 wins a tenure and mines normally
/// - Miner 1 wins another tenure and mines normally, but miner 2 does not see any blocks from this tenure
/// - Miner 2 wins a tenure and is unable to mine a block
/// - Miner 1 extends its tenure and mines an additional block
/// - Miner 2 wins the next tenure and mines normally
fn tenure_extend_after_bad_commit() {
    if env::var("BITCOIND_TEST") != Ok("1".into()) {
        return;
    }

    let num_signers = 5;
    let recipient = PrincipalData::from(StacksAddress::burn_address(false));
    let sender_sk = Secp256k1PrivateKey::new();
    let sender_addr = tests::to_addr(&sender_sk);
    let send_amt = 100;
    let send_fee = 180;
    let num_txs = 2;
    let mut sender_nonce = 0;

    let btc_miner_1_seed = vec![1, 1, 1, 1];
    let btc_miner_2_seed = vec![2, 2, 2, 2];
    let btc_miner_1_pk = Keychain::default(btc_miner_1_seed.clone()).get_pub_key();
    let btc_miner_2_pk = Keychain::default(btc_miner_2_seed.clone()).get_pub_key();

    let node_1_rpc = gen_random_port();
    let node_1_p2p = gen_random_port();
    let node_2_rpc = gen_random_port();
    let node_2_p2p = gen_random_port();

    let localhost = "127.0.0.1";
    let node_1_rpc_bind = format!("{localhost}:{node_1_rpc}");
    let node_2_rpc_bind = format!("{localhost}:{node_2_rpc}");
    let mut node_2_listeners = Vec::new();

    let max_nakamoto_tenures = 30;

    info!("------------------------- Test Setup -------------------------");
    // partition the signer set so that ~half are listening and using node 1 for RPC and events,
    //  and the rest are using node 2

    let mut signer_test: SignerTest<SpawnedSigner> = SignerTest::new_with_config_modifications(
        num_signers,
        vec![(sender_addr, (send_amt + send_fee) * num_txs)],
        |signer_config| {
            let node_host = if signer_config.endpoint.port() % 2 == 0 {
                &node_1_rpc_bind
            } else {
                &node_2_rpc_bind
            };
            signer_config.node_host = node_host.to_string();
            signer_config.block_proposal_timeout = Duration::from_secs(30);
        },
        |config| {
            config.node.rpc_bind = format!("{localhost}:{node_1_rpc}");
            config.node.p2p_bind = format!("{localhost}:{node_1_p2p}");
            config.node.data_url = format!("http://{localhost}:{node_1_rpc}");
            config.node.p2p_address = format!("{localhost}:{node_1_p2p}");
            config.miner.wait_on_interim_blocks = Duration::from_secs(5);
            config.node.pox_sync_sample_secs = 30;
            config.burnchain.pox_reward_length = Some(max_nakamoto_tenures);

            config.node.seed = btc_miner_1_seed.clone();
            config.node.local_peer_seed = btc_miner_1_seed.clone();
            config.burnchain.local_mining_public_key = Some(btc_miner_1_pk.to_hex());
            config.miner.mining_key = Some(Secp256k1PrivateKey::from_seed(&[1]));

            config.events_observers.retain(|listener| {
                let Ok(addr) = std::net::SocketAddr::from_str(&listener.endpoint) else {
                    warn!(
                        "Cannot parse {} to a socket, assuming it isn't a signer-listener binding",
                        listener.endpoint
                    );
                    return true;
                };
                if addr.port() % 2 == 0 || addr.port() == test_observer::EVENT_OBSERVER_PORT {
                    return true;
                }
                node_2_listeners.push(listener.clone());
                false
            })
        },
        Some(vec![btc_miner_1_pk, btc_miner_2_pk]),
        None,
    );

    let rl1_commits = signer_test.running_nodes.commits_submitted.clone();
    let rl1_skip_commit_op = signer_test
        .running_nodes
        .nakamoto_test_skip_commit_op
        .clone();

    let conf = signer_test.running_nodes.conf.clone();
    let mut conf_node_2 = conf.clone();
    conf_node_2.node.rpc_bind = format!("{localhost}:{node_2_rpc}");
    conf_node_2.node.p2p_bind = format!("{localhost}:{node_2_p2p}");
    conf_node_2.node.data_url = format!("http://{localhost}:{node_2_rpc}");
    conf_node_2.node.p2p_address = format!("{localhost}:{node_2_p2p}");
    conf_node_2.node.seed = btc_miner_2_seed.clone();
    conf_node_2.burnchain.local_mining_public_key = Some(btc_miner_2_pk.to_hex());
    conf_node_2.node.local_peer_seed = btc_miner_2_seed.clone();
    conf_node_2.miner.mining_key = Some(Secp256k1PrivateKey::from_seed(&[2]));
    conf_node_2.node.miner = true;
    conf_node_2.events_observers.clear();
    conf_node_2.events_observers.extend(node_2_listeners);
    assert!(!conf_node_2.events_observers.is_empty());

    let node_1_sk = Secp256k1PrivateKey::from_seed(&conf.node.local_peer_seed);
    let node_1_pk = StacksPublicKey::from_private(&node_1_sk);

    conf_node_2.node.working_dir = format!("{}-1", conf_node_2.node.working_dir);

    conf_node_2.node.set_bootstrap_nodes(
        format!("{}@{}", &node_1_pk.to_hex(), conf.node.p2p_bind),
        conf.burnchain.chain_id,
        conf.burnchain.peer_version,
    );
    let http_origin = format!("http://{}", &signer_test.running_nodes.conf.node.rpc_bind);

    let mut run_loop_2 = boot_nakamoto::BootRunLoop::new(conf_node_2.clone()).unwrap();
    let run_loop_stopper_2 = run_loop_2.get_termination_switch();
    let rl2_coord_channels = run_loop_2.coordinator_channels();
    let Counters {
        naka_submitted_commits: rl2_commits,
        naka_skip_commit_op: rl2_skip_commit_op,
        ..
    } = run_loop_2.counters();

    let blocks_mined1 = signer_test.running_nodes.nakamoto_blocks_mined.clone();

    info!("------------------------- Pause Miner 2's Block Commits -------------------------");

    // Make sure Miner 2 cannot win a sortition at first.
    rl2_skip_commit_op.set(true);

    info!("------------------------- Boot to Epoch 3.0 -------------------------");

    let run_loop_2_thread = thread::Builder::new()
        .name("run_loop_2".into())
        .spawn(move || run_loop_2.start(None, 0))
        .unwrap();

    signer_test.boot_to_epoch_3();

    wait_for(120, || {
        let Some(node_1_info) = get_chain_info_opt(&conf) else {
            return Ok(false);
        };
        let Some(node_2_info) = get_chain_info_opt(&conf_node_2) else {
            return Ok(false);
        };
        Ok(node_1_info.stacks_tip_height == node_2_info.stacks_tip_height)
    })
    .expect("Timed out waiting for boostrapped node to catch up to the miner");

    let mining_pkh_1 = Hash160::from_node_public_key(&StacksPublicKey::from_private(
        &conf.miner.mining_key.unwrap(),
    ));
    let mining_pkh_2 = Hash160::from_node_public_key(&StacksPublicKey::from_private(
        &conf_node_2.miner.mining_key.unwrap(),
    ));
    debug!("The mining key for miner 1 is {mining_pkh_1}");
    debug!("The mining key for miner 2 is {mining_pkh_2}");

    info!("------------------------- Reached Epoch 3.0 -------------------------");

    let burnchain = signer_test.running_nodes.conf.get_burnchain();
    let sortdb = burnchain.open_sortition_db(true).unwrap();

    let get_burn_height = || {
        SortitionDB::get_canonical_burn_chain_tip(sortdb.conn())
            .unwrap()
            .block_height
    };

    info!("------------------------- Pause Miner 1's Block Commit -------------------------");
    // Make sure miner 1 doesn't submit any further block commits for the next tenure BEFORE mining the bitcoin block
    rl1_skip_commit_op.set(true);

    info!("------------------------- Miner 1 Wins Normal Tenure A -------------------------");
    let blocks_processed_before_1 = blocks_mined1.load(Ordering::SeqCst);
    let nmb_old_blocks = test_observer::get_blocks().len();
    let stacks_height_before = signer_test
        .stacks_client
        .get_peer_info()
        .expect("Failed to get peer info")
        .stacks_tip_height;

    signer_test
        .running_nodes
        .btc_regtest_controller
        .build_next_block(1);

    // assure we have a successful sortition that miner A won
    let tip = SortitionDB::get_canonical_burn_chain_tip(sortdb.conn()).unwrap();
    assert!(tip.sortition);
    assert_eq!(tip.miner_pk_hash.unwrap(), mining_pkh_1);

    // wait for the new block to be processed
    wait_for(60, || {
        let stacks_height = signer_test
            .stacks_client
            .get_peer_info()
            .expect("Failed to get peer info")
            .stacks_tip_height;
        Ok(
            blocks_mined1.load(Ordering::SeqCst) > blocks_processed_before_1
                && stacks_height > stacks_height_before
                && test_observer::get_blocks().len() > nmb_old_blocks,
        )
    })
    .unwrap();

    verify_last_block_contains_tenure_change_tx(TenureChangeCause::BlockFound);

    info!("------------------------- Miner 1 Mines Another Block -------------------------");

    let blocks_processed_before_1 = blocks_mined1.load(Ordering::SeqCst);
    let nmb_old_blocks = test_observer::get_blocks().len();
    let stacks_height_before = signer_test
        .stacks_client
        .get_peer_info()
        .expect("Failed to get peer info")
        .stacks_tip_height;

    // submit a tx so that the miner will mine an extra block
    let transfer_tx = make_stacks_transfer(
        &sender_sk,
        sender_nonce,
        send_fee,
        signer_test.running_nodes.conf.burnchain.chain_id,
        &recipient,
        send_amt,
    );
    submit_tx(&http_origin, &transfer_tx);
    sender_nonce += 1;

    // wait for the new block to be processed
    wait_for(30, || {
        let stacks_height = signer_test
            .stacks_client
            .get_peer_info()
            .expect("Failed to get peer info")
            .stacks_tip_height;
        Ok(
            blocks_mined1.load(Ordering::SeqCst) > blocks_processed_before_1
                && stacks_height > stacks_height_before
                && test_observer::get_blocks().len() > nmb_old_blocks,
        )
    })
    .expect("Timed out waiting for block to be mined and processed");

    info!("------------------------- Pause Block Proposals -------------------------");
    TEST_MINE_STALL.lock().unwrap().replace(true);

    // Unpause miner 1's block commits
    let rl1_commits_before = rl1_commits.load(Ordering::SeqCst);
    rl1_skip_commit_op.set(false);

    // Ensure miner 1 submits a block commit before mining the bitcoin block
    wait_for(30, || {
        Ok(rl1_commits.load(Ordering::SeqCst) > rl1_commits_before)
    })
    .unwrap();

    rl1_skip_commit_op.set(true);

    info!("------------------------- Miner 1 Wins Tenure B -------------------------");

    let blocks_processed_before_1 = blocks_mined1.load(Ordering::SeqCst);
    let nmb_old_blocks = test_observer::get_blocks().len();
    let stacks_height_before = signer_test
        .stacks_client
        .get_peer_info()
        .expect("Failed to get peer info")
        .stacks_tip_height;
    let burn_height_before = get_burn_height();
    next_block_and(
        &mut signer_test.running_nodes.btc_regtest_controller,
        60,
        || Ok(get_burn_height() > burn_height_before),
    )
    .unwrap();

    // assure we have a successful sortition that miner 1 won
    let tip = SortitionDB::get_canonical_burn_chain_tip(sortdb.conn()).unwrap();
    assert!(tip.sortition);
    assert_eq!(tip.miner_pk_hash.unwrap(), mining_pkh_1);

    info!("----------------- Miner 2 Submits Block Commit Before Any Blocks ------------------");

    let rl2_commits_before = rl2_commits.load(Ordering::SeqCst);
    rl2_skip_commit_op.set(false);

    wait_for(30, || {
        Ok(rl2_commits.load(Ordering::SeqCst) > rl2_commits_before)
    })
    .expect("Timed out waiting for block commit from miner 2");

    // Re-pause block commits for miner 2 so that it cannot RBF its original commit
    rl2_skip_commit_op.set(true);

    info!("----------------------------- Resume Block Production -----------------------------");

    TEST_MINE_STALL.lock().unwrap().replace(false);

    wait_for(60, || {
        let stacks_height = signer_test
            .stacks_client
            .get_peer_info()
            .expect("Failed to get peer info")
            .stacks_tip_height;
        Ok(
            blocks_mined1.load(Ordering::SeqCst) > blocks_processed_before_1
                && stacks_height > stacks_height_before
                && test_observer::get_blocks().len() > nmb_old_blocks,
        )
    })
    .expect("Timed out waiting for block to be mined and processed");

    info!("--------------- Miner 2 Wins Tenure C With Old Block Commit ----------------");

    let blocks_processed_before_1 = blocks_mined1.load(Ordering::SeqCst);
    let nmb_old_blocks = test_observer::get_blocks().len();
    let stacks_height_before = signer_test
        .stacks_client
        .get_peer_info()
        .expect("Failed to get peer info")
        .stacks_tip_height;
    let burn_height_before = get_burn_height();

    next_block_and(
        &mut signer_test.running_nodes.btc_regtest_controller,
        60,
        || Ok(get_burn_height() > burn_height_before),
    )
    .expect("Timed out waiting for burn block to be processed");

    // assure we have a successful sortition that miner 2 won
    let tip = SortitionDB::get_canonical_burn_chain_tip(sortdb.conn()).unwrap();
    assert!(tip.sortition);
    assert_eq!(tip.miner_pk_hash.unwrap(), mining_pkh_2);

    info!("------------------------- Miner 1 Extends Tenure B -------------------------");

    // wait for a tenure extend block from miner 1 to be processed
    // (miner 2's proposals will be rejected)
    wait_for(60, || {
        let stacks_height = signer_test
            .stacks_client
            .get_peer_info()
            .expect("Failed to get peer info")
            .stacks_tip_height;
        Ok(
            blocks_mined1.load(Ordering::SeqCst) > blocks_processed_before_1
                && stacks_height > stacks_height_before
                && test_observer::get_blocks().len() > nmb_old_blocks,
        )
    })
    .expect("Timed out waiting for tenure extend block to be mined and processed");

    verify_last_block_contains_tenure_change_tx(TenureChangeCause::Extended);

    info!("------------------------- Miner 1 Mines Another Block -------------------------");

    let blocks_processed_before_1 = blocks_mined1.load(Ordering::SeqCst);
    let nmb_old_blocks = test_observer::get_blocks().len();
    let stacks_height_before = signer_test
        .stacks_client
        .get_peer_info()
        .expect("Failed to get peer info")
        .stacks_tip_height;

    // submit a tx so that the miner will mine an extra block
    let transfer_tx = make_stacks_transfer(
        &sender_sk,
        sender_nonce,
        send_fee,
        signer_test.running_nodes.conf.burnchain.chain_id,
        &recipient,
        send_amt,
    );
    submit_tx(&http_origin, &transfer_tx);

    // wait for the new block to be processed
    wait_for(30, || {
        let stacks_height = signer_test
            .stacks_client
            .get_peer_info()
            .expect("Failed to get peer info")
            .stacks_tip_height;
        Ok(
            blocks_mined1.load(Ordering::SeqCst) > blocks_processed_before_1
                && stacks_height > stacks_height_before
                && test_observer::get_blocks().len() > nmb_old_blocks,
        )
    })
    .expect("Timed out waiting for block to be mined and processed");

    info!("------------------------- Miner 2 Mines the Next Tenure -------------------------");

    // Re-enable block commits for miner 2
    let rl2_commits_before = rl2_commits.load(Ordering::SeqCst);
    rl2_skip_commit_op.set(false);

    // Wait for block commit from miner 2
    wait_for(30, || {
        Ok(rl2_commits.load(Ordering::SeqCst) > rl2_commits_before)
    })
    .expect("Timed out waiting for block commit from miner 2");

    let stacks_height_before = signer_test
        .stacks_client
        .get_peer_info()
        .expect("Failed to get peer info")
        .stacks_tip_height;

    next_block_and(
        &mut signer_test.running_nodes.btc_regtest_controller,
        60,
        || {
            let stacks_height = signer_test
                .stacks_client
                .get_peer_info()
                .expect("Failed to get peer info")
                .stacks_tip_height;
            Ok(stacks_height > stacks_height_before)
        },
    )
    .expect("Timed out waiting for final block to be mined and processed");

    // assure we have a successful sortition that miner 2 won and it had a block found tenure change
    let tip = SortitionDB::get_canonical_burn_chain_tip(sortdb.conn()).unwrap();
    assert!(tip.sortition);
    assert_eq!(tip.miner_pk_hash.unwrap(), mining_pkh_2);
    verify_last_block_contains_tenure_change_tx(TenureChangeCause::BlockFound);

    info!("------------------------- Shutdown -------------------------");
    rl2_coord_channels
        .lock()
        .expect("Mutex poisoned")
        .stop_chains_coordinator();
    run_loop_stopper_2.store(false, Ordering::SeqCst);
    run_loop_2_thread.join().unwrap();
    signer_test.shutdown();
}<|MERGE_RESOLUTION|>--- conflicted
+++ resolved
@@ -437,13 +437,10 @@
     }
 }
 
-<<<<<<< HEAD
-=======
 fn verify_last_block_contains_tenure_change_tx(cause: TenureChangeCause) {
     assert!(last_block_contains_tenure_change_tx(cause));
 }
 
->>>>>>> 48c8a101
 #[test]
 #[ignore]
 /// Test that a signer can respond to an invalid block proposal
@@ -2721,7 +2718,7 @@
 
     info!(
         "---- Last idle timeout: {} ----",
-        latest_acceptance.tenure_extend_timestamp
+        latest_acceptance.response_data.tenure_extend_timestamp
     );
 
     // Now, mine a few nakamoto blocks with just transfers
@@ -2756,8 +2753,8 @@
         assert_eq!(latest_acceptance.signer_signature_hash, last_block_hash);
         // Because the block only contains transfers, the idle timeout should not have changed
         assert_eq!(
-            last_acceptance.tenure_extend_timestamp,
-            latest_acceptance.tenure_extend_timestamp
+            last_acceptance.response_data.tenure_extend_timestamp,
+            latest_acceptance.response_data.tenure_extend_timestamp
         );
 
         last_acceptance = latest_acceptance;
