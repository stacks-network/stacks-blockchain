// Copyright (C) 2013-2020 Blockstack PBC, a public benefit corporation
// Copyright (C) 2020-2023 Stacks Open Internet Foundation
//
// This program is free software: you can redistribute it and/or modify
// it under the terms of the GNU General Public License as published by
// the Free Software Foundation, either version 3 of the License, or
// (at your option) any later version.
//
// This program is distributed in the hope that it will be useful,
// but WITHOUT ANY WARRANTY; without even the implied warranty of
// MERCHANTABILITY or FITNESS FOR A PARTICULAR PURPOSE.  See the
// GNU General Public License for more details.
//
// You should have received a copy of the GNU General Public License
// along with this program.  If not, see <http://www.gnu.org/licenses/>.
<<<<<<< HEAD
use std::sync::atomic::{AtomicBool, Ordering};
use std::sync::Arc;
=======
>>>>>>> 403aefca
#[cfg(test)]
use std::sync::LazyLock;
use std::thread;
use std::time::{Duration, Instant};

use clarity::boot_util::boot_code_id;
use clarity::vm::types::PrincipalData;
use libsigner::v0::messages::{MinerSlotID, SignerMessage};
use libsigner::StackerDBSession;
use rand::{thread_rng, Rng};
use stacks::burnchains::Burnchain;
use stacks::chainstate::burn::db::sortdb::SortitionDB;
use stacks::chainstate::burn::{BlockSnapshot, ConsensusHash};
use stacks::chainstate::coordinator::OnChainRewardSetProvider;
use stacks::chainstate::nakamoto::coordinator::load_nakamoto_reward_set;
use stacks::chainstate::nakamoto::miner::{NakamotoBlockBuilder, NakamotoTenureInfo};
use stacks::chainstate::nakamoto::staging_blocks::NakamotoBlockObtainMethod;
use stacks::chainstate::nakamoto::{NakamotoBlock, NakamotoChainState};
use stacks::chainstate::stacks::boot::{RewardSet, MINERS_NAME};
use stacks::chainstate::stacks::db::{StacksChainState, StacksHeaderInfo};
use stacks::chainstate::stacks::{
    CoinbasePayload, Error as ChainstateError, StacksTransaction, StacksTransactionSigner,
    TenureChangeCause, TenureChangePayload, TransactionAnchorMode, TransactionPayload,
    TransactionVersion,
};
use stacks::net::api::poststackerdbchunk::StackerDBErrorCodes;
use stacks::net::p2p::NetworkHandle;
use stacks::net::stackerdb::StackerDBs;
use stacks::net::{NakamotoBlocksData, StacksMessageType};
use stacks::util::get_epoch_time_secs;
use stacks::util::secp256k1::MessageSignature;
#[cfg(test)]
use stacks::util::tests::TestFlag;
use stacks_common::types::chainstate::{StacksAddress, StacksBlockId};
use stacks_common::types::{PrivateKey, StacksEpochId};
#[cfg(test)]
use stacks_common::util::tests::TestFlag;
use stacks_common::util::vrf::VRFProof;

use super::relayer::{MinerStopHandle, RelayerThread};
use super::{Config, Error as NakamotoNodeError, EventDispatcher, Keychain};
use crate::nakamoto_node::signer_coordinator::SignerCoordinator;
use crate::nakamoto_node::VRF_MOCK_MINER_KEY;
use crate::neon_node;
use crate::run_loop::nakamoto::Globals;
use crate::run_loop::RegisteredKey;

#[cfg(test)]
<<<<<<< HEAD
pub static TEST_MINE_STALL: LazyLock<TestFlag<bool>> = LazyLock::new(TestFlag::default);
#[cfg(test)]
=======
/// Test flag to stall the miner thread
pub static TEST_MINE_STALL: LazyLock<TestFlag<bool>> = LazyLock::new(TestFlag::default);
#[cfg(test)]
/// Test flag to stall block proposal broadcasting
>>>>>>> 403aefca
pub static TEST_BROADCAST_STALL: LazyLock<TestFlag<bool>> = LazyLock::new(TestFlag::default);
#[cfg(test)]
pub static TEST_BLOCK_ANNOUNCE_STALL: LazyLock<TestFlag<bool>> = LazyLock::new(TestFlag::default);
#[cfg(test)]
pub static TEST_SKIP_P2P_BROADCAST: LazyLock<TestFlag<bool>> = LazyLock::new(TestFlag::default);

/// If the miner was interrupted while mining a block, how long should the
///  miner thread sleep before trying again?
const ABORT_TRY_AGAIN_MS: u64 = 200;

#[allow(clippy::large_enum_variant)]
#[derive(Debug)]
pub enum MinerDirective {
    /// The miner won sortition so they should begin a new tenure
    BeginTenure {
        /// This is the block ID of the first block in the parent tenure
        parent_tenure_start: StacksBlockId,
        /// This is the snapshot that this miner won, and will produce a tenure for
        election_block: BlockSnapshot,
        /// This is the snapshot that caused the relayer to initiate this event (may be different
        ///  than the election block in the case where the miner is trying to mine a late block).
        burnchain_tip: BlockSnapshot,
        /// This is `true` if the snapshot above is known not to be the the latest burnchain tip,
        /// but an ancestor of it (for example, the burnchain tip could be an empty flash block, but the
        /// miner may nevertheless need to produce a Stacks block with a BlockFound tenure-change
        /// transaction for the tenure began by winning `burnchain_tip`'s sortition).
        late: bool,
    },
    /// The miner should try to continue their tenure if they are the active miner
    ContinueTenure { new_burn_view: ConsensusHash },
    /// The miner did not win sortition
    StopTenure,
}

#[derive(PartialEq, Debug, Clone)]
/// Tenure info needed to construct a tenure change or tenure extend transaction
struct ParentTenureInfo {
    /// The number of blocks in the parent tenure
    parent_tenure_blocks: u64,
    /// The consensus hash of the parent tenure
    parent_tenure_consensus_hash: ConsensusHash,
}

/// Metadata required for beginning a new tenure
struct ParentStacksBlockInfo {
    /// Header metadata for the Stacks block we're going to build on top of
    stacks_parent_header: StacksHeaderInfo,
    /// nonce to use for this new block's coinbase transaction
    coinbase_nonce: u64,
    parent_tenure: Option<ParentTenureInfo>,
}

/// The reason the miner thread was spawned
#[derive(PartialEq, Clone, Debug)]
pub enum MinerReason {
    /// The miner thread was spawned to begin a new tenure
    BlockFound {
        /// `late` indicates whether or not the tenure that is about to be started corresponds to
        /// an ancestor of the canonical tip.  This can happen if this miner won the highest
        /// sortition, but that sortition's snapshot is not the canonical tip (e.g. the canonical
        /// tip may have no sortition, but its parent (or Nth ancestor) would have had a sortition
        /// that this miner won, and it would be the latest non-empty sortition ancestor of the
        /// tip).  This indication is important because the miner would issue a BlockFound
        /// tenure-change, and then issue an Extended tenure-change right afterwards in order to
        /// update the burnchain view exposed to Clarity for the highest sortition.
        late: bool,
    },
    /// The miner thread was spawned to extend an existing tenure
    Extended {
        /// Current consensus hash on the underlying burnchain.  Corresponds to the last-seen
        /// sortition.
        burn_view_consensus_hash: ConsensusHash,
    },
}

impl MinerReason {
    pub fn is_late_block(&self) -> bool {
        match self {
            Self::BlockFound { ref late } => *late,
            Self::Extended { .. } => false,
        }
    }
}

impl std::fmt::Display for MinerReason {
    fn fmt(&self, f: &mut std::fmt::Formatter<'_>) -> std::fmt::Result {
        match self {
            MinerReason::BlockFound { late } => {
                write!(f, "BlockFound({})", if *late { "late" } else { "current" })
            }
            MinerReason::Extended {
                burn_view_consensus_hash,
            } => write!(
                f,
                "Extended: burn_view_consensus_hash = {burn_view_consensus_hash:?}",
            ),
        }
    }
}

pub struct BlockMinerThread {
    /// node config struct
    config: Config,
    /// handle to global state
    globals: Globals,
    /// copy of the node's keychain
    keychain: Keychain,
    /// burnchain configuration
    burnchain: Burnchain,
    /// Last block mined
    last_block_mined: Option<NakamotoBlock>,
    /// Number of blocks mined since a tenure change/extend was attempted
    mined_blocks: u64,
    /// Copy of the node's registered VRF key
    registered_key: RegisteredKey,
    /// Burnchain block snapshot which elected this miner
    burn_election_block: BlockSnapshot,
    /// Current burnchain tip as of the last TenureChange
    /// * if the last tenure-change was a BlockFound, then this is the same as the
    /// `burn_election_block` (and it is also the `burn_view`)
    /// * otherwise, if the last tenure-change is an Extend, then this is the sortition of the burn
    /// view consensus hash in the TenureChange
    burn_block: BlockSnapshot,
    /// The start of the parent tenure for this tenure
    parent_tenure_id: StacksBlockId,
    /// Handle to the node's event dispatcher
    event_dispatcher: EventDispatcher,
    /// The reason the miner thread was spawned
    reason: MinerReason,
    /// Handle to the p2p thread for block broadcast
    p2p_handle: NetworkHandle,
    signer_set_cache: Option<RewardSet>,
    /// The time at which tenure change/extend was attempted
    tenure_change_time: Instant,
    /// The current tip when this miner thread was started.
    /// This *should not* be passed into any block building code, as it
    ///  is not necessarily the burn view for the block being constructed.
    /// Rather, this burn block is used to determine whether or not a new
    ///  burn block has arrived since this thread started.
    burn_tip_at_start: ConsensusHash,
    /// flag to indicate an abort driven from the relayer
    abort_flag: Arc<AtomicBool>,
}

impl BlockMinerThread {
    /// Instantiate the miner thread
    pub fn new(
        rt: &RelayerThread,
        registered_key: RegisteredKey,
        burn_election_block: BlockSnapshot,
        burn_block: BlockSnapshot,
        parent_tenure_id: StacksBlockId,
        burn_tip_at_start: &ConsensusHash,
        reason: MinerReason,
    ) -> BlockMinerThread {
        BlockMinerThread {
            config: rt.config.clone(),
            globals: rt.globals.clone(),
            keychain: rt.keychain.clone(),
            burnchain: rt.burnchain.clone(),
            last_block_mined: None,
            mined_blocks: 0,
            registered_key,
            burn_election_block,
            burn_block,
            event_dispatcher: rt.event_dispatcher.clone(),
            parent_tenure_id,
            reason,
            p2p_handle: rt.get_p2p_handle(),
            signer_set_cache: None,
            burn_tip_at_start: burn_tip_at_start.clone(),
            tenure_change_time: Instant::now(),
            abort_flag: Arc::new(AtomicBool::new(false)),
        }
    }

    #[cfg(test)]
    fn fault_injection_block_broadcast_stall(new_block: &NakamotoBlock) {
        if TEST_BROADCAST_STALL.get() {
            // Do an extra check just so we don't log EVERY time.
            warn!("Fault injection: Broadcasting is stalled due to testing directive.";
                      "stacks_block_id" => %new_block.block_id(),
                      "stacks_block_hash" => %new_block.header.block_hash(),
                      "height" => new_block.header.chain_length,
                      "consensus_hash" => %new_block.header.consensus_hash
            );
            while TEST_BROADCAST_STALL.get() {
                std::thread::sleep(std::time::Duration::from_millis(10));
            }
            info!("Fault injection: Broadcasting is no longer stalled due to testing directive.";
                  "block_id" => %new_block.block_id(),
                  "height" => new_block.header.chain_length,
                  "consensus_hash" => %new_block.header.consensus_hash
            );
        }
    }

    #[cfg(not(test))]
    fn fault_injection_block_broadcast_stall(_ignored: &NakamotoBlock) {}

    #[cfg(test)]
    fn fault_injection_block_announce_stall(new_block: &NakamotoBlock) {
        if TEST_BLOCK_ANNOUNCE_STALL.get() {
            // Do an extra check just so we don't log EVERY time.
            warn!("Fault injection: Block announcement is stalled due to testing directive.";
                      "stacks_block_id" => %new_block.block_id(),
                      "stacks_block_hash" => %new_block.header.block_hash(),
                      "height" => new_block.header.chain_length,
                      "consensus_hash" => %new_block.header.consensus_hash
            );
            while TEST_BLOCK_ANNOUNCE_STALL.get() {
                std::thread::sleep(std::time::Duration::from_millis(10));
            }
            info!("Fault injection: Block announcement is no longer stalled due to testing directive.";
                  "block_id" => %new_block.block_id(),
                  "height" => new_block.header.chain_length,
                  "consensus_hash" => %new_block.header.consensus_hash
            );
        }
    }

    #[cfg(not(test))]
    fn fault_injection_block_announce_stall(_ignored: &NakamotoBlock) {}

    #[cfg(test)]
    fn fault_injection_skip_block_broadcast() -> bool {
        if TEST_SKIP_P2P_BROADCAST.get() {
            return true;
        }
        false
    }

    #[cfg(not(test))]
    fn fault_injection_skip_block_broadcast() -> bool {
        false
    }

    /// Stop a miner tenure by blocking the miner and then joining the tenure thread
    #[cfg(test)]
    fn fault_injection_stall_miner() {
        if TEST_MINE_STALL.get() {
            // Do an extra check just so we don't log EVERY time.
            warn!("Mining is stalled due to testing directive");
            while TEST_MINE_STALL.get() {
                std::thread::sleep(std::time::Duration::from_millis(10));
            }
            warn!("Mining is no longer stalled due to testing directive. Continuing...");
        }
    }

    #[cfg(not(test))]
    fn fault_injection_stall_miner() {}

    pub fn run_miner(
        mut self,
        prior_miner: Option<MinerStopHandle>,
    ) -> Result<(), NakamotoNodeError> {
        // when starting a new tenure, block the mining thread if its currently running.
        // the new mining thread will join it (so that the new mining thread stalls, not the relayer)
        debug!(
            "New miner thread starting";
            "had_prior_miner" => prior_miner.is_some(),
            "parent_tenure_id" => %self.parent_tenure_id,
            "thread_id" => ?thread::current().id(),
            "burn_block_consensus_hash" => %self.burn_block.consensus_hash,
            "burn_election_block_consensus_hash" => %self.burn_election_block.consensus_hash,
            "reason" => %self.reason,
        );
        if let Some(prior_miner) = prior_miner {
            debug!(
                "Miner thread {:?}: will try and stop prior miner {:?}",
                thread::current().id(),
                prior_miner.inner_thread().id()
            );
            prior_miner.stop(&self.globals)?;
        }
        let mut stackerdbs = StackerDBs::connect(&self.config.get_stacker_db_file_path(), true)?;
        let mut last_block_rejected = false;

        let reward_set = self.load_signer_set()?;
        let Some(miner_privkey) = self.config.miner.mining_key else {
            return Err(NakamotoNodeError::MinerConfigurationFailed(
                "No mining key configured, cannot mine",
            ));
        };
        let sortdb = SortitionDB::open(
            &self.config.get_burn_db_file_path(),
            true,
            self.burnchain.pox_constants.clone(),
        )
        .expect("FATAL: could not open sortition DB");

        // Start the signer coordinator
        let mut coordinator = SignerCoordinator::new(
            self.event_dispatcher.stackerdb_channel.clone(),
            self.globals.should_keep_running.clone(),
            &reward_set,
            &self.burn_election_block,
            &self.burnchain,
            miner_privkey,
            &self.config,
            &self.burn_tip_at_start,
        )
        .map_err(|e| {
            NakamotoNodeError::SigningCoordinatorFailure(format!(
                "Failed to initialize the signing coordinator. Cannot mine! {e:?}"
            ))
        })?;

        // now, actually run this tenure
        loop {
            if let Err(e) = self.miner_main_loop(
                &mut coordinator,
                &sortdb,
                &mut stackerdbs,
                &mut last_block_rejected,
                &reward_set,
            ) {
                // Before stopping this miner, shutdown the coordinator thread.
                coordinator.shutdown();
                return Err(e);
            }
        }
    }

    /// Pause the miner thread and retry to mine
    fn pause_and_retry(
        &self,
        new_block: &NakamotoBlock,
        last_block_rejected: &mut bool,
        e: NakamotoNodeError,
    ) {
        // Sleep for a bit to allow signers to catch up
        let pause_ms = if *last_block_rejected {
            self.config.miner.subsequent_rejection_pause_ms
        } else {
            self.config.miner.first_rejection_pause_ms
        };

        error!("Error while gathering signatures: {e:?}. Will try mining again in {pause_ms}.";
            "signer_sighash" => %new_block.header.signer_signature_hash(),
            "block_height" => new_block.header.chain_length,
            "consensus_hash" => %new_block.header.consensus_hash,
        );
        thread::sleep(Duration::from_millis(pause_ms));
        *last_block_rejected = true;
    }

    /// The main loop for the miner thread. This is where the miner will mine
    /// blocks and then attempt to sign and broadcast them.
    fn miner_main_loop(
        &mut self,
        coordinator: &mut SignerCoordinator,
        sortdb: &SortitionDB,
        stackerdbs: &mut StackerDBs,
        last_block_rejected: &mut bool,
        reward_set: &RewardSet,
    ) -> Result<(), NakamotoNodeError> {
<<<<<<< HEAD
        Self::fault_injection_stall_miner();
        let mut chain_state =
            neon_node::open_chainstate_with_faults(&self.config).map_err(|e| {
                NakamotoNodeError::SigningCoordinatorFailure(format!(
                    "Failed to open chainstate DB. Cannot mine! {e:?}"
                ))
            })?;
        // Late block tenures are initiated only to issue the BlockFound
        //  tenure change tx (because they can be immediately extended to
        //  the next burn view). This checks whether or not we're in such a
        //  tenure and have produced a block already. If so, it exits the
        //  mining thread to allow the tenure extension thread to take over.
        if self.last_block_mined.is_some() && self.reason.is_late_block() {
            info!("Miner: finished mining a late tenure");
            return Err(NakamotoNodeError::StacksTipChanged);
=======
        #[cfg(test)]
        if TEST_MINE_STALL.get() {
            // Do an extra check just so we don't log EVERY time.
            warn!("Mining is stalled due to testing directive");
            while TEST_MINE_STALL.get() {
                std::thread::sleep(std::time::Duration::from_millis(10));
            }
            warn!("Mining is no longer stalled due to testing directive. Continuing...");
>>>>>>> 403aefca
        }

        let new_block = loop {
            // If we're mock mining, we may not have processed the block that the
            // actual tenure winner committed to yet. So, before attempting to
            // mock mine, check if the parent is processed.
            if self.config.get_node_config(false).mock_mining {
                let burn_db_path = self.config.get_burn_db_file_path();
                let mut burn_db =
                    SortitionDB::open(&burn_db_path, true, self.burnchain.pox_constants.clone())
                        .expect("FATAL: could not open sortition DB");
                let burn_tip_changed = self.check_burn_tip_changed(&burn_db);
                match burn_tip_changed
                    .and_then(|_| self.load_block_parent_info(&mut burn_db, &mut chain_state))
                {
                    Ok(..) => {}
                    Err(NakamotoNodeError::ParentNotFound) => {
                        info!("Mock miner has not processed parent block yet, sleeping and trying again");
                        thread::sleep(Duration::from_millis(ABORT_TRY_AGAIN_MS));
                        continue;
                    }
                    Err(e) => {
                        warn!("Mock miner failed to load parent info: {e:?}");
                        return Err(e);
                    }
                }
            }

            match self.mine_block(coordinator) {
                Ok(x) => {
                    if !self.validate_timestamp(&x)? {
                        info!("Block mined too quickly. Will try again.";
                            "block_timestamp" => x.header.timestamp,
                        );
                        continue;
                    }
                    break Some(x);
                }
                Err(NakamotoNodeError::MiningFailure(ChainstateError::MinerAborted)) => {
                    if self.abort_flag.load(Ordering::SeqCst) {
                        info!("Miner interrupted while mining in order to shut down");
                        self.globals
                            .raise_initiative(format!("MiningFailure: aborted by node"));
                        return Err(ChainstateError::MinerAborted.into());
                    }

                    info!("Miner interrupted while mining, will try again");
                    // sleep, and try again. if the miner was interrupted because the burnchain
                    // view changed, the next `mine_block()` invocation will error
                    thread::sleep(Duration::from_millis(ABORT_TRY_AGAIN_MS));
                    continue;
                }
                Err(NakamotoNodeError::MiningFailure(ChainstateError::NoTransactionsToMine)) => {
                    debug!("Miner did not find any transactions to mine");
                    break None;
                }
                Err(e) => {
                    warn!("Failed to mine block: {e:?}");

                    // try again, in case a new sortition is pending
                    self.globals
                        .raise_initiative(format!("MiningFailure: {e:?}"));
                    return Err(ChainstateError::MinerAborted.into());
                }
            }
        };

        if let Some(mut new_block) = new_block {
            Self::fault_injection_block_broadcast_stall(&new_block);

            let signer_signature = match self.propose_block(
                coordinator,
                &mut new_block,
                sortdb,
                stackerdbs,
            ) {
                Ok(x) => x,
                Err(e) => match e {
                    NakamotoNodeError::StacksTipChanged => {
                        info!("Stacks tip changed while waiting for signatures";
                            "signer_sighash" => %new_block.header.signer_signature_hash(),
                            "block_height" => new_block.header.chain_length,
                            "consensus_hash" => %new_block.header.consensus_hash,
                        );
                        return Err(e);
                    }
                    NakamotoNodeError::BurnchainTipChanged => {
                        info!("Burnchain tip changed while waiting for signatures";
                            "signer_sighash" => %new_block.header.signer_signature_hash(),
                            "block_height" => new_block.header.chain_length,
                            "consensus_hash" => %new_block.header.consensus_hash,
                        );
                        return Err(e);
                    }
                    NakamotoNodeError::StackerDBUploadError(ref ack) => {
                        if ack.code == Some(StackerDBErrorCodes::BadSigner.code()) {
                            error!("Error while gathering signatures: failed to upload miner StackerDB data: {ack:?}. Giving up.";
                                "signer_sighash" => %new_block.header.signer_signature_hash(),
                                "block_height" => new_block.header.chain_length,
                                "consensus_hash" => %new_block.header.consensus_hash,
                            );
                            return Err(e);
                        }
                        self.pause_and_retry(&new_block, last_block_rejected, e);
                        return Ok(());
                    }
                    _ => {
                        self.pause_and_retry(&new_block, last_block_rejected, e);
                        return Ok(());
                    }
                },
            };
            *last_block_rejected = false;

            new_block.header.signer_signature = signer_signature;
            if let Err(e) = self.broadcast(new_block.clone(), reward_set, &stackerdbs) {
                warn!("Error accepting own block: {e:?}. Will try mining again.");
                return Ok(());
            } else {
                info!(
                    "Miner: Block signed by signer set and broadcasted";
                    "signer_sighash" => %new_block.header.signer_signature_hash(),
                    "stacks_block_hash" => %new_block.header.block_hash(),
                    "stacks_block_id" => %new_block.header.block_id(),
                    "block_height" => new_block.header.chain_length,
                    "consensus_hash" => %new_block.header.consensus_hash,
                );
            }

            // update mined-block counters and mined-tenure counters
            self.globals.counters.bump_naka_mined_blocks();
            if self.last_block_mined.is_none() {
                // this is the first block of the tenure, bump tenure counter
                self.globals.counters.bump_naka_mined_tenures();
            }

            // wake up chains coordinator
            Self::fault_injection_block_announce_stall(&new_block);
            self.globals.coord().announce_new_stacks_block();

            self.last_block_mined = Some(new_block);
            self.mined_blocks += 1;
        }

        let Ok(sort_db) = SortitionDB::open(
            &self.config.get_burn_db_file_path(),
            true,
            self.burnchain.pox_constants.clone(),
        ) else {
            error!("Failed to open sortition DB. Will try mining again.");
            return Ok(());
        };

        let wait_start = Instant::now();
        while wait_start.elapsed() < self.config.miner.wait_on_interim_blocks {
            thread::sleep(Duration::from_millis(ABORT_TRY_AGAIN_MS));
            if self.check_burn_tip_changed(&sort_db).is_err() {
                return Err(NakamotoNodeError::BurnchainTipChanged);
            }
        }

        Ok(())
    }

    fn propose_block(
        &self,
        coordinator: &mut SignerCoordinator,
        new_block: &mut NakamotoBlock,
        sortdb: &SortitionDB,
        stackerdbs: &mut StackerDBs,
    ) -> Result<Vec<MessageSignature>, NakamotoNodeError> {
        if self.config.get_node_config(false).mock_mining {
            // If we're mock mining, we don't actually propose the block.
            return Ok(Vec::new());
        }

        let mut chain_state =
            neon_node::open_chainstate_with_faults(&self.config).map_err(|e| {
                NakamotoNodeError::SigningCoordinatorFailure(format!(
                    "Failed to open chainstate DB. Cannot mine! {e:?}"
                ))
            })?;
        coordinator.propose_block(
            new_block,
            &self.burnchain,
            sortdb,
            &mut chain_state,
            stackerdbs,
            &self.globals.counters,
            &self.burn_election_block,
        )
    }

    /// Load the signer set active for this miner's blocks. This is the
    ///  active reward set during `self.burn_election_block`. The miner
    ///  thread caches this information, and this method will consult
    ///  that cache (or populate it if necessary).
    fn load_signer_set(&mut self) -> Result<RewardSet, NakamotoNodeError> {
        if let Some(set) = self.signer_set_cache.as_ref() {
            return Ok(set.clone());
        }
        let sort_db = SortitionDB::open(
            &self.config.get_burn_db_file_path(),
            true,
            self.burnchain.pox_constants.clone(),
        )
        .map_err(|e| {
            NakamotoNodeError::SigningCoordinatorFailure(format!(
                "Failed to open sortition DB. Cannot mine! {e:?}"
            ))
        })?;

        let mut chain_state =
            neon_node::open_chainstate_with_faults(&self.config).map_err(|e| {
                NakamotoNodeError::SigningCoordinatorFailure(format!(
                    "Failed to open chainstate DB. Cannot mine! {e:?}"
                ))
            })?;

        let burn_election_height = self.burn_election_block.block_height;

        let reward_cycle = self
            .burnchain
            .block_height_to_reward_cycle(burn_election_height)
            .expect("FATAL: no reward cycle for sortition");

        let reward_info = match load_nakamoto_reward_set(
            reward_cycle,
            &self.burn_election_block.sortition_id,
            &self.burnchain,
            &mut chain_state,
            &self.parent_tenure_id,
            &sort_db,
            &OnChainRewardSetProvider::new(),
        ) {
            Ok(Some((reward_info, _))) => reward_info,
            Ok(None) => {
                return Err(NakamotoNodeError::SigningCoordinatorFailure(
                    "No reward set stored yet. Cannot mine!".into(),
                ));
            }
            Err(e) => {
                return Err(NakamotoNodeError::SigningCoordinatorFailure(format!(
                    "Failure while fetching reward set. Cannot initialize miner coordinator. {e:?}"
                )));
            }
        };

        let Some(reward_set) = reward_info.known_selected_anchor_block_owned() else {
            return Err(NakamotoNodeError::SigningCoordinatorFailure(
                "Current reward cycle did not select a reward set. Cannot mine!".into(),
            ));
        };

        self.signer_set_cache = Some(reward_set.clone());
        Ok(reward_set)
    }

    /// Fault injection -- possibly fail to broadcast
    /// Return true to drop the block
    fn fault_injection_broadcast_fail(&self) -> bool {
        let drop_prob = self
            .config
            .node
            .fault_injection_block_push_fail_probability
            .unwrap_or(0)
            .min(100);
        if drop_prob > 0 {
            let throw: u8 = thread_rng().gen_range(0..100);
            throw < drop_prob
        } else {
            false
        }
    }

    /// Store a block to the chainstate, and if successful (it should be since we mined it),
    /// broadcast it via the p2p network.
    fn broadcast_p2p(
        &mut self,
        sort_db: &SortitionDB,
        chain_state: &mut StacksChainState,
        block: &NakamotoBlock,
        reward_set: &RewardSet,
    ) -> Result<(), ChainstateError> {
        if Self::fault_injection_skip_block_broadcast() {
            warn!(
                "Fault injection: Skipping block broadcast for {}",
                block.block_id()
            );
            return Ok(());
        }

        let parent_block_info =
            NakamotoChainState::get_block_header(chain_state.db(), &block.header.parent_block_id)?
                .ok_or_else(|| ChainstateError::NoSuchBlockError)?;
        let burn_view_ch =
            NakamotoChainState::get_block_burn_view(sort_db, &block, &parent_block_info)?;
        let mut sortition_handle = sort_db.index_handle_at_ch(&burn_view_ch)?;
        let chainstate_config = chain_state.config();
        let (headers_conn, staging_tx) = chain_state.headers_conn_and_staging_tx_begin()?;
        let accepted = NakamotoChainState::accept_block(
            &chainstate_config,
            block,
            &mut sortition_handle,
            &staging_tx,
            headers_conn,
            reward_set,
            NakamotoBlockObtainMethod::Mined,
        )?;
        staging_tx.commit()?;

        if !accepted {
            // this can happen if the p2p network and relayer manage to receive this block prior to
            // the thread reaching this point -- this can happen because the signers broadcast the
            // signed block to the nodes independent of the miner, so the miner itself can receive
            // and store its own block outside of this thread.
            debug!("Did NOT accept block {} we mined", &block.block_id());

            // not much we can do here, but try and mine again and hope we produce a valid one.
            return Ok(());
        }

        // forward to p2p thread, but do fault injection
        if self.fault_injection_broadcast_fail() {
            info!("Fault injection: drop block {}", &block.block_id());
            return Ok(());
        }

        let block_id = block.block_id();
        debug!("Broadcasting block {block_id}");
        if let Err(e) = self.p2p_handle.broadcast_message(
            vec![],
            StacksMessageType::NakamotoBlocks(NakamotoBlocksData {
                blocks: vec![block.clone()],
            }),
        ) {
            warn!("Failed to broadcast block {block_id}: {e:?}");
        }
        Ok(())
    }

    fn broadcast(
        &mut self,
        block: NakamotoBlock,
        reward_set: &RewardSet,
        stackerdbs: &StackerDBs,
    ) -> Result<(), NakamotoNodeError> {
        if self.config.get_node_config(false).mock_mining {
            // If we're mock mining, we don't actually broadcast the block.
            return Ok(());
        }

        if self.config.miner.mining_key.is_none() {
            return Err(NakamotoNodeError::MinerConfigurationFailed(
                "No mining key configured, cannot mine",
            ));
        };

        let mut chain_state = neon_node::open_chainstate_with_faults(&self.config)
            .expect("FATAL: could not open chainstate DB");
        let sort_db = SortitionDB::open(
            &self.config.get_burn_db_file_path(),
            true,
            self.burnchain.pox_constants.clone(),
        )
        .expect("FATAL: could not open sortition DB");

        // push block via p2p block push
        self.broadcast_p2p(&sort_db, &mut chain_state, &block, reward_set)
            .map_err(NakamotoNodeError::AcceptFailure)?;

        let Some(ref miner_privkey) = self.config.miner.mining_key else {
            // should be unreachable, but we can't borrow this above broadcast_p2p() since it's
            // mutable
            return Err(NakamotoNodeError::MinerConfigurationFailed(
                "No mining key configured, cannot mine",
            ));
        };

        // also, push block via stackerdb to make sure stackers get it
        let rpc_socket = self.config.node.get_rpc_loopback().ok_or_else(|| {
            NakamotoNodeError::MinerConfigurationFailed("Failed to get RPC loopback socket")
        })?;
        let miners_contract_id = boot_code_id(MINERS_NAME, chain_state.mainnet);
        let mut miners_session = StackerDBSession::new(&rpc_socket.to_string(), miners_contract_id);

        SignerCoordinator::send_miners_message(
            miner_privkey,
            &sort_db,
            &self.burn_block,
            stackerdbs,
            SignerMessage::BlockPushed(block),
            MinerSlotID::BlockPushed,
            chain_state.mainnet,
            &mut miners_session,
            &self.burn_election_block.consensus_hash,
        )
    }

    /// Get the coinbase recipient address, if set in the config and if allowed in this epoch
    fn get_coinbase_recipient(&self, epoch_id: StacksEpochId) -> Option<PrincipalData> {
        if epoch_id < StacksEpochId::Epoch21 && self.config.miner.block_reward_recipient.is_some() {
            warn!("Coinbase pay-to-contract is not supported in the current epoch");
            None
        } else {
            self.config.miner.block_reward_recipient.clone()
        }
    }

    fn generate_tenure_change_tx(
        &self,
        nonce: u64,
        payload: TenureChangePayload,
    ) -> Result<StacksTransaction, NakamotoNodeError> {
        let is_mainnet = self.config.is_mainnet();
        let chain_id = self.config.burnchain.chain_id;
        let tenure_change_tx_payload = TransactionPayload::TenureChange(payload);

        let mut tx_auth = self.keychain.get_transaction_auth().unwrap();
        tx_auth.set_origin_nonce(nonce);

        let version = if is_mainnet {
            TransactionVersion::Mainnet
        } else {
            TransactionVersion::Testnet
        };

        let mut tx = StacksTransaction::new(version, tx_auth, tenure_change_tx_payload);

        tx.chain_id = chain_id;
        tx.anchor_mode = TransactionAnchorMode::OnChainOnly;
        let mut tx_signer = StacksTransactionSigner::new(&tx);
        self.keychain.sign_as_origin(&mut tx_signer);

        Ok(tx_signer.get_tx().unwrap())
    }

    /// Create a coinbase transaction.
    fn generate_coinbase_tx(
        &self,
        nonce: u64,
        epoch_id: StacksEpochId,
        vrf_proof: VRFProof,
    ) -> StacksTransaction {
        let is_mainnet = self.config.is_mainnet();
        let chain_id = self.config.burnchain.chain_id;
        let mut tx_auth = self.keychain.get_transaction_auth().unwrap();
        tx_auth.set_origin_nonce(nonce);

        let version = if is_mainnet {
            TransactionVersion::Mainnet
        } else {
            TransactionVersion::Testnet
        };

        let recipient_opt = self.get_coinbase_recipient(epoch_id);

        let mut tx = StacksTransaction::new(
            version,
            tx_auth,
            TransactionPayload::Coinbase(
                CoinbasePayload([0u8; 32]),
                recipient_opt,
                Some(vrf_proof),
            ),
        );
        tx.chain_id = chain_id;
        tx.anchor_mode = TransactionAnchorMode::OnChainOnly;
        let mut tx_signer = StacksTransactionSigner::new(&tx);
        self.keychain.sign_as_origin(&mut tx_signer);

        tx_signer.get_tx().unwrap()
    }

    // TODO: add tests from mutation testing results #4869
    #[cfg_attr(test, mutants::skip)]
    /// Load up the parent block info for mining.
    /// If we can't find the parent in the DB but we expect one, return Err(ParentNotFound).
    fn load_block_parent_info(
        &self,
        burn_db: &mut SortitionDB,
        chain_state: &mut StacksChainState,
    ) -> Result<ParentStacksBlockInfo, NakamotoNodeError> {
        // load up stacks chain tip
        let (stacks_tip_ch, stacks_tip_bh) =
            SortitionDB::get_canonical_stacks_chain_tip_hash(burn_db.conn()).map_err(|e| {
                error!("Failed to load canonical Stacks tip: {e:?}");
                NakamotoNodeError::ParentNotFound
            })?;

        let stacks_tip_block_id = StacksBlockId::new(&stacks_tip_ch, &stacks_tip_bh);
        let tenure_tip_opt = NakamotoChainState::get_highest_block_header_in_tenure(
            &mut chain_state.index_conn(),
            &stacks_tip_block_id,
            &self.burn_election_block.consensus_hash,
        )
        .map_err(|e| {
            error!(
                "Could not query header info for tenure tip {} off of {stacks_tip_block_id}: {e:?}",
                &self.burn_election_block.consensus_hash
            );
            NakamotoNodeError::ParentNotFound
        })?;

        // The nakamoto miner must always build off of a chain tip that is the highest of:
        // 1. The highest block in the miner's current tenure
        // 2. The highest block in the current tenure's parent tenure
        //
        // Where the current tenure's parent tenure is the tenure start block committed to in the current tenure's associated block commit.
        let stacks_tip_header = if let Some(tenure_tip) = tenure_tip_opt {
            debug!(
                "Stacks block parent ID is last block in tenure ID {}",
                &tenure_tip.consensus_hash
            );
            tenure_tip
        } else {
            // This tenure is empty on the canonical fork, so mine the first tenure block.
            debug!(
                "Stacks block parent ID is last block in parent tenure tipped by {}",
                &self.parent_tenure_id
            );

            // find the last block in the parent tenure, since this is the tip we'll build atop
            let parent_tenure_header =
                NakamotoChainState::get_block_header(chain_state.db(), &self.parent_tenure_id)
                    .map_err(|e| {
                        error!(
                            "Could not query header for parent tenure ID {}: {e:?}",
                            &self.parent_tenure_id
                        );
                        NakamotoNodeError::ParentNotFound
                    })?
                    .ok_or_else(|| {
                        error!("No header for parent tenure ID {}", &self.parent_tenure_id);
                        NakamotoNodeError::ParentNotFound
                    })?;

            let header_opt = NakamotoChainState::get_highest_block_header_in_tenure(
                &mut chain_state.index_conn(),
                &stacks_tip_block_id,
                &parent_tenure_header.consensus_hash,
            )
            .map_err(|e| {
                error!("Could not query parent tenure finish block: {e:?}");
                NakamotoNodeError::ParentNotFound
            })?;
            if let Some(header) = header_opt {
                header
            } else {
                // this is an epoch2 block
                debug!(
                    "Stacks block parent ID may be an epoch2x block: {}",
                    &self.parent_tenure_id
                );
                NakamotoChainState::get_block_header(chain_state.db(), &self.parent_tenure_id)
                    .map_err(|e| {
                        error!(
                            "Could not query header info for epoch2x tenure block ID {}: {e:?}",
                            &self.parent_tenure_id
                        );
                        NakamotoNodeError::ParentNotFound
                    })?
                    .ok_or_else(|| {
                        error!(
                            "No header info for epoch2x tenure block ID {}",
                            &self.parent_tenure_id
                        );
                        NakamotoNodeError::ParentNotFound
                    })?
            }
        };

        debug!(
            "Miner: stacks tip parent header is {} {stacks_tip_header:?}",
            &stacks_tip_header.index_block_hash()
        );
        let miner_address = self
            .keychain
            .origin_address(self.config.is_mainnet())
            .unwrap();
        match ParentStacksBlockInfo::lookup(
            chain_state,
            burn_db,
            &self.burn_block,
            miner_address,
            &self.parent_tenure_id,
            stacks_tip_header,
            &self.reason,
        ) {
            Ok(parent_info) => Ok(parent_info),
            Err(NakamotoNodeError::BurnchainTipChanged) => {
                self.globals.counters.bump_missed_tenures();
                Err(NakamotoNodeError::BurnchainTipChanged)
            }
            Err(e) => Err(e),
        }
    }

    /// Generate the VRF proof for the block we're going to build.
    /// Returns Some(proof) if we could make the proof
    /// Return None if we could not make the proof
    fn make_vrf_proof(&mut self) -> Option<VRFProof> {
        // if we're a mock miner, then make sure that the keychain has a keypair for the mocked VRF
        // key
        let vrf_proof = if self.config.get_node_config(false).mock_mining {
            self.keychain.generate_proof(
                VRF_MOCK_MINER_KEY,
                self.burn_election_block.sortition_hash.as_bytes(),
            )
        } else {
            self.keychain.generate_proof(
                self.registered_key.target_block_height,
                self.burn_election_block.sortition_hash.as_bytes(),
            )
        };

        debug!(
            "Generated VRF Proof: {} over {} ({},{}) with key {}",
            vrf_proof.to_hex(),
            &self.burn_election_block.sortition_hash,
            &self.burn_block.block_height,
            &self.burn_block.burn_header_hash,
            &self.registered_key.vrf_public_key.to_hex()
        );
        Some(vrf_proof)
    }

    fn validate_timestamp_info(
        &self,
        current_timestamp_secs: u64,
        stacks_parent_header: &StacksHeaderInfo,
    ) -> bool {
        let parent_timestamp = match stacks_parent_header.anchored_header.as_stacks_nakamoto() {
            Some(naka_header) => naka_header.timestamp,
            None => stacks_parent_header.burn_header_timestamp,
        };
        let time_since_parent_ms = current_timestamp_secs.saturating_sub(parent_timestamp) * 1000;
        if time_since_parent_ms < self.config.miner.min_time_between_blocks_ms {
            debug!("Parent block mined {time_since_parent_ms} ms ago. Required minimum gap between blocks is {} ms", self.config.miner.min_time_between_blocks_ms;
                "current_timestamp" => current_timestamp_secs,
                "parent_block_id" => %stacks_parent_header.index_block_hash(),
                "parent_block_height" => stacks_parent_header.stacks_block_height,
                "parent_block_timestamp" => stacks_parent_header.burn_header_timestamp,
            );
            false
        } else {
            true
        }
    }

    /// Check that the provided block is not mined too quickly after the parent block.
    /// This is to ensure that the signers do not reject the block due to the block being mined within the same second as the parent block.
    fn validate_timestamp(&self, x: &NakamotoBlock) -> Result<bool, NakamotoNodeError> {
        let chain_state = neon_node::open_chainstate_with_faults(&self.config)
            .expect("FATAL: could not open chainstate DB");
        let stacks_parent_header =
            NakamotoChainState::get_block_header(chain_state.db(), &x.header.parent_block_id)
                .map_err(|e| {
                    error!(
                        "Could not query header info for parent block ID {}: {e:?}",
                        &x.header.parent_block_id
                    );
                    NakamotoNodeError::ParentNotFound
                })?
                .ok_or_else(|| {
                    error!(
                        "No header info for parent block ID {}",
                        &x.header.parent_block_id
                    );
                    NakamotoNodeError::ParentNotFound
                })?;
        Ok(self.validate_timestamp_info(x.header.timestamp, &stacks_parent_header))
    }

    // TODO: add tests from mutation testing results #4869
    #[cfg_attr(test, mutants::skip)]
    /// Try to mine a Stacks block by assembling one from mempool transactions and sending a
    /// burnchain block-commit transaction.  If we succeed, then return the assembled block.
    fn mine_block(
        &mut self,
        coordinator: &mut SignerCoordinator,
    ) -> Result<NakamotoBlock, NakamotoNodeError> {
        debug!("block miner thread ID is {:?}", thread::current().id());
        info!("Miner: Mining block");

        let burn_db_path = self.config.get_burn_db_file_path();
        let reward_set = self.load_signer_set()?;

        // NOTE: read-write access is needed in order to be able to query the recipient set.
        // This is an artifact of the way the MARF is built (see #1449)
        let mut burn_db =
            SortitionDB::open(&burn_db_path, true, self.burnchain.pox_constants.clone())
                .expect("FATAL: could not open sortition DB");

        let mut chain_state = neon_node::open_chainstate_with_faults(&self.config)
            .expect("FATAL: could not open chainstate DB");

        self.check_burn_tip_changed(&burn_db)?;
        neon_node::fault_injection_long_tenure();

        let mut mem_pool = self
            .config
            .connect_mempool_db()
            .expect("Database failure opening mempool");

        let target_epoch_id =
            SortitionDB::get_stacks_epoch(burn_db.conn(), self.burn_block.block_height + 1)
                .map_err(|_| NakamotoNodeError::SnapshotNotFoundForChainTip)?
                .expect("FATAL: no epoch defined")
                .epoch_id;
        let mut parent_block_info = self.load_block_parent_info(&mut burn_db, &mut chain_state)?;
        let vrf_proof = self
            .make_vrf_proof()
            .ok_or_else(|| NakamotoNodeError::BadVrfConstruction)?;

        if self.last_block_mined.is_none() && parent_block_info.parent_tenure.is_none() {
            warn!("Miner should be starting a new tenure, but failed to load parent tenure info");
            return Err(NakamotoNodeError::ParentNotFound);
        };

        // create our coinbase if this is the first block we've mined this tenure
        let tenure_start_info = self.make_tenure_start_info(
            &chain_state,
            &parent_block_info,
            vrf_proof,
            target_epoch_id,
            coordinator,
        )?;

        parent_block_info.stacks_parent_header.microblock_tail = None;

        let signer_bitvec_len = reward_set.rewarded_addresses.len().try_into().ok();

        if !self.validate_timestamp_info(
            get_epoch_time_secs(),
            &parent_block_info.stacks_parent_header,
        ) {
            // treat a too-soon-to-mine block as an interrupt: this will let the caller sleep and then re-evaluate
            //  all the pre-mining checks (burnchain tip changes, signal interrupts, etc.)
            return Err(ChainstateError::MinerAborted.into());
        }

        // build the block itself
        let (mut block, consumed, size, tx_events) = NakamotoBlockBuilder::build_nakamoto_block(
            &chain_state,
            &burn_db
                .index_handle_at_ch(&self.burn_block.consensus_hash)
                .map_err(|_| NakamotoNodeError::UnexpectedChainState)?,
            &mut mem_pool,
            &parent_block_info.stacks_parent_header,
            &self.burn_election_block.consensus_hash,
            self.burn_block.total_burn,
            tenure_start_info,
            self.config
                .make_nakamoto_block_builder_settings(self.globals.get_miner_status()),
            // we'll invoke the event dispatcher ourselves so that it calculates the
            //  correct signer_sighash for `process_mined_nakamoto_block_event`
            Some(&self.event_dispatcher),
            signer_bitvec_len.unwrap_or(0),
        )
        .map_err(|e| {
            if !matches!(
                e,
                ChainstateError::MinerAborted | ChainstateError::NoTransactionsToMine
            ) {
                error!("Relayer: Failure mining anchored block: {e}");
            }
            e
        })?;

        if block.txs.is_empty() {
            return Err(ChainstateError::NoTransactionsToMine.into());
        }
        let mining_key = self.keychain.get_nakamoto_sk();
        let miner_signature = mining_key
            .sign(block.header.miner_signature_hash().as_bytes())
            .map_err(NakamotoNodeError::MinerSignatureError)?;
        block.header.miner_signature = miner_signature;

        info!(
            "Miner: Assembled block #{} for signer set proposal: {}, with {} txs",
            block.header.chain_length,
            block.header.block_hash(),
            block.txs.len();
            "signer_sighash" => %block.header.signer_signature_hash(),
            "consensus_hash" => %block.header.consensus_hash,
            "parent_block_id" => %block.header.parent_block_id,
            "timestamp" => block.header.timestamp,
        );

        self.event_dispatcher.process_mined_nakamoto_block_event(
            self.burn_block.block_height,
            &block,
            size,
            &consumed,
            tx_events,
        );

        // last chance -- confirm that the stacks tip is unchanged (since it could have taken long
        // enough to build this block that another block could have arrived), and confirm that all
        // Stacks blocks with heights higher than the canonical tip are processed.
        self.check_burn_tip_changed(&burn_db)?;
        Ok(block)
    }

    #[cfg_attr(test, mutants::skip)]
    /// Create the tenure start info for the block we're going to build
    fn make_tenure_start_info(
        &mut self,
        chainstate: &StacksChainState,
        parent_block_info: &ParentStacksBlockInfo,
        vrf_proof: VRFProof,
        target_epoch_id: StacksEpochId,
        coordinator: &mut SignerCoordinator,
    ) -> Result<NakamotoTenureInfo, NakamotoNodeError> {
        let current_miner_nonce = parent_block_info.coinbase_nonce;
        let parent_tenure_info = match &parent_block_info.parent_tenure {
            Some(info) => info.clone(),
            None => {
                // We may be able to extend the current tenure
                if self.last_block_mined.is_none() {
                    debug!("Miner: No parent tenure and no last block mined");
                    return Ok(NakamotoTenureInfo {
                        coinbase_tx: None,
                        tenure_change_tx: None,
                    });
                }
                ParentTenureInfo {
                    parent_tenure_blocks: self.mined_blocks,
                    parent_tenure_consensus_hash: self.burn_election_block.consensus_hash,
                }
            }
        };
        if self.last_block_mined.is_some() {
            // Check if we can extend the current tenure
            let tenure_extend_timestamp = coordinator.get_tenure_extend_timestamp();
            if get_epoch_time_secs() <= tenure_extend_timestamp
                && self.tenure_change_time.elapsed() <= self.config.miner.tenure_timeout
            {
                return Ok(NakamotoTenureInfo {
                    coinbase_tx: None,
                    tenure_change_tx: None,
                });
            }
            info!("Miner: Time-based tenure extend";
                "current_timestamp" => get_epoch_time_secs(),
                "tenure_extend_timestamp" => tenure_extend_timestamp,
                "tenure_change_time_elapsed" => self.tenure_change_time.elapsed().as_secs(),
                "tenure_timeout_secs" => self.config.miner.tenure_timeout.as_secs(),
            );
            self.tenure_extend_reset();
        }

        let parent_block_id = parent_block_info.stacks_parent_header.index_block_hash();
        let mut payload = TenureChangePayload {
            tenure_consensus_hash: self.burn_election_block.consensus_hash,
            prev_tenure_consensus_hash: parent_tenure_info.parent_tenure_consensus_hash,
            burn_view_consensus_hash: self.burn_election_block.consensus_hash,
            previous_tenure_end: parent_block_id,
            previous_tenure_blocks: u32::try_from(parent_tenure_info.parent_tenure_blocks)
                .expect("FATAL: more than u32 blocks in a tenure"),
            cause: TenureChangeCause::BlockFound,
            pubkey_hash: self.keychain.get_nakamoto_pkh(),
        };

        let (tenure_change_tx, coinbase_tx) = match &self.reason {
            MinerReason::BlockFound { .. } => {
                let tenure_change_tx =
                    self.generate_tenure_change_tx(current_miner_nonce, payload)?;
                let coinbase_tx =
                    self.generate_coinbase_tx(current_miner_nonce + 1, target_epoch_id, vrf_proof);
                (Some(tenure_change_tx), Some(coinbase_tx))
            }
            MinerReason::Extended {
                burn_view_consensus_hash,
            } => {
                let num_blocks_so_far = NakamotoChainState::get_nakamoto_tenure_length(
                    chainstate.db(),
                    &parent_block_id,
                )
                .map_err(NakamotoNodeError::MiningFailure)?;
                info!("Miner: Extending tenure";
                      "burn_view_consensus_hash" => %burn_view_consensus_hash,
                      "parent_block_id" => %parent_block_id,
                      "num_blocks_so_far" => num_blocks_so_far,
                );

                // NOTE: this switches payload.cause to TenureChangeCause::Extend
                payload = payload.extend(
                    *burn_view_consensus_hash,
                    parent_block_id,
                    num_blocks_so_far,
                );
                let tenure_change_tx =
                    self.generate_tenure_change_tx(current_miner_nonce, payload)?;
                (Some(tenure_change_tx), None)
            }
        };

        debug!(
            "make_tenure_start_info: reason = {:?}, burn_view = {:?}, tenure_change_tx = {:?}",
            &self.reason, &self.burn_block.consensus_hash, &tenure_change_tx
        );

        Ok(NakamotoTenureInfo {
            coinbase_tx,
            tenure_change_tx,
        })
    }

    /// Check if the tenure needs to change -- if so, return a BurnchainTipChanged error
    /// The tenure should change if there is a new burnchain tip with a valid sortition,
    /// or if the stacks chain state's burn view has advanced beyond our burn view.
    fn check_burn_tip_changed(&self, sortdb: &SortitionDB) -> Result<(), NakamotoNodeError> {
        let cur_burn_chain_tip = SortitionDB::get_canonical_burn_chain_tip(sortdb.conn())
            .expect("FATAL: failed to query sortition DB for canonical burn chain tip");

        if cur_burn_chain_tip.consensus_hash != self.burn_tip_at_start {
            info!("Miner: Cancel block assembly; burnchain tip has changed";
                "new_tip" => %cur_burn_chain_tip.consensus_hash,
                "local_tip" => %self.burn_tip_at_start);
            self.globals.counters.bump_missed_tenures();
            Err(NakamotoNodeError::BurnchainTipChanged)
        } else {
            Ok(())
        }
    }

    fn tenure_extend_reset(&mut self) {
        self.tenure_change_time = Instant::now();
        self.reason = MinerReason::Extended {
            burn_view_consensus_hash: self.burn_block.consensus_hash,
        };
        self.mined_blocks = 0;
    }
}

impl ParentStacksBlockInfo {
    // TODO: add tests from mutation testing results #4869
    #[cfg_attr(test, mutants::skip)]
    /// Determine where in the set of forks to attempt to mine the next anchored block.
    /// `parent_tenure_id` and `stacks_tip_header` identify the parent block on top of which to mine.
    /// `check_burn_block` identifies what we believe to be the burn chain's sortition history tip.
    /// This is used to mitigate (but not eliminate) a TOCTTOU issue with mining: the caller's
    /// conception of the sortition history tip may have become stale by the time they call this
    /// method, in which case, mining should *not* happen (since the block will be invalid).
    pub fn lookup(
        chain_state: &mut StacksChainState,
        burn_db: &mut SortitionDB,
        check_burn_block: &BlockSnapshot,
        miner_address: StacksAddress,
        parent_tenure_id: &StacksBlockId,
        stacks_tip_header: StacksHeaderInfo,
        reason: &MinerReason,
    ) -> Result<ParentStacksBlockInfo, NakamotoNodeError> {
        // the stacks block I'm mining off of's burn header hash and vtxindex:
        let parent_snapshot = SortitionDB::get_block_snapshot_consensus(
            burn_db.conn(),
            &stacks_tip_header.consensus_hash,
        )
        .expect("Failed to look up block's parent snapshot")
        .expect("Failed to look up block's parent snapshot");

        // don't mine off of an old burnchain block, unless we're late
        let burn_chain_tip = SortitionDB::get_canonical_burn_chain_tip(burn_db.conn())
            .expect("FATAL: failed to query sortition DB for canonical burn chain tip");

        let allow_late = if let MinerReason::BlockFound { late } = reason {
            *late
        } else {
            false
        };

        if !allow_late && burn_chain_tip.consensus_hash != check_burn_block.consensus_hash {
            info!(
                "New canonical burn chain tip detected. Will not try to mine.";
                "new_consensus_hash" => %burn_chain_tip.consensus_hash,
                "old_consensus_hash" => %check_burn_block.consensus_hash,
                "new_burn_height" => burn_chain_tip.block_height,
                "old_burn_height" => check_burn_block.block_height
            );
            return Err(NakamotoNodeError::BurnchainTipChanged);
        }

        let Ok(Some(parent_tenure_header)) =
            NakamotoChainState::get_block_header(chain_state.db(), parent_tenure_id)
        else {
            warn!("Failed loading parent tenure ID"; "parent_tenure_id" => %parent_tenure_id);
            return Err(NakamotoNodeError::ParentNotFound);
        };

        // check if we're mining a first tenure block (by checking if our parent block is in the tenure of parent_tenure_id)
        //  and if so, figure out how many blocks there were in the parent tenure
        let parent_tenure_info = if stacks_tip_header.consensus_hash
            == parent_tenure_header.consensus_hash
        {
            // in the same tenure
            let parent_tenure_blocks = if parent_tenure_header
                .anchored_header
                .as_stacks_nakamoto()
                .is_some()
            {
                let Ok(Some(last_parent_tenure_header)) =
                    NakamotoChainState::get_highest_block_header_in_tenure(
                        &mut chain_state.index_conn(),
                        &stacks_tip_header.index_block_hash(),
                        &parent_tenure_header.consensus_hash,
                    )
                else {
                    warn!("Failed loading last block of parent tenure"; "parent_tenure_id" => %parent_tenure_id);
                    return Err(NakamotoNodeError::ParentNotFound);
                };
                // the last known tenure block of our parent should be the stacks_tip. if not, error.
                if stacks_tip_header.index_block_hash()
                    != last_parent_tenure_header.index_block_hash()
                {
                    warn!("Last known tenure block of parent tenure should be the stacks tip";
                          "stacks_tip_header" => %stacks_tip_header.index_block_hash(),
                          "last_parent_tenure_header" => %last_parent_tenure_header.index_block_hash());
                    return Err(NakamotoNodeError::NewParentDiscovered);
                }
                1 + last_parent_tenure_header.stacks_block_height
                    - parent_tenure_header.stacks_block_height
            } else {
                1
            };
            let parent_tenure_consensus_hash = parent_tenure_header.consensus_hash;
            Some(ParentTenureInfo {
                parent_tenure_blocks,
                parent_tenure_consensus_hash,
            })
        } else {
            None
        };

        debug!(
            "Looked up parent information";
            "parent_tenure_id" => %parent_tenure_id,
            "parent_tenure_consensus_hash" => %parent_tenure_header.consensus_hash,
            "parent_tenure_burn_hash" => %parent_tenure_header.burn_header_hash,
            "parent_tenure_burn_height" => parent_tenure_header.burn_header_height,
            "mining_consensus_hash" => %check_burn_block.consensus_hash,
            "mining_burn_hash" => %check_burn_block.burn_header_hash,
            "mining_burn_height" => check_burn_block.block_height,
            "stacks_tip_consensus_hash" => %parent_snapshot.consensus_hash,
            "stacks_tip_burn_hash" => %parent_snapshot.burn_header_hash,
            "stacks_tip_burn_height" => parent_snapshot.block_height,
            "parent_tenure_info" => ?parent_tenure_info,
            "stacks_tip_header.consensus_hash" => %stacks_tip_header.consensus_hash,
            "parent_tenure_header.consensus_hash" => %parent_tenure_header.consensus_hash,
            "reason" => %reason
        );

        let coinbase_nonce = {
            let principal = miner_address.into();
            let account = chain_state
                .with_read_only_clarity_tx(
                    &burn_db
                        .index_handle_at_block(chain_state, &stacks_tip_header.index_block_hash())
                        .map_err(|_| NakamotoNodeError::UnexpectedChainState)?,
                    &stacks_tip_header.index_block_hash(),
                    |conn| StacksChainState::get_account(conn, &principal),
                )
                .unwrap_or_else(|| {
                    panic!(
                        "BUG: stacks tip block {} no longer exists after we queried it",
                        &stacks_tip_header.index_block_hash()
                    )
                });
            account.nonce
        };

        Ok(ParentStacksBlockInfo {
            stacks_parent_header: stacks_tip_header,
            coinbase_nonce,
            parent_tenure: parent_tenure_info,
        })
    }
}<|MERGE_RESOLUTION|>--- conflicted
+++ resolved
@@ -13,11 +13,8 @@
 //
 // You should have received a copy of the GNU General Public License
 // along with this program.  If not, see <http://www.gnu.org/licenses/>.
-<<<<<<< HEAD
 use std::sync::atomic::{AtomicBool, Ordering};
 use std::sync::Arc;
-=======
->>>>>>> 403aefca
 #[cfg(test)]
 use std::sync::LazyLock;
 use std::thread;
@@ -49,8 +46,6 @@
 use stacks::net::{NakamotoBlocksData, StacksMessageType};
 use stacks::util::get_epoch_time_secs;
 use stacks::util::secp256k1::MessageSignature;
-#[cfg(test)]
-use stacks::util::tests::TestFlag;
 use stacks_common::types::chainstate::{StacksAddress, StacksBlockId};
 use stacks_common::types::{PrivateKey, StacksEpochId};
 #[cfg(test)]
@@ -64,17 +59,11 @@
 use crate::neon_node;
 use crate::run_loop::nakamoto::Globals;
 use crate::run_loop::RegisteredKey;
-
 #[cfg(test)]
-<<<<<<< HEAD
-pub static TEST_MINE_STALL: LazyLock<TestFlag<bool>> = LazyLock::new(TestFlag::default);
-#[cfg(test)]
-=======
 /// Test flag to stall the miner thread
 pub static TEST_MINE_STALL: LazyLock<TestFlag<bool>> = LazyLock::new(TestFlag::default);
 #[cfg(test)]
 /// Test flag to stall block proposal broadcasting
->>>>>>> 403aefca
 pub static TEST_BROADCAST_STALL: LazyLock<TestFlag<bool>> = LazyLock::new(TestFlag::default);
 #[cfg(test)]
 pub static TEST_BLOCK_ANNOUNCE_STALL: LazyLock<TestFlag<bool>> = LazyLock::new(TestFlag::default);
@@ -251,6 +240,10 @@
         }
     }
 
+    pub fn get_abort_flag(&self) -> Arc<AtomicBool> {
+        self.abort_flag.clone()
+    }
+
     #[cfg(test)]
     fn fault_injection_block_broadcast_stall(new_block: &NakamotoBlock) {
         if TEST_BROADCAST_STALL.get() {
@@ -433,7 +426,6 @@
         last_block_rejected: &mut bool,
         reward_set: &RewardSet,
     ) -> Result<(), NakamotoNodeError> {
-<<<<<<< HEAD
         Self::fault_injection_stall_miner();
         let mut chain_state =
             neon_node::open_chainstate_with_faults(&self.config).map_err(|e| {
@@ -449,16 +441,6 @@
         if self.last_block_mined.is_some() && self.reason.is_late_block() {
             info!("Miner: finished mining a late tenure");
             return Err(NakamotoNodeError::StacksTipChanged);
-=======
-        #[cfg(test)]
-        if TEST_MINE_STALL.get() {
-            // Do an extra check just so we don't log EVERY time.
-            warn!("Mining is stalled due to testing directive");
-            while TEST_MINE_STALL.get() {
-                std::thread::sleep(std::time::Duration::from_millis(10));
-            }
-            warn!("Mining is no longer stalled due to testing directive. Continuing...");
->>>>>>> 403aefca
         }
 
         let new_block = loop {
