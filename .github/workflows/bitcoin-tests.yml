--- conflicted
+++ resolved
@@ -95,12 +95,9 @@
           - tests::epoch_21::test_pox_reorg_flap_reward_cycles
           - tests::epoch_21::test_pox_missing_five_anchor_blocks
           - tests::epoch_21::test_sortition_divergence_pre_21
-<<<<<<< HEAD
           - tests::epoch_21::test_v1_unlock_height_with_current_stackers
           - tests::epoch_21::test_v1_unlock_height_with_delay_and_current_stackers
-=======
           - tests::epoch_21::trait_invocation_cross_epoch
->>>>>>> bb965af4
           - tests::neon_integrations::bad_microblock_pubkey
     steps:
       - uses: actions/checkout@v2
