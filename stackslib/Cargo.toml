[package]
name = "stackslib"
version = "0.0.1"
authors = [ "Jude Nelson <jude@stacks.org>",
            "Aaron Blankstein <aaron@blockstack.com>",
            "Ludo Galabru <ludovic@blockstack.com>" ]
license = "GPLv3"
homepage = "https://github.com/blockstack/stacks-blockchain"
repository = "https://github.com/blockstack/stacks-blockchain"
description = "Reference implementation of the Stacks 2.0 Blockchain"
keywords = [ "stacks", "stx", "bitcoin", "crypto", "blockstack", "decentralized", "dapps", "blockchain" ]
readme = "README.md"
resolver = "2"
edition = "2021"
rust-version = "1.61"

[lib]
name = "blockstack_lib"
path = "src/lib.rs"

[[bin]]
name = "stacks-inspect"
path = "src/main.rs"

[[bin]]
name = "clarity-cli"
path = "src/clarity_cli_main.rs"

[[bin]]
name = "blockstack-cli"
path = "src/blockstack_cli.rs"

[dependencies]
rand = "0.7.3"
rand_chacha = "=0.2.2"
serde = "1"
serde_derive = "1"
sha3 = "0.10.1"
ripemd = "0.1.1"
regex = "1.9.3"
mio = "0.6"
lazy_static = "1.4.0"
url = "2.1.0"
percent-encoding = "2.1.0"
prometheus = { version = "0.9", optional = true }
integer-sqrt = "0.1.3"
slog = { version = "2.5.2", features = [ "max_level_trace" ] }
slog-term = "2.6.0"
slog-json = { version = "2.3.0", optional = true }
chrono = "0.4.19"
libc = "0.2.82"
clarity = { path = "../clarity" }
stacks-common = { path = "../stacks-common" }
pox-locking = { path = "../pox-locking" }
libstackerdb = { path = "../libstackerdb" }
siphasher = "0.3.7"
<<<<<<< HEAD
wsts = "4.0.0"
p256k1 = "5.5.0"
# clar2wasm = { package = "clar2wasm", path = "../../clar2wasm/." }
clar2wasm = { git = "https://github.com/stacks-network/clarity-wasm.git" }
=======
wsts = {workspace = true}
rand_core = "0.6"
>>>>>>> 7fe76d07

[target.'cfg(unix)'.dependencies]
nix = "0.23"

[target.'cfg(windows)'.dependencies]
winapi = { version = "0.3", features = ["consoleapi", "handleapi", "synchapi", "winbase"] }

[target.'cfg(windows)'.dev-dependencies]
winapi = { version = "0.3", features = ["fileapi", "processenv", "winnt"] }

[dependencies.serde_json]
version = "1.0"
features = ["arbitrary_precision", "unbounded_depth"]

[dependencies.secp256k1]
version = "0.24.3"
features = ["serde", "recovery"]

[dependencies.rusqlite]
version = "=0.28.0"
features = ["blob", "serde_json", "i128_blob", "bundled", "trace"]

[dependencies.ed25519-dalek]
version = "=1.0.0-pre.3"
features = ["serde"]

[dependencies.curve25519-dalek]
version = "=2.0.0"
features = ["serde"]

[dependencies.time]
version = "0.2.23"
features = ["std"]

[dev-dependencies]
assert-json-diff = "1.0.0"
criterion = "0.3.5"
stdext = "0.3.1"
stx-genesis = { path = "../stx-genesis"}
clarity = { features = ["default", "testing"], path = "../clarity" }
stacks-common = { features = ["default", "testing"], path = "../stacks-common" }
rstest = "0.17.0"
rstest_reuse = "0.5.0"

[features]
default = []
profile-sqlite = []
disable-costs = []
developer-mode = ["clarity/developer-mode"]
monitoring_prom = ["prometheus"]
slog_json = ["slog-json", "stacks-common/slog_json", "clarity/slog_json", "pox-locking/slog_json"]
testing = []

[target.'cfg(all(any(target_arch = "x86_64", target_arch = "x86", target_arch = "aarch64"), not(target_env = "msvc")))'.dependencies]
sha2 = { version = "0.10", features = ["asm"] }

[target.'cfg(any(not(any(target_arch = "x86_64", target_arch = "x86", target_arch = "aarch64")), target_env = "msvc"))'.dependencies]
sha2 = { version = "0.10" }<|MERGE_RESOLUTION|>--- conflicted
+++ resolved
@@ -54,15 +54,11 @@
 pox-locking = { path = "../pox-locking" }
 libstackerdb = { path = "../libstackerdb" }
 siphasher = "0.3.7"
-<<<<<<< HEAD
-wsts = "4.0.0"
+wsts = {workspace = true}
+rand_core = "0.6"
 p256k1 = "5.5.0"
 # clar2wasm = { package = "clar2wasm", path = "../../clar2wasm/." }
 clar2wasm = { git = "https://github.com/stacks-network/clarity-wasm.git" }
-=======
-wsts = {workspace = true}
-rand_core = "0.6"
->>>>>>> 7fe76d07
 
 [target.'cfg(unix)'.dependencies]
 nix = "0.23"
