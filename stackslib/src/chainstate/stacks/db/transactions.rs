// Copyright (C) 2013-2020 Blockstack PBC, a public benefit corporation
// Copyright (C) 2020 Stacks Open Internet Foundation
//
// This program is free software: you can redistribute it and/or modify
// it under the terms of the GNU General Public License as published by
// the Free Software Foundation, either version 3 of the License, or
// (at your option) any later version.
//
// This program is distributed in the hope that it will be useful,
// but WITHOUT ANY WARRANTY; without even the implied warranty of
// MERCHANTABILITY or FITNESS FOR A PARTICULAR PURPOSE.  See the
// GNU General Public License for more details.
//
// You should have received a copy of the GNU General Public License
// along with this program.  If not, see <http://www.gnu.org/licenses/>.

use std::collections::{HashMap, HashSet};
use std::io::prelude::*;
use std::io::{Read, Write};
use std::path::{Path, PathBuf};
use std::{fmt, fs, io};

use clarity::vm::analysis::run_analysis;
use clarity::vm::analysis::types::ContractAnalysis;
use clarity::vm::ast::errors::ParseErrors;
use clarity::vm::ast::ASTRules;
use clarity::vm::clarity::TransactionConnection;
use clarity::vm::contexts::{AssetMap, AssetMapEntry, Environment};
use clarity::vm::contracts::Contract;
use clarity::vm::costs::cost_functions::ClarityCostFunction;
use clarity::vm::costs::{cost_functions, runtime_cost, CostTracker, ExecutionCost};
use clarity::vm::database::{ClarityBackingStore, ClarityDatabase};
use clarity::vm::errors::Error as InterpreterError;
use clarity::vm::representations::{ClarityName, ContractName};
use clarity::vm::types::serialization::SerializationError as ClaritySerializationError;
use clarity::vm::types::{
    AssetIdentifier, BuffData, PrincipalData, QualifiedContractIdentifier, SequenceData,
    StacksAddressExtensions as ClarityStacksAddressExt, StandardPrincipalData, TupleData,
    TypeSignature, Value,
};
use stacks_common::util::hash::to_hex;

use crate::chainstate::burn::db::sortdb::*;
use crate::chainstate::nakamoto::NakamotoChainState;
use crate::chainstate::stacks::db::*;
use crate::chainstate::stacks::{Error, StacksMicroblockHeader, *};
use crate::clarity_vm::clarity::{
    ClarityBlockConnection, ClarityConnection, ClarityInstance, ClarityTransactionConnection,
    Error as clarity_error,
};
use crate::net::Error as net_error;
use crate::util_lib::db::{query_count, query_rows, DBConn, Error as db_error};
use crate::util_lib::strings::{StacksString, VecDisplay};

/// This is a safe-to-hash Clarity value
#[derive(PartialEq, Eq)]
struct HashableClarityValue(Value);

impl TryFrom<Value> for HashableClarityValue {
    type Error = InterpreterError;

    fn try_from(value: Value) -> Result<Self, Self::Error> {
        // check that serialization _will_ be successful when hashed
        let _bytes = value.serialize_to_vec().map_err(|_| {
            InterpreterError::Interpreter(clarity::vm::errors::InterpreterError::Expect(
                "Failed to serialize asset in NFT during post-condition checks".into(),
            ))
        })?;
        Ok(Self(value))
    }
}

impl std::hash::Hash for HashableClarityValue {
    fn hash<H: std::hash::Hasher>(&self, state: &mut H) {
        #[allow(clippy::unwrap_used)]
        // this unwrap is safe _as long as_ TryFrom<Value> was used as a constructor
        let bytes = self.0.serialize_to_vec().unwrap();
        bytes.hash(state);
    }
}

impl StacksTransactionReceipt {
    pub fn from_stx_transfer(
        tx: StacksTransaction,
        events: Vec<StacksTransactionEvent>,
        result: Value,
        cost: ExecutionCost,
    ) -> StacksTransactionReceipt {
        StacksTransactionReceipt {
            events,
            result,
            stx_burned: 0,
            post_condition_aborted: false,
            contract_analysis: None,
            transaction: tx.into(),
            execution_cost: cost,
            microblock_header: None,
            tx_index: 0,
            vm_error: None,
        }
    }

    pub fn from_contract_call(
        tx: StacksTransaction,
        events: Vec<StacksTransactionEvent>,
        result: Value,
        burned: u128,
        cost: ExecutionCost,
    ) -> StacksTransactionReceipt {
        StacksTransactionReceipt {
            transaction: tx.into(),
            post_condition_aborted: false,
            events,
            result,
            stx_burned: burned,
            contract_analysis: None,
            execution_cost: cost,
            microblock_header: None,
            tx_index: 0,
            vm_error: None,
        }
    }

    pub fn from_condition_aborted_contract_call(
        tx: StacksTransaction,
        events: Vec<StacksTransactionEvent>,
        result: Value,
        burned: u128,
        cost: ExecutionCost,
    ) -> StacksTransactionReceipt {
        StacksTransactionReceipt {
            transaction: tx.into(),
            post_condition_aborted: true,
            events,
            result,
            stx_burned: burned,
            contract_analysis: None,
            execution_cost: cost,
            microblock_header: None,
            tx_index: 0,
            vm_error: None,
        }
    }

    pub fn from_smart_contract(
        tx: StacksTransaction,
        events: Vec<StacksTransactionEvent>,
        burned: u128,
        analysis: ContractAnalysis,
        cost: ExecutionCost,
    ) -> StacksTransactionReceipt {
        StacksTransactionReceipt {
            transaction: tx.into(),
            events,
            post_condition_aborted: false,
            result: Value::okay_true(),
            stx_burned: burned,
            contract_analysis: Some(analysis),
            execution_cost: cost,
            microblock_header: None,
            tx_index: 0,
            vm_error: None,
        }
    }

    pub fn from_condition_aborted_smart_contract(
        tx: StacksTransaction,
        events: Vec<StacksTransactionEvent>,
        burned: u128,
        analysis: ContractAnalysis,
        cost: ExecutionCost,
    ) -> StacksTransactionReceipt {
        StacksTransactionReceipt {
            transaction: tx.into(),
            events,
            post_condition_aborted: true,
            result: Value::okay_true(),
            stx_burned: burned,
            contract_analysis: Some(analysis),
            execution_cost: cost,
            microblock_header: None,
            tx_index: 0,
            vm_error: None,
        }
    }

    pub fn from_coinbase(tx: StacksTransaction) -> StacksTransactionReceipt {
        StacksTransactionReceipt {
            transaction: tx.into(),
            events: vec![],
            post_condition_aborted: false,
            result: Value::okay_true(),
            stx_burned: 0,
            contract_analysis: None,
            execution_cost: ExecutionCost::zero(),
            microblock_header: None,
            tx_index: 0,
            vm_error: None,
        }
    }

    pub fn from_analysis_failure(
        tx: StacksTransaction,
        analysis_cost: ExecutionCost,
        error: clarity::vm::clarity::Error,
    ) -> StacksTransactionReceipt {
        let error_string = match error {
            clarity_error::Analysis(ref check_error) => {
                if let Some(span) = check_error.diagnostic.spans.first() {
                    format!(
                        ":{}:{}: {}",
                        span.start_line, span.start_column, check_error.diagnostic.message
                    )
                } else {
                    format!("{}", check_error.diagnostic.message)
                }
            }
            clarity_error::Parse(ref parse_error) => {
                if let Some(span) = parse_error.diagnostic.spans.first() {
                    format!(
                        ":{}:{}: {}",
                        span.start_line, span.start_column, parse_error.diagnostic.message
                    )
                } else {
                    format!("{}", parse_error.diagnostic.message)
                }
            }
            _ => error.to_string(),
        };
        StacksTransactionReceipt {
            transaction: tx.into(),
            events: vec![],
            post_condition_aborted: false,
            result: Value::err_none(),
            stx_burned: 0,
            contract_analysis: None,
            execution_cost: analysis_cost,
            microblock_header: None,
            tx_index: 0,
            vm_error: Some(error_string),
        }
    }

    pub fn from_poison_microblock(
        tx: StacksTransaction,
        result: Value,
        cost: ExecutionCost,
    ) -> StacksTransactionReceipt {
        StacksTransactionReceipt {
            transaction: tx.into(),
            events: vec![],
            post_condition_aborted: false,
            result: result,
            stx_burned: 0,
            contract_analysis: None,
            execution_cost: cost,
            microblock_header: None,
            tx_index: 0,
            vm_error: None,
        }
    }

    pub fn from_runtime_failure_smart_contract(
        tx: StacksTransaction,
        cost: ExecutionCost,
        contract_analysis: ContractAnalysis,
        error: CheckErrors,
    ) -> StacksTransactionReceipt {
        StacksTransactionReceipt {
            transaction: tx.into(),
            post_condition_aborted: false,
            result: Value::err_none(),
            events: vec![],
            stx_burned: 0,
            contract_analysis: Some(contract_analysis),
            execution_cost: cost,
            microblock_header: None,
            tx_index: 0,
            vm_error: Some(format!("{}", &error)),
        }
    }

    pub fn from_runtime_failure_contract_call(
        tx: StacksTransaction,
        cost: ExecutionCost,
        error: CheckErrors,
    ) -> StacksTransactionReceipt {
        StacksTransactionReceipt {
            transaction: tx.into(),
            post_condition_aborted: false,
            result: Value::err_none(),
            events: vec![],
            stx_burned: 0,
            contract_analysis: None,
            execution_cost: cost,
            microblock_header: None,
            tx_index: 0,
            vm_error: Some(format!("{}", &error)),
        }
    }

    pub fn from_tenure_change(tx: StacksTransaction) -> StacksTransactionReceipt {
        StacksTransactionReceipt {
            transaction: tx.into(),
            events: vec![],
            post_condition_aborted: false,
            result: Value::okay_true(),
            stx_burned: 0,
            contract_analysis: None,
            execution_cost: ExecutionCost::zero(),
            microblock_header: None,
            tx_index: 0,
            vm_error: None,
        }
    }

    pub fn is_coinbase_tx(&self) -> bool {
        if let TransactionOrigin::Stacks(ref transaction) = self.transaction {
            if let TransactionPayload::Coinbase(..) = transaction.payload {
                return true;
            }
        }
        false
    }
}

#[derive(Debug)]
pub struct TransactionNonceMismatch {
    pub expected: u64,
    pub actual: u64,
    pub txid: Txid,
    pub principal: PrincipalData,
    pub is_origin: bool,
    pub quiet: bool,
}

impl std::fmt::Display for TransactionNonceMismatch {
    fn fmt(&self, f: &mut std::fmt::Formatter) -> std::fmt::Result {
        let acct_type = if self.is_origin { "origin" } else { "sponsor" };
        write!(
            f,
            "Bad nonce: {} account {} nonce of tx {} is {} (expected {})",
            acct_type,
            &self.principal,
            &self.txid.to_hex(),
            &self.actual,
            &self.expected
        )
    }
}

impl<T> From<(TransactionNonceMismatch, T)> for Error {
    fn from(e: (TransactionNonceMismatch, T)) -> Error {
        Error::InvalidStacksTransaction(e.0.to_string(), e.0.quiet)
    }
}

impl From<TransactionNonceMismatch> for MemPoolRejection {
    fn from(e: TransactionNonceMismatch) -> MemPoolRejection {
        MemPoolRejection::BadNonces(e)
    }
}

pub enum ClarityRuntimeTxError {
    Acceptable {
        error: clarity_error,
        err_type: &'static str,
    },
    AbortedByCallback(Option<Value>, AssetMap, Vec<StacksTransactionEvent>),
    CostError(ExecutionCost, ExecutionCost),
    AnalysisError(CheckErrors),
    Rejectable(clarity_error),
}

pub fn handle_clarity_runtime_error(error: clarity_error) -> ClarityRuntimeTxError {
    match error {
        // runtime errors are okay
        clarity_error::Interpreter(InterpreterError::Runtime(_, _)) => {
            ClarityRuntimeTxError::Acceptable {
                error,
                err_type: "runtime error",
            }
        }
        clarity_error::Interpreter(InterpreterError::ShortReturn(_)) => {
            ClarityRuntimeTxError::Acceptable {
                error,
                err_type: "short return/panic",
            }
        }
        clarity_error::Interpreter(InterpreterError::Unchecked(check_error)) => {
            if check_error.rejectable() {
                ClarityRuntimeTxError::Rejectable(clarity_error::Interpreter(
                    InterpreterError::Unchecked(check_error),
                ))
            } else {
                ClarityRuntimeTxError::AnalysisError(check_error)
            }
        }
        clarity_error::AbortedByCallback(val, assets, events) => {
            ClarityRuntimeTxError::AbortedByCallback(val, assets, events)
        }
        clarity_error::CostError(cost, budget) => ClarityRuntimeTxError::CostError(cost, budget),
        unhandled_error => ClarityRuntimeTxError::Rejectable(unhandled_error),
    }
}

impl StacksChainState {
    /// Get the payer account
    fn get_payer_account<T: ClarityConnection>(
        clarity_tx: &mut T,
        tx: &StacksTransaction,
    ) -> StacksAccount {
        // who's paying the fee?
        let payer_account = if let Some(sponsor_address) = tx.sponsor_address() {
            let payer_account = StacksChainState::get_account(clarity_tx, &sponsor_address.into());
            payer_account
        } else {
            let origin_account =
                StacksChainState::get_account(clarity_tx, &tx.origin_address().into());
            origin_account
        };

        payer_account
    }

    /// Check the account nonces for the supplied stacks transaction,
    ///   returning the origin and payer accounts if valid.
    pub fn check_transaction_nonces<T: ClarityConnection>(
        clarity_tx: &mut T,
        tx: &StacksTransaction,
        quiet: bool,
    ) -> Result<
        (StacksAccount, StacksAccount),
        (TransactionNonceMismatch, (StacksAccount, StacksAccount)),
    > {
        // who's sending it?
        let origin = tx.get_origin();
        let origin_account = StacksChainState::get_account(clarity_tx, &tx.origin_address().into());

        // who's paying the fee?
        let payer_account = if let Some(sponsor_address) = tx.sponsor_address() {
            let payer = tx.get_payer();
            let payer_account = StacksChainState::get_account(clarity_tx, &sponsor_address.into());

            if payer.nonce() != payer_account.nonce {
                let e = TransactionNonceMismatch {
                    expected: payer_account.nonce,
                    actual: payer.nonce(),
                    txid: tx.txid(),
                    principal: payer_account.principal.clone(),
                    is_origin: false,
                    quiet: quiet,
                };
                if !quiet {
                    warn!("{}", &e);
                }
                return Err((e, (origin_account, payer_account)));
            }

            payer_account
        } else {
            origin_account.clone()
        };

        // check nonces
        if origin.nonce() != origin_account.nonce {
            let e = TransactionNonceMismatch {
                expected: origin_account.nonce,
                actual: origin.nonce(),
                txid: tx.txid(),
                principal: origin_account.principal.clone(),
                is_origin: true,
                quiet: quiet,
            };
            if !quiet {
                warn!("{}", &e);
            }
            return Err((e, (origin_account, payer_account)));
        }

        Ok((origin_account, payer_account))
    }

    /// Pay the transaction fee (but don't credit it to the miner yet).
    /// Does not touch the account nonce.
    /// Consumes the account object, since it invalidates it.
    fn pay_transaction_fee(
        clarity_tx: &mut ClarityTransactionConnection,
        fee: u64,
        payer_account: StacksAccount,
    ) -> Result<u64, Error> {
        let (cur_burn_block_height, v1_unlock_ht, v2_unlock_ht, v3_unlock_ht) = clarity_tx
            .with_clarity_db_readonly(|ref mut db| {
                let res: Result<_, Error> = Ok((
                    db.get_current_burnchain_block_height()?,
                    db.get_v1_unlock_height(),
                    db.get_v2_unlock_height()?,
                    db.get_v3_unlock_height()?,
                ));
                res
            })?;

        let consolidated_balance = payer_account
            .stx_balance
            .get_available_balance_at_burn_block(
                u64::from(cur_burn_block_height),
                v1_unlock_ht,
                v2_unlock_ht,
                v3_unlock_ht,
            )?;

        if consolidated_balance < u128::from(fee) {
            return Err(Error::InvalidFee);
        }

        StacksChainState::account_debit(clarity_tx, &payer_account.principal, fee);
        Ok(fee)
    }

    /// Pre-check a transaction -- make sure it's well-formed
    pub fn process_transaction_precheck(
        config: &DBConfig,
        tx: &StacksTransaction,
    ) -> Result<(), Error> {
        // valid auth?
        tx.verify().map_err(Error::NetError)?;

        // destined for us?
        if config.chain_id != tx.chain_id {
            let msg = format!(
                "Invalid tx {}: invalid chain ID {} (expected {})",
                tx.txid(),
                tx.chain_id,
                config.chain_id
            );
            warn!("{}", &msg);

            return Err(Error::InvalidStacksTransaction(msg, false));
        }

        match tx.version {
            TransactionVersion::Mainnet => {
                if !config.mainnet {
                    let msg = format!("Invalid tx {}: on testnet; got mainnet", tx.txid());
                    warn!("{}", &msg);

                    return Err(Error::InvalidStacksTransaction(msg, false));
                }
            }
            TransactionVersion::Testnet => {
                if config.mainnet {
                    let msg = format!("Invalid tx {}: on mainnet; got testnet", tx.txid());
                    warn!("{}", &msg);

                    return Err(Error::InvalidStacksTransaction(msg, false));
                }
            }
        }

        Ok(())
    }

    /// Apply a post-conditions check.
    /// Return true if they all pass.
    /// Return false if at least one fails.
    fn check_transaction_postconditions(
        post_conditions: &Vec<TransactionPostCondition>,
        post_condition_mode: &TransactionPostConditionMode,
        origin_account: &StacksAccount,
        asset_map: &AssetMap,
        txid: Txid,
    ) -> Result<bool, InterpreterError> {
        let mut checked_fungible_assets: HashMap<PrincipalData, HashSet<AssetIdentifier>> =
            HashMap::new();
        let mut checked_nonfungible_assets: HashMap<
            PrincipalData,
            HashMap<AssetIdentifier, HashSet<HashableClarityValue>>,
        > = HashMap::new();
        let allow_unchecked_assets = *post_condition_mode == TransactionPostConditionMode::Allow;

        for postcond in post_conditions {
            match postcond {
                TransactionPostCondition::STX(
                    ref principal,
                    ref condition_code,
                    ref amount_sent_condition,
                ) => {
                    let account_principal = principal.to_principal_data(&origin_account.principal);

                    let amount_transferred = asset_map.get_stx(&account_principal).unwrap_or(0);
                    let amount_burned = asset_map.get_stx_burned(&account_principal).unwrap_or(0);

                    let amount_sent = amount_transferred
                        .checked_add(amount_burned)
                        .expect("FATAL: sent waaaaay too much STX");

                    if !condition_code.check(u128::from(*amount_sent_condition), amount_sent) {
                        info!(
                            "Post-condition check failure on STX owned by {}: {:?} {:?} {}",
                            account_principal, amount_sent_condition, condition_code, amount_sent; "txid" => %txid
                        );
                        return Ok(false);
                    }

                    if let Some(ref mut asset_ids) =
                        checked_fungible_assets.get_mut(&account_principal)
                    {
                        if amount_transferred > 0 {
                            asset_ids.insert(AssetIdentifier::STX());
                        }
                        if amount_burned > 0 {
                            asset_ids.insert(AssetIdentifier::STX_burned());
                        }
                    } else {
                        let mut h = HashSet::new();
                        if amount_transferred > 0 {
                            h.insert(AssetIdentifier::STX());
                        }
                        if amount_burned > 0 {
                            h.insert(AssetIdentifier::STX_burned());
                        }
                        checked_fungible_assets.insert(account_principal, h);
                    }
                }
                TransactionPostCondition::Fungible(
                    ref principal,
                    ref asset_info,
                    ref condition_code,
                    ref amount_sent_condition,
                ) => {
                    let account_principal = principal.to_principal_data(&origin_account.principal);
                    let asset_id = AssetIdentifier {
                        contract_identifier: QualifiedContractIdentifier::new(
                            StandardPrincipalData::from(asset_info.contract_address.clone()),
                            asset_info.contract_name.clone(),
                        ),
                        asset_name: asset_info.asset_name.clone(),
                    };

                    let amount_sent = asset_map
                        .get_fungible_tokens(&account_principal, &asset_id)
                        .unwrap_or(0);
<<<<<<< HEAD
                    if !condition_code.check(*amount_sent_condition as u128, amount_sent) {
                        info!("Post-condition check failure on fungible asset {} owned by {}: {} {:?} {}", &asset_id, account_principal, amount_sent_condition, condition_code, amount_sent; "txid" => %txid);
=======
                    if !condition_code.check(u128::from(*amount_sent_condition), amount_sent) {
                        info!("Post-condition check failure on fungible asset {} owned by {}: {} {:?} {}", &asset_id, account_principal, amount_sent_condition, condition_code, amount_sent);
>>>>>>> 18860131
                        return Ok(false);
                    }

                    if let Some(ref mut asset_ids) =
                        checked_fungible_assets.get_mut(&account_principal)
                    {
                        asset_ids.insert(asset_id);
                    } else {
                        let mut h = HashSet::new();
                        h.insert(asset_id);
                        checked_fungible_assets.insert(account_principal, h);
                    }
                }
                TransactionPostCondition::Nonfungible(
                    ref principal,
                    ref asset_info,
                    ref asset_value,
                    ref condition_code,
                ) => {
                    let account_principal = principal.to_principal_data(&origin_account.principal);
                    let asset_id = AssetIdentifier {
                        contract_identifier: QualifiedContractIdentifier::new(
                            StandardPrincipalData::from(asset_info.contract_address.clone()),
                            asset_info.contract_name.clone(),
                        ),
                        asset_name: asset_info.asset_name.clone(),
                    };

                    let empty_assets = vec![];
                    let assets_sent = asset_map
                        .get_nonfungible_tokens(&account_principal, &asset_id)
                        .unwrap_or(&empty_assets);
                    if !condition_code.check(asset_value, assets_sent) {
                        info!("Post-condition check failure on non-fungible asset {} owned by {}: {:?} {:?}", &asset_id, account_principal, &asset_value, condition_code; "txid" => %txid);
                        return Ok(false);
                    }

                    if let Some(ref mut asset_id_map) =
                        checked_nonfungible_assets.get_mut(&account_principal)
                    {
                        if let Some(ref mut asset_values) = asset_id_map.get_mut(&asset_id) {
                            asset_values.insert(asset_value.clone().try_into()?);
                        } else {
                            let mut asset_set = HashSet::new();
                            asset_set.insert(asset_value.clone().try_into()?);
                            asset_id_map.insert(asset_id, asset_set);
                        }
                    } else {
                        let mut asset_id_map = HashMap::new();
                        let mut asset_set = HashSet::new();
                        asset_set.insert(asset_value.clone().try_into()?);
                        asset_id_map.insert(asset_id, asset_set);
                        checked_nonfungible_assets.insert(account_principal, asset_id_map);
                    }
                }
            }
        }

        if !allow_unchecked_assets {
            // make sure every asset transferred is covered by a postcondition
            let asset_map_copy = (*asset_map).clone();
            let mut all_assets_sent = asset_map_copy.to_table();
            for (principal, mut assets) in all_assets_sent.drain() {
                for (asset_identifier, asset_entry) in assets.drain() {
                    match asset_entry {
                        AssetMapEntry::Asset(values) => {
                            // this is a NFT
                            if let Some(ref checked_nft_asset_map) =
                                checked_nonfungible_assets.get(&principal)
                            {
                                if let Some(ref nfts) = checked_nft_asset_map.get(&asset_identifier)
                                {
                                    // each value must be covered
                                    for v in values {
                                        if !nfts.contains(&v.clone().try_into()?) {
                                            info!("Post-condition check failure: Non-fungible asset {} value {:?} was moved by {} but not checked", &asset_identifier, &v, &principal; "txid" => %txid);
                                            return Ok(false);
                                        }
                                    }
                                } else {
                                    // no values covered
                                    info!("Post-condition check failure: No checks for non-fungible asset type {} moved by {}", &asset_identifier, &principal; "txid" => %txid);
                                    return Ok(false);
                                }
                            } else {
                                // no NFT for this principal
                                info!("Post-condition check failure: No checks for any non-fungible assets, but moved {} by {}", &asset_identifier, &principal; "txid" => %txid);
                                return Ok(false);
                            }
                        }
                        _ => {
                            // This is STX or a fungible token
                            if let Some(ref checked_ft_asset_ids) =
                                checked_fungible_assets.get(&principal)
                            {
                                if !checked_ft_asset_ids.contains(&asset_identifier) {
                                    info!("Post-condition check failure: checks did not cover transfer of {} by {}", &asset_identifier, &principal; "txid" => %txid);
                                    return Ok(false);
                                }
                            } else {
                                info!("Post-condition check failure: No checks for fungible token type {} moved by {}", &asset_identifier, &principal; "txid" => %txid);
                                return Ok(false);
                            }
                        }
                    }
                }
            }
        }
        return Ok(true);
    }

    /// Given two microblock headers, were they signed by the same key?
    /// Return the pubkey hash if so; return Err otherwise
    fn check_microblock_header_signer(
        mblock_hdr_1: &StacksMicroblockHeader,
        mblock_hdr_2: &StacksMicroblockHeader,
    ) -> Result<Hash160, Error> {
        let pkh1 = mblock_hdr_1.check_recover_pubkey().map_err(|e| {
            Error::InvalidStacksTransaction(
                format!("Failed to recover public key: {:?}", &e),
                false,
            )
        })?;

        let pkh2 = mblock_hdr_2.check_recover_pubkey().map_err(|e| {
            Error::InvalidStacksTransaction(
                format!("Failed to recover public key: {:?}", &e),
                false,
            )
        })?;

        if pkh1 != pkh2 {
            let msg = format!(
                "Invalid PoisonMicroblock transaction -- signature pubkey hash {} != {}",
                &pkh1, &pkh2
            );
            warn!("{}", &msg);
            return Err(Error::InvalidStacksTransaction(msg, false));
        }
        Ok(pkh1)
    }

    /// Process a poison-microblock transaction within a Clarity environment.
    /// The code in vm::contexts will call this, via a similarly-named method.
    /// Returns a Value that represents the miner slashed:
    /// * contains the block height of the block with the slashed microblock public key hash
    /// * contains the microblock public key hash
    /// * contains the sender that reported the poison-microblock
    /// * contains the sequence number at which the fork occured
    pub fn handle_poison_microblock(
        env: &mut Environment,
        mblock_header_1: &StacksMicroblockHeader,
        mblock_header_2: &StacksMicroblockHeader,
    ) -> Result<Value, Error> {
        let cost_before = env.global_context.cost_track.get_total();

        // encodes MARF reads for loading microblock height and current height, and loading and storing a
        // poison-microblock report
        runtime_cost(ClarityCostFunction::PoisonMicroblock, env, 0)
            .map_err(|e| Error::from_cost_error(e, cost_before.clone(), &env.global_context))?;

        let sender_principal = match &env.sender {
            Some(ref sender) => {
                if let PrincipalData::Standard(sender) = sender.clone() {
                    sender
                } else {
                    panic!(
                        "BUG: tried to handle poison microblock without a standard principal sender"
                    );
                }
            }
            None => {
                panic!("BUG: tried to handle poison microblock without a sender");
            }
        };

        // is this valid -- were both headers signed by the same key?
        let pubkh =
            StacksChainState::check_microblock_header_signer(mblock_header_1, mblock_header_2)?;

        let microblock_height_opt = env
            .global_context
            .database
            .get_microblock_pubkey_hash_height(&pubkh)?;
        let current_height = env.global_context.database.get_current_block_height();

        // for the microblock public key hash we had to process
        env.add_memory(20)
            .map_err(|e| Error::from_cost_error(e, cost_before.clone(), &env.global_context))?;

        // for the block height we had to load
        env.add_memory(4)
            .map_err(|e| Error::from_cost_error(e, cost_before.clone(), &env.global_context))?;

        // was the referenced public key hash used anytime in the past
        // MINER_REWARD_MATURITY blocks?
        let mblock_pubk_height = match microblock_height_opt {
            None => {
                // public key has never been seen before
                let msg = format!(
                    "Invalid Stacks transaction: microblock public key hash {} never seen in this fork",
                    &pubkh
                );
                warn!("{}", &msg;
                      "microblock_pubkey_hash" => %pubkh
                );

                return Err(Error::InvalidStacksTransaction(msg, false));
            }
            Some(height) => {
                if height
                    .checked_add(
                        u32::try_from(MINER_REWARD_MATURITY).expect("FATAL: maturity > 2^32"),
                    )
                    .expect("BUG: too many blocks")
                    < current_height
                {
                    let msg = format!("Invalid Stacks transaction: microblock public key hash from height {} has matured relative to current height {}", height, current_height);
                    warn!("{}", &msg;
                          "microblock_pubkey_hash" => %pubkh
                    );

                    return Err(Error::InvalidStacksTransaction(msg, false));
                }
                height
            }
        };

        // add punishment / commission record, if one does not already exist at lower sequence
        let (reporter_principal, reported_seq) = if let Some((reporter, seq)) = env
            .global_context
            .database
            .get_microblock_poison_report(mblock_pubk_height)?
        {
            // account for report loaded
            env.add_memory(u64::from(
                TypeSignature::PrincipalType
                    .size()
                    .map_err(InterpreterError::from)?,
            ))
            .map_err(|e| Error::from_cost_error(e, cost_before.clone(), &env.global_context))?;

            // u128 sequence
            env.add_memory(16)
                .map_err(|e| Error::from_cost_error(e, cost_before.clone(), &env.global_context))?;

            if mblock_header_1.sequence < seq {
                // this sender reports a point lower in the stream where a fork occurred, and is now
                // entitled to a commission of the punished miner's coinbase
                debug!("Sender {} reports a better poison-miroblock record (at {}) for key {} at height {} than {} (at {})", &sender_principal, mblock_header_1.sequence, &pubkh, mblock_pubk_height, &reporter, seq;
                    "sender" => %sender_principal,
                    "microblock_pubkey_hash" => %pubkh
                );
                env.global_context.database.insert_microblock_poison(
                    mblock_pubk_height,
                    &sender_principal,
                    mblock_header_1.sequence,
                )?;
                (sender_principal, mblock_header_1.sequence)
            } else {
                // someone else beat the sender to this report
                debug!("Sender {} reports an equal or worse poison-microblock record (at {}, but already have one for {}); dropping...", &sender_principal, mblock_header_1.sequence, seq;
                    "sender" => %sender_principal,
                    "microblock_pubkey_hash" => %pubkh
                );
                (reporter, seq)
            }
        } else {
            // first-ever report of a fork
            debug!(
                "Sender {} reports a poison-microblock record at seq {} for key {} at height {}",
                &sender_principal, mblock_header_1.sequence, &pubkh, &mblock_pubk_height;
                "sender" => %sender_principal,
                "microblock_pubkey_hash" => %pubkh
            );
            env.global_context.database.insert_microblock_poison(
                mblock_pubk_height,
                &sender_principal,
                mblock_header_1.sequence,
            )?;
            (sender_principal, mblock_header_1.sequence)
        };

        let hash_data = BuffData {
            data: pubkh.as_bytes().to_vec(),
        };
        let tuple_data = TupleData::from_data(vec![
            (
                ClarityName::try_from("block_height").expect("BUG: valid string representation"),
                Value::UInt(u128::from(mblock_pubk_height)),
            ),
            (
                ClarityName::try_from("microblock_pubkey_hash")
                    .expect("BUG: valid string representation"),
                Value::Sequence(SequenceData::Buffer(hash_data)),
            ),
            (
                ClarityName::try_from("reporter").expect("BUG: valid string representation"),
                Value::Principal(PrincipalData::Standard(reporter_principal)),
            ),
            (
                ClarityName::try_from("sequence").expect("BUG: valid string representation"),
                Value::UInt(u128::from(reported_seq)),
            ),
        ])
        .expect("BUG: valid tuple representation");

        Ok(Value::Tuple(tuple_data))
    }

    /// Process the transaction's payload, and run the post-conditions against the resulting state.
    ///
    /// NOTE: this does not verify that the transaction can be processed in the clarity_tx's Stacks
    /// epoch.  This check must be performed by the caller before processing the block, e.g. via
    /// StacksBlock::validate_transactions_static().
    ///
    /// Returns the stacks transaction receipt
    pub fn process_transaction_payload(
        clarity_tx: &mut ClarityTransactionConnection,
        tx: &StacksTransaction,
        origin_account: &StacksAccount,
        ast_rules: ASTRules,
    ) -> Result<StacksTransactionReceipt, Error> {
        match tx.payload {
            TransactionPayload::TokenTransfer(ref addr, ref amount, ref memo) => {
                // post-conditions are not allowed for this variant, since they're non-sensical.
                // Their presence in this variant makes the transaction invalid.
                if tx.post_conditions.len() > 0 {
                    let msg = format!("Invalid Stacks transaction: TokenTransfer transactions do not support post-conditions");
<<<<<<< HEAD
                    warn!("{}", &msg; "txid" => %tx.txid());
=======
                    info!("{}", &msg);
>>>>>>> 18860131

                    return Err(Error::InvalidStacksTransaction(msg, false));
                }

                if *addr == origin_account.principal {
                    let msg = format!("Invalid TokenTransfer: address tried to send to itself");
<<<<<<< HEAD
                    warn!("{}", &msg; "txid" => %tx.txid());
=======
                    info!("{}", &msg);
>>>>>>> 18860131
                    return Err(Error::InvalidStacksTransaction(msg, false));
                }

                let cost_before = clarity_tx.cost_so_far();
                let (value, _asset_map, events) = clarity_tx
                    .run_stx_transfer(
                        &origin_account.principal,
                        addr,
                        u128::from(*amount),
                        &BuffData {
                            data: Vec::from(memo.0.clone()),
                        },
                    )
                    .map_err(Error::ClarityError)?;

                let mut total_cost = clarity_tx.cost_so_far();
                total_cost
                    .sub(&cost_before)
                    .expect("BUG: total block cost decreased");

                let receipt = StacksTransactionReceipt::from_stx_transfer(
                    tx.clone(),
                    events,
                    value,
                    total_cost,
                );
                Ok(receipt)
            }
            TransactionPayload::ContractCall(ref contract_call) => {
                // if this calls a function that doesn't exist or is syntactically invalid, then the
                // transaction is invalid (since this can be checked statically by the miner).
                // if on the other hand the contract being called has a runtime error, then the
                // transaction is still valid, but no changes will materialize besides debiting the
                // tx fee.
                let contract_id = contract_call.to_clarity_contract_id();
                let cost_before = clarity_tx.cost_so_far();
                let sponsor = tx.sponsor_address().map(|a| a.to_account_principal());
                let epoch_id = clarity_tx.get_epoch();

                let contract_call_resp = clarity_tx.run_contract_call(
                    &origin_account.principal,
                    sponsor.as_ref(),
                    &contract_id,
                    &contract_call.function_name,
                    &contract_call.function_args,
                    |asset_map, _| {
                        !StacksChainState::check_transaction_postconditions(
                            &tx.post_conditions,
                            &tx.post_condition_mode,
                            origin_account,
                            asset_map,
                            tx.txid(),
                        )
                        .expect("FATAL: error while evaluating post-conditions")
                    },
                );

                let mut total_cost = clarity_tx.cost_so_far();
                total_cost
                    .sub(&cost_before)
                    .expect("BUG: total block cost decreased");

                let (result, asset_map, events) = match contract_call_resp {
                    Ok((return_value, asset_map, events)) => {
                        info!("Contract-call successfully processed";
                              "txid" => %tx.txid(),
                              "origin" => %origin_account.principal,
                              "origin_nonce" => %origin_account.nonce,
                              "contract_name" => %contract_id,
                              "function_name" => %contract_call.function_name,
                              "function_args" => %VecDisplay(&contract_call.function_args),
                              "return_value" => %return_value,
                              "cost" => ?total_cost,
                              "txid" => %tx.txid());
                        (return_value, asset_map, events)
                    }
                    Err(e) => match handle_clarity_runtime_error(e) {
                        ClarityRuntimeTxError::Acceptable { error, err_type } => {
                            info!("Contract-call processed with {}", err_type;
                                      "txid" => %tx.txid(),
                                      "origin" => %origin_account.principal,
                                      "origin_nonce" => %origin_account.nonce,
                                      "contract_name" => %contract_id,
                                      "function_name" => %contract_call.function_name,
                                      "function_args" => %VecDisplay(&contract_call.function_args),
                                      "error" => ?error,
                                      "txid" => %tx.txid());
                            (Value::err_none(), AssetMap::new(), vec![])
                        }
                        ClarityRuntimeTxError::AbortedByCallback(value, assets, events) => {
                            info!("Contract-call aborted by post-condition";
                                      "txid" => %tx.txid(),
                                      "origin" => %origin_account.principal,
                                      "origin_nonce" => %origin_account.nonce,
                                      "contract_name" => %contract_id,
                                      "function_name" => %contract_call.function_name,
                                      "function_args" => %VecDisplay(&contract_call.function_args),
                                      "txid" => %tx.txid());
                            let receipt = StacksTransactionReceipt::from_condition_aborted_contract_call(
                                    tx.clone(),
                                    events,
                                    value.expect("BUG: Post condition contract call must provide would-have-been-returned value"),
                                    assets.get_stx_burned_total()?,
                                    total_cost);
                            return Ok(receipt);
                        }
                        ClarityRuntimeTxError::CostError(cost_after, budget) => {
                            warn!("Block compute budget exceeded: if included, this will invalidate a block"; "txid" => %tx.txid(), "cost" => %cost_after, "budget" => %budget);
                            return Err(Error::CostOverflowError(cost_before, cost_after, budget));
                        }
                        ClarityRuntimeTxError::AnalysisError(check_error) => {
                            if epoch_id >= StacksEpochId::Epoch21 {
                                // in 2.1 and later, this is a permitted runtime error.  take the
                                // fee from the payer and keep the tx.
                                info!("Contract-call encountered an analysis error at runtime";
                                      "txid" => %tx.txid(),
                                      "origin" => %origin_account.principal,
                                      "origin_nonce" => %origin_account.nonce,
                                      "contract_name" => %contract_id,
                                      "function_name" => %contract_call.function_name,
                                      "function_args" => %VecDisplay(&contract_call.function_args),
                                      "error" => %check_error,
                                      "txid" => %tx.txid());

                                let receipt =
                                    StacksTransactionReceipt::from_runtime_failure_contract_call(
                                        tx.clone(),
                                        total_cost,
                                        check_error,
                                    );
                                return Ok(receipt);
                            } else {
                                // prior to 2.1, this is not permitted in a block.
                                warn!("Unexpected analysis error invalidating transaction: if included, this will invalidate a block";
                                          "txid" => %tx.txid(),
                                          "origin" => %origin_account.principal,
                                          "origin_nonce" => %origin_account.nonce,
                                           "contract_name" => %contract_id,
                                           "function_name" => %contract_call.function_name,
                                           "function_args" => %VecDisplay(&contract_call.function_args),
                                           "error" => %check_error,
                                           "txid" => %tx.txid());
                                return Err(Error::ClarityError(clarity_error::Interpreter(
                                    InterpreterError::Unchecked(check_error),
                                )));
                            }
                        }
                        ClarityRuntimeTxError::Rejectable(e) => {
                            error!("Unexpected error in validating transaction: if included, this will invalidate a block";
                                       "txid" => %tx.txid(),
                                       "origin" => %origin_account.principal,
                                       "origin_nonce" => %origin_account.nonce,
                                       "contract_name" => %contract_id,
                                       "function_name" => %contract_call.function_name,
                                       "function_args" => %VecDisplay(&contract_call.function_args),
                                       "error" => ?e,
                                       "txid" => %tx.txid());
                            return Err(Error::ClarityError(e));
                        }
                    },
                };

                let receipt = StacksTransactionReceipt::from_contract_call(
                    tx.clone(),
                    events,
                    result,
                    asset_map.get_stx_burned_total()?,
                    total_cost,
                );
                Ok(receipt)
            }
            TransactionPayload::SmartContract(ref smart_contract, ref version_opt) => {
                let epoch_id = clarity_tx.get_epoch();
                let clarity_version = version_opt
                    .unwrap_or(ClarityVersion::default_for_epoch(clarity_tx.get_epoch()));
                let issuer_principal = match origin_account.principal {
                    PrincipalData::Standard(ref p) => p.clone(),
                    _ => {
                        unreachable!(
                            "BUG: transaction issued by something other than a standard principal"
                        );
                    }
                };

                let contract_id =
                    QualifiedContractIdentifier::new(issuer_principal, smart_contract.name.clone());
                let contract_code_str = smart_contract.code_body.to_string();

                // can't be instantiated already -- if this fails, then the transaction is invalid
                // (because this can be checked statically by the miner before mining the block).
                if StacksChainState::get_contract(clarity_tx, &contract_id)?.is_some() {
                    let msg = format!("Duplicate contract '{}'", &contract_id);
                    info!("{}", &msg);

                    return Err(Error::InvalidStacksTransaction(msg, false));
                }

                let cost_before = clarity_tx.cost_so_far();

                // analysis pass -- if this fails, then the transaction is still accepted, but nothing is stored or processed.
                // The reason for this is that analyzing the transaction is itself an expensive
                // operation, and the paying account will need to be debited the fee regardless.
                let analysis_resp = clarity_tx.analyze_smart_contract(
                    &contract_id,
                    clarity_version,
                    &contract_code_str,
                    ast_rules,
                );
                let (contract_ast, contract_analysis) = match analysis_resp {
                    Ok(x) => x,
                    Err(e) => {
                        match e {
                            clarity_error::CostError(ref cost_after, ref budget) => {
                                warn!("Block compute budget exceeded on {}: cost before={}, after={}, budget={}", tx.txid(), &cost_before, cost_after, budget);
                                return Err(Error::CostOverflowError(
                                    cost_before,
                                    cost_after.clone(),
                                    budget.clone(),
                                ));
                            }
                            other_error => {
                                if ast_rules == ASTRules::PrecheckSize {
                                    // a [Vary]ExpressionDepthTooDeep error in this situation
                                    // invalidates the block, since this should have prevented the
                                    // block from getting relayed in the first place
                                    if let clarity_error::Parse(ref parse_error) = &other_error {
                                        match parse_error.err {
                                            ParseErrors::ExpressionStackDepthTooDeep
                                            | ParseErrors::VaryExpressionStackDepthTooDeep => {
                                                info!("Transaction {} is problematic and should have prevented this block from being relayed", tx.txid());
                                                return Err(Error::ClarityError(other_error));
                                            }
                                            _ => {}
                                        }
                                    }
                                }
                                if let clarity_error::Parse(err) = &other_error {
                                    if err.rejectable() {
                                        info!("Transaction {} is problematic and should have prevented this block from being relayed", tx.txid());
                                        return Err(Error::ClarityError(other_error));
                                    }
                                }
                                if let clarity_error::Analysis(err) = &other_error {
                                    if err.err.rejectable() {
                                        info!("Transaction {} is problematic and should have prevented this block from being relayed", tx.txid());
                                        return Err(Error::ClarityError(other_error));
                                    }
                                }
                                // this analysis isn't free -- convert to runtime error
                                let mut analysis_cost = clarity_tx.cost_so_far();
                                analysis_cost
                                    .sub(&cost_before)
                                    .expect("BUG: total block cost decreased");

                                info!(
                                    "Runtime error in contract analysis for {}: {:?}",
                                    &contract_id, &other_error;
                                    "txid" => %tx.txid(),
                                    "AST rules" => %format!("{:?}", &ast_rules)
                                );
                                let receipt = StacksTransactionReceipt::from_analysis_failure(
                                    tx.clone(),
                                    analysis_cost,
                                    other_error,
                                );

                                // abort now -- no burns
                                return Ok(receipt);
                            }
                        }
                    }
                };

                let mut analysis_cost = clarity_tx.cost_so_far();
                analysis_cost
                    .sub(&cost_before)
                    .expect("BUG: total block cost decreased");
                let sponsor = tx.sponsor_address().map(|a| a.to_account_principal());

                // execution -- if this fails due to a runtime error, then the transaction is still
                // accepted, but the contract does not materialize (but the sender is out their fee).
                let initialize_resp = clarity_tx.initialize_smart_contract(
                    &contract_id,
                    clarity_version,
                    &contract_ast,
                    &contract_code_str,
                    sponsor,
                    |asset_map, _| {
                        !StacksChainState::check_transaction_postconditions(
                            &tx.post_conditions,
                            &tx.post_condition_mode,
                            origin_account,
                            asset_map,
                            tx.txid(),
                        )
                        .expect("FATAL: error while evaluating post-conditions")
                    },
                );

                let mut total_cost = clarity_tx.cost_so_far();
                total_cost
                    .sub(&cost_before)
                    .expect("BUG: total block cost decreased");

                let (asset_map, events) = match initialize_resp {
                    Ok(x) => {
                        // store analysis -- if this fails, then the have some pretty bad problems
                        clarity_tx
                            .save_analysis(&contract_id, &contract_analysis)
                            .expect("FATAL: failed to store contract analysis");
                        x
                    }
                    Err(e) => match handle_clarity_runtime_error(e) {
                        ClarityRuntimeTxError::Acceptable { error, err_type } => {
                            info!("Smart-contract processed with {}", err_type;
                                      "txid" => %tx.txid(),
                                      "contract" => %contract_id,
                                      "code" => %contract_code_str,
                                      "error" => ?error);
                            // When top-level code in a contract publish causes a runtime error,
                            // the transaction is accepted, but the contract is not created.
                            //   Return a tx receipt with an `err_none()` result to indicate
                            //   that the transaction failed during execution.
                            let receipt = StacksTransactionReceipt {
                                transaction: tx.clone().into(),
                                events: vec![],
                                post_condition_aborted: false,
                                result: Value::err_none(),
                                stx_burned: 0,
                                contract_analysis: Some(contract_analysis),
                                execution_cost: total_cost,
                                microblock_header: None,
                                tx_index: 0,
                                vm_error: Some(error.to_string()),
                            };
                            return Ok(receipt);
                        }
                        ClarityRuntimeTxError::AbortedByCallback(_, assets, events) => {
                            let receipt =
                                StacksTransactionReceipt::from_condition_aborted_smart_contract(
                                    tx.clone(),
                                    events,
                                    assets.get_stx_burned_total()?,
                                    contract_analysis,
                                    total_cost,
                                );
                            return Ok(receipt);
                        }
                        ClarityRuntimeTxError::CostError(cost_after, budget) => {
                            warn!("Block compute budget exceeded: if included, this will invalidate a block";
                                      "txid" => %tx.txid(),
                                      "cost" => %cost_after,
                                      "budget" => %budget);
                            return Err(Error::CostOverflowError(cost_before, cost_after, budget));
                        }
                        ClarityRuntimeTxError::AnalysisError(check_error) => {
                            if epoch_id >= StacksEpochId::Epoch21 {
                                // in 2.1 and later, this is a permitted runtime error.  take the
                                // fee from the payer and keep the tx.
                                info!("Smart-contract encountered an analysis error at runtime";
                                      "txid" => %tx.txid(),
                                      "contract" => %contract_id,
                                      "code" => %contract_code_str,
                                      "error" => %check_error);

                                let receipt =
                                    StacksTransactionReceipt::from_runtime_failure_smart_contract(
                                        tx.clone(),
                                        total_cost,
                                        contract_analysis,
                                        check_error,
                                    );
                                return Ok(receipt);
                            } else {
                                // prior to 2.1, this is not permitted in a block.
                                warn!("Unexpected analysis error invalidating transaction: if included, this will invalidate a block";
                                      "txid" => %tx.txid(),
                                      "contract" => %contract_id,
                                      "code" => %contract_code_str,
                                      "error" => %check_error);
                                return Err(Error::ClarityError(clarity_error::Interpreter(
                                    InterpreterError::Unchecked(check_error),
                                )));
                            }
                        }
                        ClarityRuntimeTxError::Rejectable(e) => {
                            error!("Unexpected error invalidating transaction: if included, this will invalidate a block";
                                       "txid" => %tx.txid(),
                                       "contract_name" => %contract_id,
                                       "code" => %contract_code_str,
                                       "error" => ?e);
                            return Err(Error::ClarityError(e));
                        }
                    },
                };

                let receipt = StacksTransactionReceipt::from_smart_contract(
                    tx.clone(),
                    events,
                    asset_map.get_stx_burned_total()?,
                    contract_analysis,
                    total_cost,
                );
                Ok(receipt)
            }
            TransactionPayload::PoisonMicroblock(ref mblock_header_1, ref mblock_header_2) => {
                // post-conditions are not allowed for this variant, since they're non-sensical.
                // Their presence in this variant makes the transaction invalid.
                if tx.post_conditions.len() > 0 {
                    let msg = format!("Invalid Stacks transaction: PoisonMicroblock transactions do not support post-conditions");
                    info!("{}", &msg);

                    return Err(Error::InvalidStacksTransaction(msg, false));
                }

                let cost_before = clarity_tx.cost_so_far();
                let res = clarity_tx.run_poison_microblock(
                    &origin_account.principal,
                    mblock_header_1,
                    mblock_header_2,
                )?;
                let mut cost = clarity_tx.cost_so_far();
                cost.sub(&cost_before)
                    .expect("BUG: running poison microblock tx has negative cost");

                let receipt =
                    StacksTransactionReceipt::from_poison_microblock(tx.clone(), res, cost);

                Ok(receipt)
            }
            TransactionPayload::Coinbase(..) => {
                // no-op; not handled here
                // NOTE: technically, post-conditions are allowed (even if they're non-sensical).

                let receipt = StacksTransactionReceipt::from_coinbase(tx.clone());
                Ok(receipt)
            }
            TransactionPayload::TenureChange(ref payload) => {
                // post-conditions are not allowed for this variant, since they're non-sensical.
                // Their presence in this variant makes the transaction invalid.
                if tx.post_conditions.len() > 0 {
                    let msg = format!("Invalid Stacks transaction: TenureChange transactions do not support post-conditions");
                    info!("{msg}");

                    return Err(Error::InvalidStacksTransaction(msg, false));
                }

                // what kind of tenure-change?
                match payload.cause {
                    TenureChangeCause::BlockFound => {
                        // a sortition triggered this tenure change.
                        // this is already processed, so it's a no-op here.
                    }
                    TenureChangeCause::Extended => {
                        // the stackers granted a tenure extension.
                        // reset the runtime cost
                        debug!(
                            "TenureChange extends block tenure (confirms {} blocks)",
                            &payload.previous_tenure_blocks
                        );
                    }
                }

                let receipt = StacksTransactionReceipt::from_tenure_change(tx.clone());
                Ok(receipt)
            }
        }
    }

    /// Deduce the Clarity version to run
    pub fn get_tx_clarity_version(
        clarity_block: &mut ClarityTx,
        tx: &StacksTransaction,
    ) -> Result<ClarityVersion, Error> {
        let clarity_version = match &tx.payload {
            TransactionPayload::SmartContract(_, ref version_opt) => {
                // did the caller want to run a particular version of Clarity?
                version_opt.unwrap_or(ClarityVersion::default_for_epoch(clarity_block.get_epoch()))
            }
            _ => {
                // whatever the epoch default is, since no Clarity code will be executed anyway
                ClarityVersion::default_for_epoch(clarity_block.get_epoch())
            }
        };
        Ok(clarity_version)
    }

    /// Process a transaction.  Return the fee and the transaction receipt
    pub fn process_transaction(
        clarity_block: &mut ClarityTx,
        tx: &StacksTransaction,
        quiet: bool,
        ast_rules: ASTRules,
    ) -> Result<(u64, StacksTransactionReceipt), Error> {
        debug!("Process transaction {} ({})", tx.txid(), tx.payload.name());
        let epoch = clarity_block.get_epoch();

        StacksChainState::process_transaction_precheck(&clarity_block.config, tx)?;

        // what version of Clarity did the transaction caller want? And, is it valid now?
        let clarity_version = StacksChainState::get_tx_clarity_version(clarity_block, tx)?;
        if clarity_version == ClarityVersion::Clarity2 {
            // requires 2.1 and higher
            if clarity_block.get_epoch() < StacksEpochId::Epoch21 {
                let msg = format!("Invalid transaction {}: asks for Clarity2, but not in Stacks epoch 2.1 or later", tx.txid());
                info!("{}", &msg);
                return Err(Error::InvalidStacksTransaction(msg, false));
            }
        }

        let mut transaction = clarity_block.connection().start_transaction_processing();

        let fee = tx.get_tx_fee();
        let tx_receipt = if epoch >= StacksEpochId::Epoch21 {
            // 2.1 and later: pay tx fee, then process transaction
            let (_origin_account, payer_account) =
                StacksChainState::check_transaction_nonces(&mut transaction, tx, quiet)?;

            let payer_address = payer_account.principal.clone();
            let payer_nonce = payer_account.nonce;
            StacksChainState::pay_transaction_fee(&mut transaction, fee, payer_account)?;

            // origin balance may have changed (e.g. if the origin paid the tx fee), so reload the account
            let origin_account =
                StacksChainState::get_account(&mut transaction, &tx.origin_address().into());

            let tx_receipt = StacksChainState::process_transaction_payload(
                &mut transaction,
                tx,
                &origin_account,
                ast_rules,
            )?;

            // update the account nonces
            StacksChainState::update_account_nonce(
                &mut transaction,
                &origin_account.principal,
                origin_account.nonce,
            );
            if origin_account.principal != payer_address {
                // payer is a different account, so update its nonce too
                StacksChainState::update_account_nonce(
                    &mut transaction,
                    &payer_address,
                    payer_nonce,
                );
            }

            tx_receipt
        } else {
            // pre-2.1: process transaction, then pay tx fee
            let (origin_account, payer_account) =
                StacksChainState::check_transaction_nonces(&mut transaction, tx, quiet)?;

            let tx_receipt = StacksChainState::process_transaction_payload(
                &mut transaction,
                tx,
                &origin_account,
                ast_rules,
            )?;

            let new_payer_account = StacksChainState::get_payer_account(&mut transaction, tx);
            StacksChainState::pay_transaction_fee(&mut transaction, fee, new_payer_account)?;

            // update the account nonces
            StacksChainState::update_account_nonce(
                &mut transaction,
                &origin_account.principal,
                origin_account.nonce,
            );
            if origin_account != payer_account {
                StacksChainState::update_account_nonce(
                    &mut transaction,
                    &payer_account.principal,
                    payer_account.nonce,
                );
            }

            tx_receipt
        };

        transaction
            .commit()
            .map_err(|e| Error::InvalidStacksTransaction(e.to_string(), false))?;

        Ok((fee, tx_receipt))
    }
}

#[cfg(test)]
pub mod test {
    use clarity::vm::clarity::TransactionConnection;
    use clarity::vm::contracts::Contract;
    use clarity::vm::representations::{ClarityName, ContractName};
    use clarity::vm::test_util::{UnitTestBurnStateDB, TEST_BURN_STATE_DB};
    use clarity::vm::tests::TEST_HEADER_DB;
    use clarity::vm::types::*;
    use rand::Rng;
    use stacks_common::types::chainstate::SortitionId;
    use stacks_common::util::hash::*;

    use super::*;
    use crate::burnchains::Address;
    use crate::chainstate::stacks::boot::*;
    use crate::chainstate::stacks::db::test::*;
    use crate::chainstate::stacks::index::storage::*;
    use crate::chainstate::stacks::index::*;
    use crate::chainstate::stacks::{Error, *};
    use crate::chainstate::*;

    pub const TestBurnStateDB_20: UnitTestBurnStateDB = UnitTestBurnStateDB {
        epoch_id: StacksEpochId::Epoch20,
        ast_rules: ASTRules::Typical,
    };
    pub const TestBurnStateDB_2_05: UnitTestBurnStateDB = UnitTestBurnStateDB {
        epoch_id: StacksEpochId::Epoch2_05,
        ast_rules: ASTRules::PrecheckSize,
    };
    pub const TestBurnStateDB_21: UnitTestBurnStateDB = UnitTestBurnStateDB {
        epoch_id: StacksEpochId::Epoch21,
        ast_rules: ASTRules::PrecheckSize,
    };

    pub const ALL_BURN_DBS: &[&dyn BurnStateDB] = &[
        &TestBurnStateDB_20 as &dyn BurnStateDB,
        &TestBurnStateDB_2_05 as &dyn BurnStateDB,
        &TestBurnStateDB_21 as &dyn BurnStateDB,
    ];

    pub const PRE_21_DBS: &[&dyn BurnStateDB] = &[
        &TestBurnStateDB_20 as &dyn BurnStateDB,
        &TestBurnStateDB_2_05 as &dyn BurnStateDB,
    ];

    #[test]
    fn contract_publish_runtime_error() {
        let contract_id = QualifiedContractIdentifier::local("contract").unwrap();
        let address = "'SZ2J6ZY48GV1EZ5V2V5RB9MP66SW86PYKKQ9H6DPR";
        let sender = PrincipalData::parse(address).unwrap();

        let marf_kv = MarfedKV::temporary();
        let chain_id = 0x80000000;
        let mut clarity_instance = ClarityInstance::new(false, chain_id, marf_kv);
        let mut genesis = clarity_instance.begin_test_genesis_block(
            &StacksBlockId::sentinel(),
            &StacksBlockHeader::make_index_block_hash(
                &FIRST_BURNCHAIN_CONSENSUS_HASH,
                &FIRST_STACKS_BLOCK_HASH,
            ),
            &TEST_HEADER_DB,
            &TEST_BURN_STATE_DB,
        );
        genesis.initialize_epoch_2_05().unwrap();
        genesis.initialize_epoch_2_1().unwrap();
        genesis.as_transaction(|tx_conn| {
            // bump the epoch in the Clarity DB
            tx_conn
                .with_clarity_db(|db| {
                    db.set_clarity_epoch_version(StacksEpochId::Epoch21)
                        .unwrap();
                    Ok(())
                })
                .unwrap();
        });
        genesis.commit_block();

        let mut next_block = clarity_instance.begin_block(
            &StacksBlockHeader::make_index_block_hash(
                &FIRST_BURNCHAIN_CONSENSUS_HASH,
                &FIRST_STACKS_BLOCK_HASH,
            ),
            &StacksBlockId([3; 32]),
            &TEST_HEADER_DB,
            &TEST_BURN_STATE_DB,
        );

        let mut tx_conn = next_block.start_transaction_processing();
        let sk = secp256k1::Secp256k1PrivateKey::new();

        let tx = StacksTransaction {
            version: TransactionVersion::Testnet,
            chain_id,
            auth: TransactionAuth::from_p2pkh(&sk).unwrap(),
            anchor_mode: TransactionAnchorMode::Any,
            post_condition_mode: TransactionPostConditionMode::Allow,
            post_conditions: vec![],
            payload: TransactionPayload::SmartContract(
                TransactionSmartContract {
                    name: "test-contract".into(),
                    code_body: StacksString::from_str("(/ 1 0)").unwrap(),
                },
                None,
            ),
        };
        let receipt = StacksChainState::process_transaction_payload(
            &mut tx_conn,
            &tx,
            &StacksAccount {
                principal: sender.clone(),
                nonce: 0,
                stx_balance: STXBalance::Unlocked { amount: 100 },
            },
            ASTRules::PrecheckSize,
        )
        .unwrap();

        assert_eq!(receipt.result, Value::err_none());
        assert!(receipt.vm_error.unwrap().starts_with("DivisionByZero"));
    }

    #[test]
    fn process_token_transfer_stx_transaction() {
        let mut chainstate = instantiate_chainstate(false, 0x80000000, function_name!());

        let privk = StacksPrivateKey::from_hex(
            "6d430bb91222408e7706c9001cfaeb91b08c2be6d5ac95779ab52c6b431950e001",
        )
        .unwrap();
        let auth = TransactionAuth::from_p2pkh(&privk).unwrap();
        let addr = auth.origin().address_testnet();
        let recv_addr = StacksAddress {
            version: 1,
            bytes: Hash160([0xff; 20]),
        };

        let mut tx_stx_transfer = StacksTransaction::new(
            TransactionVersion::Testnet,
            auth.clone(),
            TransactionPayload::TokenTransfer(
                recv_addr.clone().into(),
                123,
                TokenTransferMemo([0u8; 34]),
            ),
        );

        tx_stx_transfer.chain_id = 0x80000000;
        tx_stx_transfer.post_condition_mode = TransactionPostConditionMode::Allow;
        tx_stx_transfer.set_tx_fee(0);

        let mut signer = StacksTransactionSigner::new(&tx_stx_transfer);
        signer.sign_origin(&privk).unwrap();

        let signed_tx = signer.get_tx().unwrap();

        for (dbi, burn_db) in ALL_BURN_DBS.iter().enumerate() {
            let mut conn = chainstate.block_begin(
                burn_db,
                &FIRST_BURNCHAIN_CONSENSUS_HASH,
                &FIRST_STACKS_BLOCK_HASH,
                &ConsensusHash([(dbi + 1) as u8; 20]),
                &BlockHeaderHash([(dbi + 1) as u8; 32]),
            );

            // give the spending account some stx
            let _account = StacksChainState::get_account(&mut conn, &addr.to_account_principal());
            let recv_account =
                StacksChainState::get_account(&mut conn, &recv_addr.to_account_principal());

            assert_eq!(recv_account.stx_balance.amount_unlocked(), 0);
            assert_eq!(recv_account.nonce, 0);

            conn.connection().as_transaction(|tx| {
                StacksChainState::account_credit(tx, &addr.to_account_principal(), 223)
            });

            let (fee, _) = StacksChainState::process_transaction(
                &mut conn,
                &signed_tx,
                false,
                ASTRules::PrecheckSize,
            )
            .unwrap();

            let account_after =
                StacksChainState::get_account(&mut conn, &addr.to_account_principal());
            assert_eq!(account_after.nonce, 1);
            assert_eq!(account_after.stx_balance.amount_unlocked(), 100);

            let recv_account_after =
                StacksChainState::get_account(&mut conn, &recv_addr.to_account_principal());
            assert_eq!(recv_account_after.nonce, 0);
            assert_eq!(recv_account_after.stx_balance.amount_unlocked(), 123);

            assert_eq!(fee, 0);

            let auth = TransactionAuth::from_p2pkh(&privk).unwrap();
            let recv_addr = PrincipalData::from(QualifiedContractIdentifier {
                issuer: StacksAddress {
                    version: 1,
                    bytes: Hash160([0xfe; 20]),
                }
                .into(),
                name: "contract-hellow".into(),
            });

            let mut tx_stx_transfer = StacksTransaction::new(
                TransactionVersion::Testnet,
                auth.clone(),
                TransactionPayload::TokenTransfer(
                    recv_addr.clone(),
                    100,
                    TokenTransferMemo([0u8; 34]),
                ),
            );

            tx_stx_transfer.chain_id = 0x80000000;
            tx_stx_transfer.post_condition_mode = TransactionPostConditionMode::Allow;
            tx_stx_transfer.set_tx_fee(0);
            tx_stx_transfer.set_origin_nonce(1);

            let mut signer = StacksTransactionSigner::new(&tx_stx_transfer);
            signer.sign_origin(&privk).unwrap();

            let signed_tx = signer.get_tx().unwrap();

            let recv_account = StacksChainState::get_account(&mut conn, &recv_addr);

            assert_eq!(recv_account.stx_balance.amount_unlocked(), 0);
            assert_eq!(recv_account.nonce, 0);

            let (fee, _) = StacksChainState::process_transaction(
                &mut conn,
                &signed_tx,
                false,
                ASTRules::PrecheckSize,
            )
            .unwrap();

            let account_after =
                StacksChainState::get_account(&mut conn, &addr.to_account_principal());
            assert_eq!(account_after.nonce, 2);
            assert_eq!(account_after.stx_balance.amount_unlocked(), 0);

            let recv_account_after = StacksChainState::get_account(&mut conn, &recv_addr);
            assert_eq!(recv_account_after.nonce, 0);
            assert_eq!(recv_account_after.stx_balance.amount_unlocked(), 100);

            assert_eq!(fee, 0);

            conn.commit_block();
        }
    }

    #[test]
    fn process_token_transfer_stx_transaction_invalid() {
        let mut chainstate = instantiate_chainstate(false, 0x80000000, function_name!());

        let privk = StacksPrivateKey::from_hex(
            "6d430bb91222408e7706c9001cfaeb91b08c2be6d5ac95779ab52c6b431950e001",
        )
        .unwrap();
        let privk_sponsor = StacksPrivateKey::from_hex(
            "7e3af4db6af6b3c67e2c6c6d7d5983b519f4d9b3a6e00580ae96dcace3bde8bc01",
        )
        .unwrap();

        let auth = TransactionAuth::from_p2pkh(&privk).unwrap();
        let addr = auth.origin().address_testnet();
        let sponsor_addr = StacksAddress::from_public_keys(
            C32_ADDRESS_VERSION_TESTNET_SINGLESIG,
            &AddressHashMode::SerializeP2PKH,
            1,
            &vec![StacksPublicKey::from_private(&privk_sponsor)],
        )
        .unwrap();
        let recv_addr = addr.clone(); // shouldn't be allowed

        let auth_sponsored = {
            let auth_origin = TransactionAuth::from_p2pkh(&privk).unwrap();
            let auth_sponsor = TransactionAuth::from_p2pkh(&privk_sponsor).unwrap();
            auth_origin.into_sponsored(auth_sponsor).unwrap()
        };

        let mut tx_stx_transfer_same_receiver = StacksTransaction::new(
            TransactionVersion::Testnet,
            auth.clone(),
            TransactionPayload::TokenTransfer(
                recv_addr.clone().into(),
                123,
                TokenTransferMemo([0u8; 34]),
            ),
        );

        let mut tx_stx_transfer_wrong_network = StacksTransaction::new(
            TransactionVersion::Mainnet,
            auth.clone(),
            TransactionPayload::TokenTransfer(
                sponsor_addr.clone().into(),
                123,
                TokenTransferMemo([0u8; 34]),
            ),
        );

        let mut tx_stx_transfer_wrong_chain_id = StacksTransaction::new(
            TransactionVersion::Testnet,
            auth.clone(),
            TransactionPayload::TokenTransfer(
                sponsor_addr.clone().into(),
                123,
                TokenTransferMemo([0u8; 34]),
            ),
        );

        let mut tx_stx_transfer_postconditions = StacksTransaction::new(
            TransactionVersion::Testnet,
            auth.clone(),
            TransactionPayload::TokenTransfer(
                sponsor_addr.clone().into(),
                123,
                TokenTransferMemo([0u8; 34]),
            ),
        );

        tx_stx_transfer_postconditions.add_post_condition(TransactionPostCondition::STX(
            PostConditionPrincipal::Origin,
            FungibleConditionCode::SentGt,
            0,
        ));

        let mut wrong_nonce_auth = auth.clone();
        wrong_nonce_auth.set_origin_nonce(1);
        let mut tx_stx_transfer_wrong_nonce = StacksTransaction::new(
            TransactionVersion::Testnet,
            wrong_nonce_auth,
            TransactionPayload::TokenTransfer(
                recv_addr.clone().into(),
                123,
                TokenTransferMemo([0u8; 34]),
            ),
        );

        let mut wrong_nonce_auth_sponsored = auth_sponsored.clone();
        wrong_nonce_auth_sponsored.set_sponsor_nonce(1).unwrap();
        let mut tx_stx_transfer_wrong_nonce_sponsored = StacksTransaction::new(
            TransactionVersion::Testnet,
            wrong_nonce_auth_sponsored,
            TransactionPayload::TokenTransfer(
                recv_addr.clone().into(),
                123,
                TokenTransferMemo([0u8; 34]),
            ),
        );

        tx_stx_transfer_same_receiver.chain_id = 0x80000000;
        tx_stx_transfer_wrong_network.chain_id = 0x80000000;
        tx_stx_transfer_wrong_chain_id.chain_id = 0x80000001;
        tx_stx_transfer_postconditions.chain_id = 0x80000000;
        tx_stx_transfer_wrong_nonce.chain_id = 0x80000000;
        tx_stx_transfer_wrong_nonce_sponsored.chain_id = 0x80000000;

        tx_stx_transfer_same_receiver.post_condition_mode = TransactionPostConditionMode::Allow;
        tx_stx_transfer_wrong_network.post_condition_mode = TransactionPostConditionMode::Allow;
        tx_stx_transfer_wrong_chain_id.post_condition_mode = TransactionPostConditionMode::Allow;
        tx_stx_transfer_postconditions.post_condition_mode = TransactionPostConditionMode::Allow;
        tx_stx_transfer_wrong_nonce.post_condition_mode = TransactionPostConditionMode::Allow;
        tx_stx_transfer_wrong_nonce_sponsored.post_condition_mode =
            TransactionPostConditionMode::Allow;

        tx_stx_transfer_same_receiver.set_tx_fee(0);
        tx_stx_transfer_wrong_network.set_tx_fee(0);
        tx_stx_transfer_wrong_chain_id.set_tx_fee(0);
        tx_stx_transfer_postconditions.set_tx_fee(0);
        tx_stx_transfer_wrong_nonce.set_tx_fee(0);
        tx_stx_transfer_wrong_nonce_sponsored.set_tx_fee(0);

        let error_frags = vec![
            "address tried to send to itself".to_string(),
            "on testnet; got mainnet".to_string(),
            "invalid chain ID".to_string(),
            "do not support post-conditions".to_string(),
            "Bad nonce".to_string(),
            "Bad nonce".to_string(),
        ];

        for (dbi, burn_db) in ALL_BURN_DBS.iter().enumerate() {
            let mut conn = chainstate.block_begin(
                burn_db,
                &FIRST_BURNCHAIN_CONSENSUS_HASH,
                &FIRST_STACKS_BLOCK_HASH,
                &ConsensusHash([(dbi + 1) as u8; 20]),
                &BlockHeaderHash([(dbi + 1) as u8; 32]),
            );

            conn.connection().as_transaction(|tx| {
                StacksChainState::account_credit(tx, &addr.to_account_principal(), 123)
            });

            for (tx_stx_transfer, err_frag) in [
                tx_stx_transfer_same_receiver.clone(),
                tx_stx_transfer_wrong_network.clone(),
                tx_stx_transfer_wrong_chain_id.clone(),
                tx_stx_transfer_postconditions.clone(),
                tx_stx_transfer_wrong_nonce.clone(),
                tx_stx_transfer_wrong_nonce_sponsored.clone(),
            ]
            .iter()
            .zip(error_frags.clone())
            {
                let mut signer = StacksTransactionSigner::new(&tx_stx_transfer);
                signer.sign_origin(&privk).unwrap();

                if tx_stx_transfer.auth.is_sponsored() {
                    signer.sign_sponsor(&privk_sponsor).unwrap();
                }

                let signed_tx = signer.get_tx().unwrap();

                // give the spending account some stx
                let account =
                    StacksChainState::get_account(&mut conn, &addr.to_account_principal());

                assert_eq!(account.stx_balance.amount_unlocked(), 123);
                assert_eq!(account.nonce, 0);

                let res = StacksChainState::process_transaction(
                    &mut conn,
                    &signed_tx,
                    false,
                    ASTRules::PrecheckSize,
                );
                assert!(res.is_err());

                match res {
                    Err(Error::InvalidStacksTransaction(msg, false)) => {
                        assert!(msg.contains(&err_frag), "{}", err_frag);
                    }
                    _ => {
                        eprintln!("bad error: {:?}", &res);
                        eprintln!("Expected '{}'", &err_frag);
                        assert!(false);
                    }
                }

                let account_after =
                    StacksChainState::get_account(&mut conn, &addr.to_account_principal());
                assert_eq!(account_after.stx_balance.amount_unlocked(), 123);
                assert_eq!(account_after.nonce, 0);
            }

            conn.commit_block();
        }
    }

    #[test]
    fn process_token_transfer_stx_sponsored_transaction() {
        let mut chainstate = instantiate_chainstate(false, 0x80000000, function_name!());

        let privk_origin = StacksPrivateKey::from_hex(
            "6d430bb91222408e7706c9001cfaeb91b08c2be6d5ac95779ab52c6b431950e001",
        )
        .unwrap();
        let privk_sponsor = StacksPrivateKey::from_hex(
            "7e3af4db6af6b3c67e2c6c6d7d5983b519f4d9b3a6e00580ae96dcace3bde8bc01",
        )
        .unwrap();

        let auth_origin = TransactionAuth::from_p2pkh(&privk_origin).unwrap();
        let auth_sponsor = TransactionAuth::from_p2pkh(&privk_sponsor).unwrap();
        let auth = auth_origin.into_sponsored(auth_sponsor).unwrap();

        let addr = auth.origin().address_testnet();
        let addr_sponsor = auth.sponsor().unwrap().address_testnet();

        let recv_addr = StacksAddress {
            version: 1,
            bytes: Hash160([0xff; 20]),
        };

        let mut tx_stx_transfer = StacksTransaction::new(
            TransactionVersion::Testnet,
            auth.clone(),
            TransactionPayload::TokenTransfer(
                recv_addr.clone().into(),
                123,
                TokenTransferMemo([0u8; 34]),
            ),
        );

        tx_stx_transfer.chain_id = 0x80000000;
        tx_stx_transfer.post_condition_mode = TransactionPostConditionMode::Allow;
        tx_stx_transfer.set_tx_fee(0);

        let mut signer = StacksTransactionSigner::new(&tx_stx_transfer);
        signer.sign_origin(&privk_origin).unwrap();
        signer.sign_sponsor(&privk_sponsor).unwrap();

        let signed_tx = signer.get_tx().unwrap();

        for (dbi, burn_db) in ALL_BURN_DBS.iter().enumerate() {
            let mut conn = chainstate.block_begin(
                burn_db,
                &FIRST_BURNCHAIN_CONSENSUS_HASH,
                &FIRST_STACKS_BLOCK_HASH,
                &ConsensusHash([(dbi + 1) as u8; 20]),
                &BlockHeaderHash([(dbi + 1) as u8; 32]),
            );

            let account = StacksChainState::get_account(&mut conn, &addr.to_account_principal());
            let account_sponsor =
                StacksChainState::get_account(&mut conn, &addr_sponsor.to_account_principal());
            let recv_account =
                StacksChainState::get_account(&mut conn, &recv_addr.to_account_principal());

            assert_eq!(account.nonce, 0);
            assert_eq!(account_sponsor.nonce, 0);
            assert_eq!(account_sponsor.stx_balance.amount_unlocked(), 0);
            assert_eq!(recv_account.nonce, 0);
            assert_eq!(recv_account.stx_balance.amount_unlocked(), 0);

            // give the spending account some stx
            conn.connection().as_transaction(|tx| {
                StacksChainState::account_credit(tx, &addr.to_account_principal(), 123)
            });

            let (fee, _) = StacksChainState::process_transaction(
                &mut conn,
                &signed_tx,
                false,
                ASTRules::PrecheckSize,
            )
            .unwrap();

            let account_after =
                StacksChainState::get_account(&mut conn, &addr.to_account_principal());
            assert_eq!(account_after.nonce, 1);
            assert_eq!(account_after.stx_balance.amount_unlocked(), 0);

            let account_sponsor_after =
                StacksChainState::get_account(&mut conn, &addr_sponsor.to_account_principal());
            assert_eq!(account_sponsor_after.nonce, 1);
            assert_eq!(account_sponsor_after.stx_balance.amount_unlocked(), 0);

            let recv_account_after =
                StacksChainState::get_account(&mut conn, &recv_addr.to_account_principal());
            assert_eq!(recv_account_after.nonce, 0);
            assert_eq!(recv_account_after.stx_balance.amount_unlocked(), 123);

            conn.commit_block();

            assert_eq!(fee, 0);
        }
    }

    #[test]
    fn process_smart_contract_transaction() {
        let contract = "
        (define-data-var bar int 0)
        (define-public (get-bar) (ok (var-get bar)))
        (define-public (set-bar (x int) (y int))
          (begin (var-set bar (/ x y)) (ok (var-get bar))))";

        let mut chainstate = instantiate_chainstate(false, 0x80000000, function_name!());

        let privk = StacksPrivateKey::from_hex(
            "6d430bb91222408e7706c9001cfaeb91b08c2be6d5ac95779ab52c6b431950e001",
        )
        .unwrap();
        let auth = TransactionAuth::from_p2pkh(&privk).unwrap();
        let addr = auth.origin().address_testnet();

        let mut tx_contract_call = StacksTransaction::new(
            TransactionVersion::Testnet,
            auth.clone(),
            TransactionPayload::new_smart_contract(
                &"hello-world".to_string(),
                &contract.to_string(),
                None,
            )
            .unwrap(),
        );

        tx_contract_call.chain_id = 0x80000000;
        tx_contract_call.set_tx_fee(0);

        let mut signer = StacksTransactionSigner::new(&tx_contract_call);
        signer.sign_origin(&privk).unwrap();

        let signed_tx = signer.get_tx().unwrap();

        for (dbi, burn_db) in ALL_BURN_DBS.iter().enumerate() {
            let mut conn = chainstate.block_begin(
                burn_db,
                &FIRST_BURNCHAIN_CONSENSUS_HASH,
                &FIRST_STACKS_BLOCK_HASH,
                &ConsensusHash([(dbi + 1) as u8; 20]),
                &BlockHeaderHash([(dbi + 1) as u8; 32]),
            );

            let contract_id = QualifiedContractIdentifier::new(
                StandardPrincipalData::from(addr.clone()),
                ContractName::from("hello-world"),
            );
            let contract_before_res =
                StacksChainState::get_contract(&mut conn, &contract_id).unwrap();
            assert!(contract_before_res.is_none());

            let account = StacksChainState::get_account(&mut conn, &addr.to_account_principal());
            assert_eq!(account.nonce, 0);

            let (fee, _) = StacksChainState::process_transaction(
                &mut conn,
                &signed_tx,
                false,
                ASTRules::PrecheckSize,
            )
            .unwrap();

            let account = StacksChainState::get_account(&mut conn, &addr.to_account_principal());
            assert_eq!(account.nonce, 1);

            let contract_res = StacksChainState::get_contract(&mut conn, &contract_id);

            conn.commit_block();

            assert_eq!(fee, 0);
            assert!(contract_res.is_ok());
        }
    }

    #[test]
    fn process_smart_contract_transaction_invalid() {
        let contract_correct = "
        (define-data-var bar int 0)
        (define-public (get-bar) (ok (var-get bar)))
        (define-public (set-bar (x int) (y int))
          (begin (var-set bar (/ x y)) (ok (var-get bar))))";

        let contract_syntax_error = "
        (define-data-var bar int 0)) ;; oops
        (define-public (get-bar) (ok (var-get bar)))
        (define-public (set-bar (x int) (y int))
          (begin (var-set bar (/ x y)) (ok (var-get bar))))";

        let mut chainstate = instantiate_chainstate(false, 0x80000000, function_name!());

        let privk = StacksPrivateKey::from_hex(
            "6d430bb91222408e7706c9001cfaeb91b08c2be6d5ac95779ab52c6b431950e001",
        )
        .unwrap();
        let auth = TransactionAuth::from_p2pkh(&privk).unwrap();
        let addr = auth.origin().address_testnet();

        for (dbi, burn_db) in ALL_BURN_DBS.iter().enumerate() {
            let mut conn = chainstate.block_begin(
                burn_db,
                &FIRST_BURNCHAIN_CONSENSUS_HASH,
                &FIRST_STACKS_BLOCK_HASH,
                &ConsensusHash([(dbi + 1) as u8; 20]),
                &BlockHeaderHash([(dbi + 1) as u8; 32]),
            );

            let contracts = vec![
                contract_correct,
                contract_correct,
                contract_syntax_error, // should still be mined, even though analysis fails
            ];

            let expected_behavior = vec![true, false, true];

            let contract_names = vec!["hello-world-0", "hello-world-0", "hello-world-1"];

            let mut next_nonce = 0;
            for i in 0..contracts.len() {
                let contract_name = contract_names[i].to_string();
                let contract = contracts[i].to_string();

                test_debug!("\ninstantiate contract\n{}\n", &contracts[i]);

                let mut tx_contract = StacksTransaction::new(
                    TransactionVersion::Testnet,
                    auth.clone(),
                    TransactionPayload::new_smart_contract(&contract_name, &contract, None)
                        .unwrap(),
                );

                tx_contract.chain_id = 0x80000000;
                tx_contract.set_tx_fee(0);
                tx_contract.set_origin_nonce(next_nonce);

                let mut signer = StacksTransactionSigner::new(&tx_contract);
                signer.sign_origin(&privk).unwrap();

                let signed_tx = signer.get_tx().unwrap();

                let _contract_id = QualifiedContractIdentifier::new(
                    StandardPrincipalData::from(addr.clone()),
                    ContractName::from(contract_name.as_str()),
                );

                let account =
                    StacksChainState::get_account(&mut conn, &addr.to_account_principal());
                assert_eq!(account.nonce, next_nonce);

                let res = StacksChainState::process_transaction(
                    &mut conn,
                    &signed_tx,
                    false,
                    ASTRules::PrecheckSize,
                );
                if expected_behavior[i] {
                    assert!(res.is_ok());

                    // account nonce should increment
                    let account =
                        StacksChainState::get_account(&mut conn, &addr.to_account_principal());
                    assert_eq!(account.nonce, next_nonce + 1);

                    next_nonce += 1;
                } else {
                    assert!(res.is_err());

                    // account nonce should NOT increment
                    let account =
                        StacksChainState::get_account(&mut conn, &addr.to_account_principal());
                    assert_eq!(account.nonce, next_nonce);
                    continue;
                }
            }
            conn.commit_block();
        }
    }

    #[test]
    fn process_smart_contract_transaction_syntax_error() {
        let contracts = [
            "(define-data-var bar int 0)) ;; oops",
            ";; `Int` instead of `int`
             (define-data-var bar Int 0)",
        ];
        let contract_names = ["hello-world-0", "hello-world-1"];
        let expected_line_num_error = if cfg!(feature = "developer-mode") {
            ":2:14: invalid variable definition"
        } else {
            ":0:0: invalid variable definition"
        };
        let expected_errors = [
            "Tried to close list which isn't open.",
            expected_line_num_error,
        ];
        let expected_errors_2_1 = ["unexpected ')'", expected_line_num_error];

        let mut chainstate = instantiate_chainstate(false, 0x80000000, function_name!());

        let privk = StacksPrivateKey::from_hex(
            "6d430bb91222408e7706c9001cfaeb91b08c2be6d5ac95779ab52c6b431950e001",
        )
        .unwrap();
        let auth = TransactionAuth::from_p2pkh(&privk).unwrap();
        let addr = auth.origin().address_testnet();

        for (dbi, burn_db) in ALL_BURN_DBS.iter().enumerate() {
            let mut conn = chainstate.block_begin(
                burn_db,
                &FIRST_BURNCHAIN_CONSENSUS_HASH,
                &FIRST_STACKS_BLOCK_HASH,
                &ConsensusHash([(dbi + 1) as u8; 20]),
                &BlockHeaderHash([(dbi + 1) as u8; 32]),
            );

            let mut next_nonce = 0;
            for i in 0..contracts.len() {
                let contract_name = contract_names[i];
                let contract = contracts[i].to_string();

                test_debug!("\ninstantiate contract\n{}\n", &contract);

                let mut tx_contract = StacksTransaction::new(
                    TransactionVersion::Testnet,
                    auth.clone(),
                    TransactionPayload::new_smart_contract(&contract_name, &contract, None)
                        .unwrap(),
                );

                tx_contract.chain_id = 0x80000000;
                tx_contract.set_tx_fee(0);
                tx_contract.set_origin_nonce(next_nonce);

                let mut signer = StacksTransactionSigner::new(&tx_contract);
                signer.sign_origin(&privk).unwrap();

                let signed_tx = signer.get_tx().unwrap();

                let _contract_id = QualifiedContractIdentifier::new(
                    StandardPrincipalData::from(addr.clone()),
                    ContractName::from(contract_name),
                );

                let (fee, receipt) = StacksChainState::process_transaction(
                    &mut conn,
                    &signed_tx,
                    false,
                    ASTRules::PrecheckSize,
                )
                .unwrap();

                // Verify that the syntax error is recorded in the receipt
                let expected_error =
                    if burn_db.get_stacks_epoch(0).unwrap().epoch_id == StacksEpochId::Epoch21 {
                        expected_errors_2_1[i].to_string()
                    } else {
                        expected_errors[i].to_string()
                    };
                assert_eq!(receipt.vm_error.unwrap(), expected_error);

                next_nonce += 1;
            }

            conn.commit_block();
        }
    }

    #[test]
    fn process_smart_contract_transaction_runtime_error() {
        let contract_correct = "
        (define-data-var bar int 0)
        (define-public (get-bar) (ok (var-get bar)))
        (define-public (set-bar (x int) (y int))
          (begin (var-set bar (/ x y)) (ok (var-get bar))))";

        let contract_runtime_error_definition = "
        (define-data-var bar int (/ 1 0))   ;; divide-by-zero
        (define-public (get-bar) (ok (var-get bar)))
        (define-public (set-bar (x int) (y int))
          (begin (var-set bar (/ x y)) (ok (var-get bar))))";

        let contract_runtime_error_bare_code = "
        (define-data-var bar int 0)
        (define-public (get-bar) (ok (var-get bar)))
        (define-public (set-bar (x int) (y int))
          (begin (var-set bar (/ x y)) (ok (var-get bar))))
        (begin (set-bar 1 0) (ok 1))";

        let mut chainstate = instantiate_chainstate(false, 0x80000000, function_name!());

        let privk = StacksPrivateKey::from_hex(
            "6d430bb91222408e7706c9001cfaeb91b08c2be6d5ac95779ab52c6b431950e001",
        )
        .unwrap();
        let auth = TransactionAuth::from_p2pkh(&privk).unwrap();
        let addr = auth.origin().address_testnet();

        for (dbi, burn_db) in ALL_BURN_DBS.iter().enumerate() {
            let mut conn = chainstate.block_begin(
                burn_db,
                &FIRST_BURNCHAIN_CONSENSUS_HASH,
                &FIRST_STACKS_BLOCK_HASH,
                &ConsensusHash([(dbi + 1) as u8; 20]),
                &BlockHeaderHash([(dbi + 1) as u8; 32]),
            );

            let contracts = vec![
                contract_correct,
                contract_runtime_error_definition,
                contract_runtime_error_bare_code,
            ];

            let contract_names = vec!["hello-world-0", "hello-world-1", "hello-world-2"];

            for i in 0..contracts.len() {
                let contract_name = contract_names[i].to_string();
                let contract = contracts[i].to_string();

                let mut tx_contract = StacksTransaction::new(
                    TransactionVersion::Testnet,
                    auth.clone(),
                    TransactionPayload::new_smart_contract(&contract_name, &contract, None)
                        .unwrap(),
                );

                tx_contract.chain_id = 0x80000000;
                tx_contract.set_tx_fee(0);
                tx_contract.set_origin_nonce(i as u64);

                let mut signer = StacksTransactionSigner::new(&tx_contract);
                signer.sign_origin(&privk).unwrap();

                let signed_tx = signer.get_tx().unwrap();

                let contract_id = QualifiedContractIdentifier::new(
                    StandardPrincipalData::from(addr.clone()),
                    ContractName::from(contract_name.as_str()),
                );
                let contract_before_res =
                    StacksChainState::get_contract(&mut conn, &contract_id).unwrap();
                assert!(contract_before_res.is_none());

                let account =
                    StacksChainState::get_account(&mut conn, &addr.to_account_principal());
                assert_eq!(account.nonce, i as u64);

                // runtime error should be handled
                let (_fee, _) = StacksChainState::process_transaction(
                    &mut conn,
                    &signed_tx,
                    false,
                    ASTRules::PrecheckSize,
                )
                .unwrap();

                // account nonce should increment
                let account =
                    StacksChainState::get_account(&mut conn, &addr.to_account_principal());
                assert_eq!(account.nonce, (i + 1) as u64);

                // contract is instantiated despite runtime error
                let contract_res = StacksChainState::get_contract(&mut conn, &contract_id);
                assert!(contract_res.is_ok());
            }

            conn.commit_block();
        }
    }

    #[test]
    fn process_smart_contract_sponsored_transaction() {
        let contract = "
        (define-data-var bar int 0)
        (define-public (get-bar) (ok (var-get bar)))
        (define-public (set-bar (x int) (y int))
          (begin (var-set bar (/ x y)) (ok (var-get bar))))";

        let mut chainstate = instantiate_chainstate(false, 0x80000000, function_name!());

        let privk_origin = StacksPrivateKey::from_hex(
            "6d430bb91222408e7706c9001cfaeb91b08c2be6d5ac95779ab52c6b431950e001",
        )
        .unwrap();
        let privk_sponsor = StacksPrivateKey::from_hex(
            "7e3af4db6af6b3c67e2c6c6d7d5983b519f4d9b3a6e00580ae96dcace3bde8bc01",
        )
        .unwrap();

        let auth_origin = TransactionAuth::from_p2pkh(&privk_origin).unwrap();
        let auth_sponsor = TransactionAuth::from_p2pkh(&privk_sponsor).unwrap();

        let auth = auth_origin.into_sponsored(auth_sponsor).unwrap();

        let addr = auth.origin().address_testnet();
        let addr_sponsor = auth.sponsor().unwrap().address_testnet();

        let mut tx_contract_call = StacksTransaction::new(
            TransactionVersion::Testnet,
            auth.clone(),
            TransactionPayload::new_smart_contract(
                &"hello-world".to_string(),
                &contract.to_string(),
                None,
            )
            .unwrap(),
        );

        tx_contract_call.chain_id = 0x80000000;
        tx_contract_call.set_tx_fee(0);

        let mut signer = StacksTransactionSigner::new(&tx_contract_call);
        signer.sign_origin(&privk_origin).unwrap();
        signer.sign_sponsor(&privk_sponsor).unwrap();

        let signed_tx = signer.get_tx().unwrap();

        for (dbi, burn_db) in ALL_BURN_DBS.iter().enumerate() {
            let mut conn = chainstate.block_begin(
                burn_db,
                &FIRST_BURNCHAIN_CONSENSUS_HASH,
                &FIRST_STACKS_BLOCK_HASH,
                &ConsensusHash([(dbi + 1) as u8; 20]),
                &BlockHeaderHash([(dbi + 1) as u8; 32]),
            );

            let contract_id = QualifiedContractIdentifier::new(
                StandardPrincipalData::from(addr.clone()),
                ContractName::from("hello-world"),
            );
            let contract_before_res =
                StacksChainState::get_contract(&mut conn, &contract_id).unwrap();
            assert!(contract_before_res.is_none());

            let account = StacksChainState::get_account(&mut conn, &addr.to_account_principal());
            assert_eq!(account.nonce, 0);

            let _account_sponsor =
                StacksChainState::get_account(&mut conn, &addr_sponsor.to_account_principal());
            assert_eq!(account.nonce, 0);

            let (fee, _) = StacksChainState::process_transaction(
                &mut conn,
                &signed_tx,
                false,
                ASTRules::PrecheckSize,
            )
            .unwrap();

            let account = StacksChainState::get_account(&mut conn, &addr.to_account_principal());
            assert_eq!(account.nonce, 1);

            let account_sponsor =
                StacksChainState::get_account(&mut conn, &addr_sponsor.to_account_principal());
            assert_eq!(account_sponsor.nonce, 1);

            let contract_res = StacksChainState::get_contract(&mut conn, &contract_id);

            conn.commit_block();

            assert_eq!(fee, 0);
            assert!(contract_res.is_ok());
        }
    }

    #[test]
    fn process_smart_contract_contract_call_transaction() {
        let contract = "
        (define-data-var bar int 0)
        (define-public (get-bar) (ok (var-get bar)))
        (define-public (set-bar (x int) (y int))
          (begin (var-set bar (/ x y)) (ok (var-get bar))))";

        let mut chainstate = instantiate_chainstate(false, 0x80000000, function_name!());

        // contract instantiation
        let privk = StacksPrivateKey::from_hex(
            "6d430bb91222408e7706c9001cfaeb91b08c2be6d5ac95779ab52c6b431950e001",
        )
        .unwrap();
        let auth = TransactionAuth::from_p2pkh(&privk).unwrap();
        let addr = auth.origin().address_testnet();

        let mut tx_contract = StacksTransaction::new(
            TransactionVersion::Testnet,
            auth.clone(),
            TransactionPayload::new_smart_contract(
                &"hello-world".to_string(),
                &contract.to_string(),
                None,
            )
            .unwrap(),
        );

        tx_contract.chain_id = 0x80000000;
        tx_contract.set_tx_fee(0);

        let mut signer = StacksTransactionSigner::new(&tx_contract);
        signer.sign_origin(&privk).unwrap();

        let signed_tx = signer.get_tx().unwrap();

        // contract-call
        let privk_2 = StacksPrivateKey::from_hex(
            "d2c340ebcc0794b6fabdd8ac8b1c983e363b05dc8adcdf7e30db205a3fa54c1601",
        )
        .unwrap();
        let auth_2 = TransactionAuth::from_p2pkh(&privk_2).unwrap();
        let addr_2 = auth.origin().address_testnet();

        let mut tx_contract_call = StacksTransaction::new(
            TransactionVersion::Testnet,
            auth_2.clone(),
            TransactionPayload::new_contract_call(
                addr.clone(),
                "hello-world",
                "set-bar",
                vec![Value::Int(6), Value::Int(2)],
            )
            .unwrap(),
        );

        tx_contract_call.chain_id = 0x80000000;
        tx_contract_call.set_tx_fee(0);

        let mut signer_2 = StacksTransactionSigner::new(&tx_contract_call);
        signer_2.sign_origin(&privk_2).unwrap();

        let signed_tx_2 = signer_2.get_tx().unwrap();

        for (dbi, burn_db) in ALL_BURN_DBS.iter().enumerate() {
            // process both
            let mut conn = chainstate.block_begin(
                burn_db,
                &FIRST_BURNCHAIN_CONSENSUS_HASH,
                &FIRST_STACKS_BLOCK_HASH,
                &ConsensusHash([(dbi + 1) as u8; 20]),
                &BlockHeaderHash([(dbi + 1) as u8; 32]),
            );

            let account = StacksChainState::get_account(&mut conn, &addr.to_account_principal());
            assert_eq!(account.nonce, 0);

            let account_2 =
                StacksChainState::get_account(&mut conn, &addr_2.to_account_principal());
            assert_eq!(account_2.nonce, 0);

            let contract_id = QualifiedContractIdentifier::new(
                StandardPrincipalData::from(addr.clone()),
                ContractName::from("hello-world"),
            );
            let contract_before_res =
                StacksChainState::get_contract(&mut conn, &contract_id).unwrap();
            assert!(contract_before_res.is_none());

            let var_before_res =
                StacksChainState::get_data_var(&mut conn, &contract_id, "bar").unwrap();
            assert!(var_before_res.is_none());

            let (fee, _) = StacksChainState::process_transaction(
                &mut conn,
                &signed_tx,
                false,
                ASTRules::PrecheckSize,
            )
            .unwrap();

            let var_before_set_res =
                StacksChainState::get_data_var(&mut conn, &contract_id, "bar").unwrap();
            assert_eq!(var_before_set_res, Some(Value::Int(0)));

            let (fee_2, _) = StacksChainState::process_transaction(
                &mut conn,
                &signed_tx_2,
                false,
                ASTRules::PrecheckSize,
            )
            .unwrap();

            let account = StacksChainState::get_account(&mut conn, &addr.to_account_principal());
            assert_eq!(account.nonce, 1);

            let account_2 =
                StacksChainState::get_account(&mut conn, &addr_2.to_account_principal());
            assert_eq!(account_2.nonce, 1);

            let contract_res = StacksChainState::get_contract(&mut conn, &contract_id).unwrap();
            let var_res = StacksChainState::get_data_var(&mut conn, &contract_id, "bar").unwrap();

            conn.commit_block();

            assert_eq!(fee, 0);
            assert_eq!(fee_2, 0);
            assert!(contract_res.is_some());
            assert!(var_res.is_some());
            assert_eq!(var_res, Some(Value::Int(3)));
        }
    }

    // Verify that a contract call transaction which passes a long contract
    // name (> 40 chars and < 128) is processed successfully.
    #[test]
    fn process_contract_call_long_contract_name_transaction() {
        let contract = "
        (define-data-var savedContract principal tx-sender)
        (define-public (save (contract principal)) (ok (var-set savedContract contract)))";

        let mut chainstate = instantiate_chainstate(false, 0x80000000, function_name!());

        // contract instantiation
        let privk = StacksPrivateKey::from_hex(
            "6d430bb91222408e7706c9001cfaeb91b08c2be6d5ac95779ab52c6b431950e001",
        )
        .unwrap();
        let auth = TransactionAuth::from_p2pkh(&privk).unwrap();
        let addr = auth.origin().address_testnet();

        let mut tx_contract = StacksTransaction::new(
            TransactionVersion::Testnet,
            auth.clone(),
            TransactionPayload::new_smart_contract(
                &"hello-world".to_string(),
                &contract.to_string(),
                None,
            )
            .unwrap(),
        );

        tx_contract.chain_id = 0x80000000;
        tx_contract.set_tx_fee(0);

        let mut signer = StacksTransactionSigner::new(&tx_contract);
        signer.sign_origin(&privk).unwrap();

        let signed_tx = signer.get_tx().unwrap();

        // contract-call
        let privk_2 = StacksPrivateKey::from_hex(
            "d2c340ebcc0794b6fabdd8ac8b1c983e363b05dc8adcdf7e30db205a3fa54c1601",
        )
        .unwrap();
        let auth_2 = TransactionAuth::from_p2pkh(&privk_2).unwrap();
        let addr_2 = auth.origin().address_testnet();

        let contractPrincipalValue =
            Value::Principal(PrincipalData::Contract(QualifiedContractIdentifier::new(
                StandardPrincipalData::from(addr.clone()),
                ContractName::from("aip10-arkadiko-update-tvl-liquidation-ratio"),
            )));
        let mut tx_contract_call = StacksTransaction::new(
            TransactionVersion::Testnet,
            auth_2.clone(),
            TransactionPayload::new_contract_call(
                addr.clone(),
                "hello-world",
                "save",
                vec![contractPrincipalValue.clone()],
            )
            .unwrap(),
        );

        tx_contract_call.chain_id = 0x80000000;
        tx_contract_call.set_tx_fee(0);

        let mut signer_2 = StacksTransactionSigner::new(&tx_contract_call);
        signer_2.sign_origin(&privk_2).unwrap();

        let signed_tx_2 = signer_2.get_tx().unwrap();

        for (dbi, burn_db) in ALL_BURN_DBS.iter().enumerate() {
            // process both
            let mut conn = chainstate.block_begin(
                burn_db,
                &FIRST_BURNCHAIN_CONSENSUS_HASH,
                &FIRST_STACKS_BLOCK_HASH,
                &ConsensusHash([(dbi + 1) as u8; 20]),
                &BlockHeaderHash([(dbi + 1) as u8; 32]),
            );

            let account = StacksChainState::get_account(&mut conn, &addr.to_account_principal());
            assert_eq!(account.nonce, 0);

            let account_2 =
                StacksChainState::get_account(&mut conn, &addr_2.to_account_principal());
            assert_eq!(account_2.nonce, 0);

            let contract_id = QualifiedContractIdentifier::new(
                StandardPrincipalData::from(addr.clone()),
                ContractName::from("hello-world"),
            );
            let contract_before_res =
                StacksChainState::get_contract(&mut conn, &contract_id).unwrap();
            assert!(contract_before_res.is_none());

            let var_before_res =
                StacksChainState::get_data_var(&mut conn, &contract_id, "savedContract").unwrap();
            assert!(var_before_res.is_none());

            let (fee, _) = StacksChainState::process_transaction(
                &mut conn,
                &signed_tx,
                false,
                ASTRules::PrecheckSize,
            )
            .unwrap();

            let var_before_set_res =
                StacksChainState::get_data_var(&mut conn, &contract_id, "savedContract").unwrap();
            assert_eq!(
                var_before_set_res,
                Some(Value::Principal(PrincipalData::from(addr.clone())))
            );

            let (fee_2, _) = StacksChainState::process_transaction(
                &mut conn,
                &signed_tx_2,
                false,
                ASTRules::PrecheckSize,
            )
            .unwrap();

            let account = StacksChainState::get_account(&mut conn, &addr.to_account_principal());
            assert_eq!(account.nonce, 1);

            let account_2 =
                StacksChainState::get_account(&mut conn, &addr_2.to_account_principal());
            assert_eq!(account_2.nonce, 1);

            let contract_res = StacksChainState::get_contract(&mut conn, &contract_id).unwrap();
            let var_res =
                StacksChainState::get_data_var(&mut conn, &contract_id, "savedContract").unwrap();

            conn.commit_block();

            assert_eq!(fee, 0);
            assert_eq!(fee_2, 0);
            assert!(contract_res.is_some());
            assert!(var_res.is_some());
            assert_eq!(var_res, Some(contractPrincipalValue.clone()));
        }
    }

    #[test]
    fn process_smart_contract_contract_call_runtime_error() {
        let contract = "
        (define-data-var bar int 1)
        (define-public (get-bar) (ok (var-get bar)))
        (define-public (set-bar (x int) (y int))
          (begin (var-set bar (/ x y)) (ok (var-get bar))))
        (define-public (return-error) (err 1))";

        let mut chainstate = instantiate_chainstate(false, 0x80000000, function_name!());

        // contract instantiation
        let privk = StacksPrivateKey::from_hex(
            "6d430bb91222408e7706c9001cfaeb91b08c2be6d5ac95779ab52c6b431950e001",
        )
        .unwrap();
        let auth = TransactionAuth::from_p2pkh(&privk).unwrap();
        let addr = auth.origin().address_testnet();

        let mut tx_contract = StacksTransaction::new(
            TransactionVersion::Testnet,
            auth.clone(),
            TransactionPayload::new_smart_contract(
                &"hello-world".to_string(),
                &contract.to_string(),
                None,
            )
            .unwrap(),
        );

        tx_contract.chain_id = 0x80000000;
        tx_contract.set_tx_fee(0);

        let mut signer = StacksTransactionSigner::new(&tx_contract);
        signer.sign_origin(&privk).unwrap();

        let signed_tx = signer.get_tx().unwrap();

        for (dbi, burn_db) in ALL_BURN_DBS.iter().enumerate() {
            let mut conn = chainstate.block_begin(
                burn_db,
                &FIRST_BURNCHAIN_CONSENSUS_HASH,
                &FIRST_STACKS_BLOCK_HASH,
                &ConsensusHash([(dbi + 1) as u8; 20]),
                &BlockHeaderHash([(dbi + 1) as u8; 32]),
            );

            let contract_id = QualifiedContractIdentifier::new(
                StandardPrincipalData::from(addr.clone()),
                ContractName::from("hello-world"),
            );
            let (_fee, _) = StacksChainState::process_transaction(
                &mut conn,
                &signed_tx,
                false,
                ASTRules::PrecheckSize,
            )
            .unwrap();

            // contract-calls that don't commit
            let contract_calls = vec![
                ("hello-world", "set-bar", vec![Value::Int(1), Value::Int(0)]), // divide-by-zero
                ("hello-world", "return-error", vec![]), // returns an (err ...)
            ];

            // do contract-calls
            let privk_2 = StacksPrivateKey::from_hex(
                "d2c340ebcc0794b6fabdd8ac8b1c983e363b05dc8adcdf7e30db205a3fa54c1601",
            )
            .unwrap();
            let auth_2 = TransactionAuth::from_p2pkh(&privk_2).unwrap();
            let addr_2 = auth_2.origin().address_testnet();

            let mut next_nonce = 0;

            for contract_call in contract_calls {
                let (contract_name, contract_function, contract_args) = contract_call;
                let mut tx_contract_call = StacksTransaction::new(
                    TransactionVersion::Testnet,
                    auth_2.clone(),
                    TransactionPayload::new_contract_call(
                        addr.clone(),
                        contract_name,
                        contract_function,
                        contract_args,
                    )
                    .unwrap(),
                );

                tx_contract_call.chain_id = 0x80000000;
                tx_contract_call.set_tx_fee(0);
                tx_contract_call.set_origin_nonce(next_nonce);

                let mut signer_2 = StacksTransactionSigner::new(&tx_contract_call);
                signer_2.sign_origin(&privk_2).unwrap();

                let signed_tx_2 = signer_2.get_tx().unwrap();

                let account_2 =
                    StacksChainState::get_account(&mut conn, &addr_2.to_account_principal());
                assert_eq!(account_2.nonce, next_nonce);

                let (_fee, _) = StacksChainState::process_transaction(
                    &mut conn,
                    &signed_tx_2,
                    false,
                    ASTRules::PrecheckSize,
                )
                .unwrap();

                // nonce should have incremented
                next_nonce += 1;
                let account_2 =
                    StacksChainState::get_account(&mut conn, &addr_2.to_account_principal());
                assert_eq!(account_2.nonce, next_nonce);

                // var should not have changed
                let var_res =
                    StacksChainState::get_data_var(&mut conn, &contract_id, "bar").unwrap();
                assert!(var_res.is_some());
                assert_eq!(var_res, Some(Value::Int(1)));
            }
            conn.commit_block();
        }
    }

    #[test]
    fn process_smart_contract_user_aborts_2257() {
        let contract = "(asserts! false (err 1))";

        let mut chainstate = instantiate_chainstate(false, 0x80000000, function_name!());

        // contract instantiation
        let privk = StacksPrivateKey::from_hex(
            "6d430bb91222408e7706c9001cfaeb91b08c2be6d5ac95779ab52c6b431950e001",
        )
        .unwrap();
        let auth = TransactionAuth::from_p2pkh(&privk).unwrap();
        let addr = auth.origin().address_testnet();
        let contract_id = QualifiedContractIdentifier::new(
            StandardPrincipalData::from(addr.clone()),
            ContractName::from("hello-world"),
        );

        let mut tx_contract = StacksTransaction::new(
            TransactionVersion::Testnet,
            auth.clone(),
            TransactionPayload::new_smart_contract(
                &"hello-world".to_string(),
                &contract.to_string(),
                None,
            )
            .unwrap(),
        );

        tx_contract.chain_id = 0x80000000;
        tx_contract.set_tx_fee(0);

        let mut signer = StacksTransactionSigner::new(&tx_contract);
        signer.sign_origin(&privk).unwrap();

        let signed_tx = signer.get_tx().unwrap();

        for (dbi, burn_db) in ALL_BURN_DBS.iter().enumerate() {
            let mut conn = chainstate.block_begin(
                burn_db,
                &FIRST_BURNCHAIN_CONSENSUS_HASH,
                &FIRST_STACKS_BLOCK_HASH,
                &ConsensusHash([(dbi + 1) as u8; 20]),
                &BlockHeaderHash([(dbi + 1) as u8; 32]),
            );
            let (_fee, _) = StacksChainState::process_transaction(
                &mut conn,
                &signed_tx,
                false,
                ASTRules::PrecheckSize,
            )
            .unwrap();

            conn.commit_block();
        }
    }

    #[test]
    fn process_smart_contract_contract_call_invalid() {
        let contract = "
        (define-data-var bar int 1)
        (define-public (get-bar) (ok (var-get bar)))
        (define-public (set-bar (x int) (y int))
          (begin (var-set bar (/ x y)) (ok (var-get bar))))";

        let mut chainstate = instantiate_chainstate(false, 0x80000000, function_name!());

        // contract instantiation
        let privk = StacksPrivateKey::from_hex(
            "6d430bb91222408e7706c9001cfaeb91b08c2be6d5ac95779ab52c6b431950e001",
        )
        .unwrap();
        let auth = TransactionAuth::from_p2pkh(&privk).unwrap();
        let addr = auth.origin().address_testnet();
        let contract_id = QualifiedContractIdentifier::new(
            StandardPrincipalData::from(addr.clone()),
            ContractName::from("hello-world"),
        );

        // for contract-calls
        let privk_2 = StacksPrivateKey::from_hex(
            "d2c340ebcc0794b6fabdd8ac8b1c983e363b05dc8adcdf7e30db205a3fa54c1601",
        )
        .unwrap();
        let auth_2 = TransactionAuth::from_p2pkh(&privk_2).unwrap();
        let addr_2 = auth_2.origin().address_testnet();

        let mut tx_contract = StacksTransaction::new(
            TransactionVersion::Testnet,
            auth.clone(),
            TransactionPayload::new_smart_contract(
                &"hello-world".to_string(),
                &contract.to_string(),
                None,
            )
            .unwrap(),
        );

        tx_contract.chain_id = 0x80000000;
        tx_contract.set_tx_fee(0);

        let mut signer = StacksTransactionSigner::new(&tx_contract);
        signer.sign_origin(&privk).unwrap();

        let signed_tx = signer.get_tx().unwrap();

        // invalid contract-calls
        let contract_calls = vec![
            (
                addr.clone(),
                "hello-world",
                "set-bar-not-a-method",
                vec![Value::Int(1), Value::Int(1)],
            ), // call into non-existant method
            (
                addr.clone(),
                "hello-world-not-a-contract",
                "set-bar",
                vec![Value::Int(1), Value::Int(1)],
            ), // call into non-existant contract
            (
                addr_2.clone(),
                "hello-world",
                "set-bar",
                vec![Value::Int(1), Value::Int(1)],
            ), // address does not have a contract
            (addr.clone(), "hello-world", "set-bar", vec![Value::Int(1)]), // wrong number of args (too few)
            (
                addr.clone(),
                "hello-world",
                "set-bar",
                vec![Value::Int(1), Value::Int(1), Value::Int(1)],
            ), // wrong number of args (too many)
            (
                addr.clone(),
                "hello-world",
                "set-bar",
                vec![Value::buff_from([0xff, 4].to_vec()).unwrap(), Value::Int(1)],
            ), // wrong arg type
            (
                addr.clone(),
                "hello-world",
                "set-bar",
                vec![Value::UInt(1), Value::Int(1)],
            ), // wrong arg type
        ];

        for (dbi, burn_db) in PRE_21_DBS.iter().enumerate() {
            let mut conn = chainstate.block_begin(
                burn_db,
                &FIRST_BURNCHAIN_CONSENSUS_HASH,
                &FIRST_STACKS_BLOCK_HASH,
                &ConsensusHash([(dbi + 1) as u8; 20]),
                &BlockHeaderHash([(dbi + 1) as u8; 32]),
            );
            let (_fee, _) = StacksChainState::process_transaction(
                &mut conn,
                &signed_tx,
                false,
                ASTRules::PrecheckSize,
            )
            .unwrap();

            let next_nonce = 0;

            for contract_call in contract_calls.iter() {
                let (contract_addr, contract_name, contract_function, contract_args) =
                    contract_call.clone();
                let mut tx_contract_call = StacksTransaction::new(
                    TransactionVersion::Testnet,
                    auth_2.clone(),
                    TransactionPayload::new_contract_call(
                        contract_addr.clone(),
                        contract_name,
                        contract_function,
                        contract_args,
                    )
                    .unwrap(),
                );

                tx_contract_call.chain_id = 0x80000000;
                tx_contract_call.set_tx_fee(0);

                let mut signer_2 = StacksTransactionSigner::new(&tx_contract_call);
                signer_2.sign_origin(&privk_2).unwrap();

                let signed_tx_2 = signer_2.get_tx().unwrap();

                let account_2 =
                    StacksChainState::get_account(&mut conn, &addr_2.to_account_principal());
                assert_eq!(account_2.nonce, next_nonce);

                // transaction is invalid, and won't be mined
                let res = StacksChainState::process_transaction(
                    &mut conn,
                    &signed_tx_2,
                    false,
                    ASTRules::PrecheckSize,
                );
                assert!(res.is_err());

                // nonce should NOT have incremented
                let account_2 =
                    StacksChainState::get_account(&mut conn, &addr_2.to_account_principal());
                assert_eq!(account_2.nonce, next_nonce);

                // var should NOT have changed
                let var_res =
                    StacksChainState::get_data_var(&mut conn, &contract_id, "bar").unwrap();
                assert!(var_res.is_some());
                assert_eq!(var_res, Some(Value::Int(1)));
            }
            conn.commit_block();
        }

        // in 2.1, all of these are mineable -- the fee will be collected, and the nonce(s) will
        // advance, but no state changes go through
        let mut conn = chainstate.block_begin(
            &TestBurnStateDB_21,
            &FIRST_BURNCHAIN_CONSENSUS_HASH,
            &FIRST_STACKS_BLOCK_HASH,
            &ConsensusHash([3u8; 20]),
            &BlockHeaderHash([3u8; 32]),
        );
        let (_fee, _) = StacksChainState::process_transaction(
            &mut conn,
            &signed_tx,
            false,
            ASTRules::PrecheckSize,
        )
        .unwrap();

        let mut next_nonce = 0;

        for contract_call in contract_calls.iter() {
            let (contract_addr, contract_name, contract_function, contract_args) =
                contract_call.clone();
            let mut tx_contract_call = StacksTransaction::new(
                TransactionVersion::Testnet,
                auth_2.clone(),
                TransactionPayload::new_contract_call(
                    contract_addr.clone(),
                    contract_name,
                    contract_function,
                    contract_args,
                )
                .unwrap(),
            );

            tx_contract_call.chain_id = 0x80000000;
            tx_contract_call.set_tx_fee(0);
            tx_contract_call.set_origin_nonce(next_nonce);

            let mut signer_2 = StacksTransactionSigner::new(&tx_contract_call);
            signer_2.sign_origin(&privk_2).unwrap();

            let signed_tx_2 = signer_2.get_tx().unwrap();

            let account_2 =
                StacksChainState::get_account(&mut conn, &addr_2.to_account_principal());

            assert_eq!(account_2.nonce, next_nonce);

            // this is expected to be mined
            let res = StacksChainState::process_transaction(
                &mut conn,
                &signed_tx_2,
                false,
                ASTRules::PrecheckSize,
            );
            assert!(res.is_ok());

            next_nonce += 1;
            let account_2 =
                StacksChainState::get_account(&mut conn, &addr_2.to_account_principal());
            assert_eq!(account_2.nonce, next_nonce);

            // no state change though
            let var_res = StacksChainState::get_data_var(&mut conn, &contract_id, "bar").unwrap();
            assert!(var_res.is_some());
            assert_eq!(var_res, Some(Value::Int(1)));
        }
    }

    #[test]
    fn process_smart_contract_contract_call_sponsored_transaction() {
        let contract = "
        (define-data-var bar int 0)
        (define-public (get-bar) (ok (var-get bar)))
        (define-public (set-bar (x int) (y int))
          (begin (var-set bar (/ x y)) (ok (var-get bar))))";

        let mut chainstate = instantiate_chainstate(false, 0x80000000, function_name!());

        // contract instantiation
        let privk = StacksPrivateKey::from_hex(
            "6d430bb91222408e7706c9001cfaeb91b08c2be6d5ac95779ab52c6b431950e001",
        )
        .unwrap();
        let auth = TransactionAuth::from_p2pkh(&privk).unwrap();
        let addr_publisher = auth.origin().address_testnet();

        let mut tx_contract = StacksTransaction::new(
            TransactionVersion::Testnet,
            auth.clone(),
            TransactionPayload::new_smart_contract(
                &"hello-world".to_string(),
                &contract.to_string(),
                None,
            )
            .unwrap(),
        );

        tx_contract.chain_id = 0x80000000;
        tx_contract.set_tx_fee(0);

        let mut signer = StacksTransactionSigner::new(&tx_contract);
        signer.sign_origin(&privk).unwrap();

        let signed_tx = signer.get_tx().unwrap();

        // sponsored contract-call
        let privk_origin = StacksPrivateKey::from_hex(
            "027682d2f7b05c3801fe4467883ab4cff0568b5e36412b5289e83ea5b519de8a01",
        )
        .unwrap();
        let privk_sponsor = StacksPrivateKey::from_hex(
            "7e3af4db6af6b3c67e2c6c6d7d5983b519f4d9b3a6e00580ae96dcace3bde8bc01",
        )
        .unwrap();

        let auth_origin = TransactionAuth::from_p2pkh(&privk_origin).unwrap();
        let auth_sponsor = TransactionAuth::from_p2pkh(&privk_sponsor).unwrap();

        let auth_contract_call = auth_origin.into_sponsored(auth_sponsor).unwrap();

        let addr_origin = auth_contract_call.origin().address_testnet();
        let addr_sponsor = auth_contract_call.sponsor().unwrap().address_testnet();

        let mut tx_contract_call = StacksTransaction::new(
            TransactionVersion::Testnet,
            auth_contract_call.clone(),
            TransactionPayload::new_contract_call(
                addr_publisher.clone(),
                "hello-world",
                "set-bar",
                vec![Value::Int(6), Value::Int(2)],
            )
            .unwrap(),
        );

        tx_contract_call.chain_id = 0x80000000;
        tx_contract_call.set_tx_fee(0);

        let mut signer_2 = StacksTransactionSigner::new(&tx_contract_call);
        signer_2.sign_origin(&privk_origin).unwrap();
        signer_2.sign_sponsor(&privk_sponsor).unwrap();

        let signed_tx_2 = signer_2.get_tx().unwrap();

        for (dbi, burn_db) in ALL_BURN_DBS.iter().enumerate() {
            let mut conn = chainstate.block_begin(
                burn_db,
                &FIRST_BURNCHAIN_CONSENSUS_HASH,
                &FIRST_STACKS_BLOCK_HASH,
                &ConsensusHash([(dbi + 1) as u8; 20]),
                &BlockHeaderHash([(dbi + 1) as u8; 32]),
            );

            // process both
            let account_publisher =
                StacksChainState::get_account(&mut conn, &addr_publisher.to_account_principal());
            assert_eq!(account_publisher.nonce, 0);

            let account_origin =
                StacksChainState::get_account(&mut conn, &addr_origin.to_account_principal());
            assert_eq!(account_origin.nonce, 0);

            let account_sponsor =
                StacksChainState::get_account(&mut conn, &addr_sponsor.to_account_principal());
            assert_eq!(account_sponsor.nonce, 0);

            let contract_id = QualifiedContractIdentifier::new(
                StandardPrincipalData::from(addr_publisher.clone()),
                ContractName::from("hello-world"),
            );
            let contract_before_res =
                StacksChainState::get_contract(&mut conn, &contract_id).unwrap();
            assert!(contract_before_res.is_none());

            let var_before_res =
                StacksChainState::get_data_var(&mut conn, &contract_id, "bar").unwrap();
            assert!(var_before_res.is_none());

            let (fee, _) = StacksChainState::process_transaction(
                &mut conn,
                &signed_tx,
                false,
                ASTRules::PrecheckSize,
            )
            .unwrap();

            let account_publisher =
                StacksChainState::get_account(&mut conn, &addr_publisher.to_account_principal());
            assert_eq!(account_publisher.nonce, 1);

            let var_before_set_res =
                StacksChainState::get_data_var(&mut conn, &contract_id, "bar").unwrap();
            assert_eq!(var_before_set_res, Some(Value::Int(0)));

            let (fee_2, _) = StacksChainState::process_transaction(
                &mut conn,
                &signed_tx_2,
                false,
                ASTRules::PrecheckSize,
            )
            .unwrap();

            let account_origin =
                StacksChainState::get_account(&mut conn, &addr_origin.to_account_principal());
            assert_eq!(account_origin.nonce, 1);

            let account_sponsor =
                StacksChainState::get_account(&mut conn, &addr_sponsor.to_account_principal());
            assert_eq!(account_sponsor.nonce, 1);

            let contract_res = StacksChainState::get_contract(&mut conn, &contract_id).unwrap();
            let var_res = StacksChainState::get_data_var(&mut conn, &contract_id, "bar").unwrap();

            conn.commit_block();

            assert_eq!(fee, 0);
            assert_eq!(fee_2, 0);
            assert!(contract_res.is_some());
            assert!(var_res.is_some());
            assert_eq!(var_res, Some(Value::Int(3)));
        }
    }

    #[test]
    fn process_post_conditions_tokens() {
        let contract = "
        (define-data-var bar int 0)
        (define-fungible-token stackaroos)
        (define-non-fungible-token names (buff 50))
        (define-public (send-stackaroos (recipient principal))
          (begin
             (as-contract  ;; used to test post-conditions on contract principal
               (begin (unwrap-panic (ft-mint? stackaroos u100 tx-sender))
                      (unwrap-panic (ft-transfer? stackaroos u100 tx-sender recipient))
                      (ok true))
             )
           )
        )
        (define-public (send-name (name (buff 50)) (recipient principal))
          (begin
            (as-contract   ;; used to test post-conditions on contract principal
              (begin (unwrap-panic (nft-mint? names name tx-sender))
                     (unwrap-panic (nft-transfer? names name tx-sender recipient))
                     (ok true))
            )
          )
        )
        (define-public (user-send-stackaroos (recipient principal))
          (begin
             (unwrap-panic (ft-transfer? stackaroos u100 tx-sender recipient))
             (ok true))
        )
        (define-public (user-send-name (name (buff 50)) (recipient principal))
          (begin
             (unwrap-panic (nft-transfer? names name tx-sender recipient))
             (ok true))
        )
        (define-public (send-stackaroos-and-name (name (buff 50)) (recipient principal))
          (begin
             (as-contract  ;; used to test post-conditions on contract principal
               (begin (unwrap-panic (nft-mint? names name tx-sender))
                      (unwrap-panic (nft-transfer? names name tx-sender recipient))
                      (unwrap-panic (ft-mint? stackaroos u100 tx-sender))
                      (unwrap-panic (ft-transfer? stackaroos u100 tx-sender recipient))
                      (ok true))
             )
          )
        )
        (define-public (user-send-stackaroos-and-name (name (buff 50)) (recipient principal))
           (begin
             (unwrap-panic (ft-transfer? stackaroos u100 tx-sender recipient))
             (unwrap-panic (nft-transfer? names name tx-sender recipient))
             (ok true))
        )
        (define-public (get-bar) (ok (var-get bar)))
        (define-public (set-bar (x int) (y int))
          (begin (var-set bar (/ x y)) (ok (var-get bar))))";

        let privk_origin = StacksPrivateKey::from_hex(
            "027682d2f7b05c3801fe4467883ab4cff0568b5e36412b5289e83ea5b519de8a01",
        )
        .unwrap();
        let privk_recipient = StacksPrivateKey::from_hex(
            "7e3af4db6af6b3c67e2c6c6d7d5983b519f4d9b3a6e00580ae96dcace3bde8bc01",
        )
        .unwrap();
        let auth_origin = TransactionAuth::from_p2pkh(&privk_origin).unwrap();
        let auth_recv = TransactionAuth::from_p2pkh(&privk_recipient).unwrap();
        let addr_publisher = auth_origin.origin().address_testnet();
        let addr_principal = addr_publisher.to_account_principal();

        let contract_name = ContractName::try_from("hello-world").unwrap();

        let recv_addr = StacksAddress::from_public_keys(
            C32_ADDRESS_VERSION_TESTNET_SINGLESIG,
            &AddressHashMode::SerializeP2PKH,
            1,
            &vec![StacksPublicKey::from_private(&privk_recipient)],
        )
        .unwrap();
        let recv_principal = recv_addr.to_account_principal();
        let contract_id = QualifiedContractIdentifier::new(
            StandardPrincipalData::from(addr_publisher.clone()),
            contract_name.clone(),
        );
        let _contract_principal = PrincipalData::Contract(contract_id.clone());

        let asset_info = AssetInfo {
            contract_address: addr_publisher.clone(),
            contract_name: contract_name.clone(),
            asset_name: ClarityName::try_from("stackaroos").unwrap(),
        };

        let name_asset_info = AssetInfo {
            contract_address: addr_publisher.clone(),
            contract_name: contract_name.clone(),
            asset_name: ClarityName::try_from("names").unwrap(),
        };

        let mut tx_contract = StacksTransaction::new(
            TransactionVersion::Testnet,
            auth_origin.clone(),
            TransactionPayload::new_smart_contract(
                &"hello-world".to_string(),
                &contract.to_string(),
                None,
            )
            .unwrap(),
        );

        tx_contract.chain_id = 0x80000000;
        tx_contract.set_tx_fee(0);

        let mut signer = StacksTransactionSigner::new(&tx_contract);
        signer.sign_origin(&privk_origin).unwrap();

        let signed_contract_tx = signer.get_tx().unwrap();

        let mut post_conditions_pass = vec![];
        let mut post_conditions_pass_payback = vec![];
        let mut post_conditions_pass_nft = vec![];
        let mut post_conditions_fail = vec![];
        let mut post_conditions_fail_payback = vec![];
        let mut post_conditions_fail_nft = vec![];
        let mut nonce = 1;
        let mut recv_nonce = 0;
        let mut next_name: u64 = 0;

        let mut tx_contract_call_stackaroos = StacksTransaction::new(
            TransactionVersion::Testnet,
            auth_origin.clone(),
            TransactionPayload::new_contract_call(
                addr_publisher.clone(),
                "hello-world",
                "send-stackaroos",
                vec![Value::Principal(recv_principal.clone())],
            )
            .unwrap(),
        );

        tx_contract_call_stackaroos.chain_id = 0x80000000;
        tx_contract_call_stackaroos.set_tx_fee(0);

        // mint 100 stackaroos to recv_addr, and set a post-condition on the contract-principal
        // to check it.
        // assert contract sent ==, <=, or >= 100 stackaroos
        for pass_condition in [
            FungibleConditionCode::SentEq,
            FungibleConditionCode::SentGe,
            FungibleConditionCode::SentLe,
        ]
        .iter()
        {
            let mut tx_contract_call_pass = tx_contract_call_stackaroos.clone();
            tx_contract_call_pass.set_origin_nonce(nonce);
            tx_contract_call_pass.add_post_condition(TransactionPostCondition::Fungible(
                PostConditionPrincipal::Contract(addr_publisher.clone(), contract_name.clone()),
                asset_info.clone(),
                *pass_condition,
                100,
            ));

            let mut signer = StacksTransactionSigner::new(&tx_contract_call_pass);
            signer.sign_origin(&privk_origin).unwrap();
            post_conditions_pass.push(signer.get_tx().unwrap());

            nonce += 1;
        }

        // mint 100 stackaroos to recv_addr, and set a post-condition on the contract-principal
        // to check it.
        // assert contract sent >= or > 99 stackaroos
        for pass_condition in [FungibleConditionCode::SentGe, FungibleConditionCode::SentGt].iter()
        {
            let mut tx_contract_call_pass = tx_contract_call_stackaroos.clone();
            tx_contract_call_pass.set_origin_nonce(nonce);
            tx_contract_call_pass.add_post_condition(TransactionPostCondition::Fungible(
                PostConditionPrincipal::Contract(addr_publisher.clone(), contract_name.clone()),
                asset_info.clone(),
                *pass_condition,
                99,
            ));

            let mut signer = StacksTransactionSigner::new(&tx_contract_call_pass);
            signer.sign_origin(&privk_origin).unwrap();
            post_conditions_pass.push(signer.get_tx().unwrap());

            nonce += 1;
        }

        // mint 100 stackaroos to recv_addr, and set a post-condition on the contract-principal
        // to check it.
        // assert contract sent <= or < 101 stackaroos
        for pass_condition in [FungibleConditionCode::SentLe, FungibleConditionCode::SentLt].iter()
        {
            let mut tx_contract_call_pass = tx_contract_call_stackaroos.clone();
            tx_contract_call_pass.set_origin_nonce(nonce);
            tx_contract_call_pass.add_post_condition(TransactionPostCondition::Fungible(
                PostConditionPrincipal::Contract(addr_publisher.clone(), contract_name.clone()),
                asset_info.clone(),
                *pass_condition,
                101,
            ));

            let mut signer = StacksTransactionSigner::new(&tx_contract_call_pass);
            signer.sign_origin(&privk_origin).unwrap();
            post_conditions_pass.push(signer.get_tx().unwrap());

            nonce += 1;
        }

        // give recv_addr 100 more stackaroos so we can test failure-to-send-back
        {
            let mut tx_contract_call_pass = tx_contract_call_stackaroos.clone();
            tx_contract_call_pass.set_origin_nonce(nonce);
            tx_contract_call_pass.add_post_condition(TransactionPostCondition::Fungible(
                PostConditionPrincipal::Contract(addr_publisher.clone(), contract_name.clone()),
                asset_info.clone(),
                FungibleConditionCode::SentEq,
                100,
            ));

            let mut signer = StacksTransactionSigner::new(&tx_contract_call_pass);
            signer.sign_origin(&privk_origin).unwrap();
            post_conditions_pass.push(signer.get_tx().unwrap());

            nonce += 1;
        }

        let mut tx_contract_call_user_stackaroos = StacksTransaction::new(
            TransactionVersion::Testnet,
            auth_recv.clone(),
            TransactionPayload::new_contract_call(
                addr_publisher.clone(),
                "hello-world",
                "user-send-stackaroos",
                vec![Value::Principal(addr_principal.clone())],
            )
            .unwrap(),
        );

        tx_contract_call_user_stackaroos.chain_id = 0x80000000;
        tx_contract_call_user_stackaroos.set_tx_fee(0);

        // recv_addr sends 100 stackaroos back to addr_publisher.
        // assert recv_addr sent ==, <=, or >= 100 stackaroos
        for pass_condition in [
            FungibleConditionCode::SentEq,
            FungibleConditionCode::SentGe,
            FungibleConditionCode::SentLe,
        ]
        .iter()
        {
            let mut tx_contract_call_pass = tx_contract_call_user_stackaroos.clone();
            tx_contract_call_pass.set_origin_nonce(recv_nonce);
            tx_contract_call_pass.add_post_condition(TransactionPostCondition::Fungible(
                PostConditionPrincipal::Standard(recv_addr.clone()),
                asset_info.clone(),
                *pass_condition,
                100,
            ));

            let mut signer = StacksTransactionSigner::new(&tx_contract_call_pass);
            signer.sign_origin(&privk_recipient).unwrap();
            post_conditions_pass_payback.push(signer.get_tx().unwrap());

            recv_nonce += 1;
        }

        // recv_addr sends 100 stackaroos back to addr_publisher.
        // assert recv_addr sent >= or > 99 stackaroos
        for pass_condition in [FungibleConditionCode::SentGe, FungibleConditionCode::SentGt].iter()
        {
            let mut tx_contract_call_pass = tx_contract_call_user_stackaroos.clone();
            tx_contract_call_pass.set_origin_nonce(recv_nonce);
            tx_contract_call_pass.add_post_condition(TransactionPostCondition::Fungible(
                PostConditionPrincipal::Standard(recv_addr.clone()),
                asset_info.clone(),
                *pass_condition,
                99,
            ));

            let mut signer = StacksTransactionSigner::new(&tx_contract_call_pass);
            signer.sign_origin(&privk_recipient).unwrap();
            post_conditions_pass_payback.push(signer.get_tx().unwrap());

            recv_nonce += 1;
        }

        // recv_addr sends 100 stackaroos back to addr_publisher
        // assert recv_addr sent <= or < 101 stackaroos
        for pass_condition in [FungibleConditionCode::SentLe, FungibleConditionCode::SentLt].iter()
        {
            let mut tx_contract_call_pass = tx_contract_call_user_stackaroos.clone();
            tx_contract_call_pass.set_origin_nonce(recv_nonce);
            tx_contract_call_pass.add_post_condition(TransactionPostCondition::Fungible(
                PostConditionPrincipal::Standard(recv_addr.clone()),
                asset_info.clone(),
                *pass_condition,
                101,
            ));

            let mut signer = StacksTransactionSigner::new(&tx_contract_call_pass);
            signer.sign_origin(&privk_recipient).unwrap();
            post_conditions_pass_payback.push(signer.get_tx().unwrap());

            recv_nonce += 1;
        }

        // mint names to recv_addr, and set a post-condition on the contract-principal to check it.
        // assert contract does not possess the name
        for (_i, pass_condition) in [NonfungibleConditionCode::Sent].iter().enumerate() {
            let name = Value::buff_from(next_name.to_be_bytes().to_vec()).unwrap();
            next_name += 1;

            let mut tx_contract_call_names = StacksTransaction::new(
                TransactionVersion::Testnet,
                auth_origin.clone(),
                TransactionPayload::new_contract_call(
                    addr_publisher.clone(),
                    "hello-world",
                    "send-name",
                    vec![name.clone(), Value::Principal(recv_principal.clone())],
                )
                .unwrap(),
            );

            tx_contract_call_names.chain_id = 0x80000000;
            tx_contract_call_names.set_tx_fee(0);
            tx_contract_call_names.set_origin_nonce(nonce);

            tx_contract_call_names.add_post_condition(TransactionPostCondition::Nonfungible(
                PostConditionPrincipal::Contract(addr_publisher.clone(), contract_name.clone()),
                name_asset_info.clone(),
                name.clone(),
                *pass_condition,
            ));

            let mut signer = StacksTransactionSigner::new(&tx_contract_call_names);
            signer.sign_origin(&privk_origin).unwrap();
            post_conditions_pass_nft.push(signer.get_tx().unwrap());

            nonce += 1;
        }

        // mint 100 stackaroos to recv_addr, and set a post-condition on the contract-principal
        // to check it.
        // assert contract sent < or > 100 stackaroos (should fail)
        for fail_condition in [FungibleConditionCode::SentLt, FungibleConditionCode::SentGt].iter()
        {
            let mut tx_contract_call_fail = tx_contract_call_stackaroos.clone();
            tx_contract_call_fail.set_origin_nonce(nonce);
            tx_contract_call_fail.add_post_condition(TransactionPostCondition::Fungible(
                PostConditionPrincipal::Contract(addr_publisher.clone(), contract_name.clone()),
                asset_info.clone(),
                *fail_condition,
                100,
            ));

            let mut signer = StacksTransactionSigner::new(&tx_contract_call_fail);
            signer.sign_origin(&privk_origin).unwrap();
            post_conditions_fail.push(signer.get_tx().unwrap());

            nonce += 1;
        }

        // mint 100 stackaroos to recv_addr, and set a post-condition on the contract-principal
        // to check it.
        // assert contract sent <= or < 99 stackaroos (should fail)
        for fail_condition in [FungibleConditionCode::SentLe, FungibleConditionCode::SentLt].iter()
        {
            let mut tx_contract_call_fail = tx_contract_call_stackaroos.clone();
            tx_contract_call_fail.set_origin_nonce(nonce);
            tx_contract_call_fail.add_post_condition(TransactionPostCondition::Fungible(
                PostConditionPrincipal::Contract(addr_publisher.clone(), contract_name.clone()),
                asset_info.clone(),
                *fail_condition,
                99,
            ));

            let mut signer = StacksTransactionSigner::new(&tx_contract_call_fail);
            signer.sign_origin(&privk_origin).unwrap();
            post_conditions_fail.push(signer.get_tx().unwrap());

            nonce += 1;
        }

        // mint 100 stackaroos to recv_addr, and set a post-condition on the contract-principal
        // to check it.
        // assert contract sent > or >= 101 stackaroos (should fail)
        for fail_condition in [FungibleConditionCode::SentGe, FungibleConditionCode::SentGt].iter()
        {
            let mut tx_contract_call_fail = tx_contract_call_stackaroos.clone();
            tx_contract_call_fail.set_origin_nonce(nonce);
            tx_contract_call_fail.add_post_condition(TransactionPostCondition::Fungible(
                PostConditionPrincipal::Contract(addr_publisher.clone(), contract_name.clone()),
                asset_info.clone(),
                *fail_condition,
                101,
            ));

            let mut signer = StacksTransactionSigner::new(&tx_contract_call_fail);
            signer.sign_origin(&privk_origin).unwrap();
            post_conditions_fail.push(signer.get_tx().unwrap());

            nonce += 1;
        }

        // recv_addr tries sends 100 stackaroos back to addr_publisher
        // assert recv_addr sent < or > 100 stackaroos (should fail)
        for fail_condition in [FungibleConditionCode::SentLt, FungibleConditionCode::SentLt].iter()
        {
            let mut tx_contract_call_fail = tx_contract_call_user_stackaroos.clone();
            tx_contract_call_fail.set_origin_nonce(recv_nonce);
            tx_contract_call_fail.add_post_condition(TransactionPostCondition::Fungible(
                PostConditionPrincipal::Standard(recv_addr.clone()),
                asset_info.clone(),
                *fail_condition,
                100,
            ));

            let mut signer = StacksTransactionSigner::new(&tx_contract_call_fail);
            signer.sign_origin(&privk_recipient).unwrap();
            post_conditions_fail_payback.push(signer.get_tx().unwrap());

            recv_nonce += 1;
        }

        // mint names to recv_addr, and set a post-condition on the contract-principal to check it.
        // assert contract still possesses the name (should fail)
        for (_i, fail_condition) in [NonfungibleConditionCode::NotSent].iter().enumerate() {
            let name = Value::buff_from(next_name.to_be_bytes().to_vec()).unwrap();
            next_name += 1;

            let mut tx_contract_call_names = StacksTransaction::new(
                TransactionVersion::Testnet,
                auth_origin.clone(),
                TransactionPayload::new_contract_call(
                    addr_publisher.clone(),
                    "hello-world",
                    "send-name",
                    vec![name.clone(), Value::Principal(recv_principal.clone())],
                )
                .unwrap(),
            );

            tx_contract_call_names.chain_id = 0x80000000;
            tx_contract_call_names.set_tx_fee(0);
            tx_contract_call_names.set_origin_nonce(nonce);

            tx_contract_call_names.add_post_condition(TransactionPostCondition::Nonfungible(
                PostConditionPrincipal::Contract(addr_publisher.clone(), contract_name.clone()),
                name_asset_info.clone(),
                name.clone(),
                *fail_condition,
            ));

            let mut signer = StacksTransactionSigner::new(&tx_contract_call_names);
            signer.sign_origin(&privk_origin).unwrap();
            post_conditions_fail_nft.push(signer.get_tx().unwrap());

            nonce += 1;
        }

        let mut chainstate = instantiate_chainstate(false, 0x80000000, function_name!());

        for (dbi, burn_db) in ALL_BURN_DBS.iter().enumerate() {
            // make sure costs-3 is instantiated, so as-contract works in 2.1
            let mut conn = chainstate.test_genesis_block_begin_2_1(
                burn_db,
                &FIRST_BURNCHAIN_CONSENSUS_HASH,
                &FIRST_STACKS_BLOCK_HASH,
                &ConsensusHash([(dbi + 1) as u8; 20]),
                &BlockHeaderHash([(dbi + 1) as u8; 32]),
            );

            let account_publisher =
                StacksChainState::get_account(&mut conn, &addr_publisher.to_account_principal());
            assert_eq!(account_publisher.nonce, 0);

            // no initial stackaroos balance -- there is no stackaroos token (yet)
            let _ = StacksChainState::get_account_ft(
                &mut conn,
                &contract_id,
                "stackaroos",
                &recv_principal,
            )
            .unwrap_err();

            // publish contract
            let _ = StacksChainState::process_transaction(
                &mut conn,
                &signed_contract_tx,
                false,
                ASTRules::PrecheckSize,
            )
            .unwrap();

            // no initial stackaroos balance
            let account_stackaroos_balance = StacksChainState::get_account_ft(
                &mut conn,
                &contract_id,
                "stackaroos",
                &recv_principal,
            )
            .unwrap();
            assert_eq!(account_stackaroos_balance, 0);

            let mut expected_stackaroos_balance = 0;
            let mut expected_nonce = 1;
            let mut expected_recv_nonce = 0;
            let mut expected_payback_stackaroos_balance = 0;
            let mut expected_next_name: u64 = 0;

            for tx_pass in post_conditions_pass.iter() {
                let (_fee, _) = StacksChainState::process_transaction(
                    &mut conn,
                    &tx_pass,
                    false,
                    ASTRules::PrecheckSize,
                )
                .unwrap();
                expected_stackaroos_balance += 100;
                expected_nonce += 1;

                let account_recipient_stackaroos_after = StacksChainState::get_account_ft(
                    &mut conn,
                    &contract_id,
                    "stackaroos",
                    &recv_principal,
                )
                .unwrap();
                assert_eq!(
                    account_recipient_stackaroos_after,
                    expected_stackaroos_balance
                );

                let account_publisher_after = StacksChainState::get_account(
                    &mut conn,
                    &addr_publisher.to_account_principal(),
                );
                assert_eq!(account_publisher_after.nonce, expected_nonce);
            }

            for tx_pass in post_conditions_pass_payback.iter() {
                let (_fee, _) = StacksChainState::process_transaction(
                    &mut conn,
                    &tx_pass,
                    false,
                    ASTRules::PrecheckSize,
                )
                .unwrap();
                expected_stackaroos_balance -= 100;
                expected_payback_stackaroos_balance += 100;
                expected_recv_nonce += 1;

                let account_recipient_stackaroos_after = StacksChainState::get_account_ft(
                    &mut conn,
                    &contract_id,
                    "stackaroos",
                    &recv_principal,
                )
                .unwrap();
                assert_eq!(
                    account_recipient_stackaroos_after,
                    expected_stackaroos_balance
                );

                let account_pub_stackaroos_after = StacksChainState::get_account_ft(
                    &mut conn,
                    &contract_id,
                    "stackaroos",
                    &addr_principal,
                )
                .unwrap();
                assert_eq!(
                    account_pub_stackaroos_after,
                    expected_payback_stackaroos_balance
                );

                let account_publisher_after = StacksChainState::get_account(
                    &mut conn,
                    &addr_publisher.to_account_principal(),
                );
                assert_eq!(account_publisher_after.nonce, expected_nonce);

                let account_recv_publisher_after =
                    StacksChainState::get_account(&mut conn, &recv_addr.to_account_principal());
                assert_eq!(account_recv_publisher_after.nonce, expected_recv_nonce);
            }

            for (_i, tx_pass) in post_conditions_pass_nft.iter().enumerate() {
                let (_fee, _) = StacksChainState::process_transaction(
                    &mut conn,
                    &tx_pass,
                    false,
                    ASTRules::PrecheckSize,
                )
                .unwrap();
                expected_nonce += 1;

                let expected_value =
                    Value::buff_from(expected_next_name.to_be_bytes().to_vec()).unwrap();
                expected_next_name += 1;

                let account_recipient_names_after = StacksChainState::get_account_nft(
                    &mut conn,
                    &contract_id,
                    "names",
                    &expected_value,
                )
                .unwrap();
                assert_eq!(account_recipient_names_after, recv_principal);

                let account_publisher_after = StacksChainState::get_account(
                    &mut conn,
                    &addr_publisher.to_account_principal(),
                );
                assert_eq!(account_publisher_after.nonce, expected_nonce);
            }

            for tx_fail in post_conditions_fail.iter() {
                let (_fee, _) = StacksChainState::process_transaction(
                    &mut conn,
                    &tx_fail,
                    false,
                    ASTRules::PrecheckSize,
                )
                .unwrap();
                expected_nonce += 1;

                // no change in balance
                let account_recipient_stackaroos_after = StacksChainState::get_account_ft(
                    &mut conn,
                    &contract_id,
                    "stackaroos",
                    &recv_principal,
                )
                .unwrap();
                assert_eq!(
                    account_recipient_stackaroos_after,
                    expected_stackaroos_balance
                );

                let account_pub_stackaroos_after = StacksChainState::get_account_ft(
                    &mut conn,
                    &contract_id,
                    "stackaroos",
                    &addr_principal,
                )
                .unwrap();
                assert_eq!(
                    account_pub_stackaroos_after,
                    expected_payback_stackaroos_balance
                );

                // but nonce _does_ change
                let account_publisher_after = StacksChainState::get_account(
                    &mut conn,
                    &addr_publisher.to_account_principal(),
                );
                assert_eq!(account_publisher_after.nonce, expected_nonce);
            }

            for tx_fail in post_conditions_fail_payback.iter() {
                let (_fee, _) = StacksChainState::process_transaction(
                    &mut conn,
                    &tx_fail,
                    false,
                    ASTRules::PrecheckSize,
                )
                .unwrap();
                expected_recv_nonce += 1;

                // no change in balance
                let account_recipient_stackaroos_after = StacksChainState::get_account_ft(
                    &mut conn,
                    &contract_id,
                    "stackaroos",
                    &recv_principal,
                )
                .unwrap();
                assert_eq!(
                    account_recipient_stackaroos_after,
                    expected_stackaroos_balance
                );

                let account_pub_stackaroos_after = StacksChainState::get_account_ft(
                    &mut conn,
                    &contract_id,
                    "stackaroos",
                    &addr_principal,
                )
                .unwrap();
                assert_eq!(
                    account_pub_stackaroos_after,
                    expected_payback_stackaroos_balance
                );

                // nonce for publisher doesn't change
                let account_publisher_after = StacksChainState::get_account(
                    &mut conn,
                    &addr_publisher.to_account_principal(),
                );
                assert_eq!(account_publisher_after.nonce, expected_nonce);

                // but nonce _does_ change for reciever, who sent back
                let account_publisher_after =
                    StacksChainState::get_account(&mut conn, &recv_addr.to_account_principal());
                assert_eq!(account_publisher_after.nonce, expected_recv_nonce);
            }

            for (_i, tx_fail) in post_conditions_fail_nft.iter().enumerate() {
                let (_fee, _) = StacksChainState::process_transaction(
                    &mut conn,
                    &tx_fail,
                    false,
                    ASTRules::PrecheckSize,
                )
                .unwrap();
                expected_nonce += 1;

                // nft shouldn't exist -- the nft-mint! should have been rolled back
                let expected_value =
                    Value::buff_from(expected_next_name.to_be_bytes().to_vec()).unwrap();
                expected_next_name += 1;

                let res = StacksChainState::get_account_nft(
                    &mut conn,
                    &contract_id,
                    "names",
                    &expected_value,
                );
                assert!(res.is_err());

                // but nonce _does_ change
                let account_publisher_after = StacksChainState::get_account(
                    &mut conn,
                    &addr_publisher.to_account_principal(),
                );
                assert_eq!(account_publisher_after.nonce, expected_nonce);
            }

            conn.commit_block();
        }
    }

    #[test]
    fn process_post_conditions_tokens_deny() {
        let contract = "
        (define-data-var bar int 0)
        (define-fungible-token stackaroos)
        (define-non-fungible-token names (buff 50))
        (define-public (send-stackaroos (recipient principal))
          (begin
             (as-contract  ;; used to test post-conditions on contract principal
               (begin (unwrap-panic (ft-mint? stackaroos u100 tx-sender))
                      (unwrap-panic (ft-transfer? stackaroos u100 tx-sender recipient))
                      (ok true))
             )
           )
        )
        (define-public (send-name (name (buff 50)) (recipient principal))
          (begin
            (as-contract   ;; used to test post-conditions on contract principal
              (begin (unwrap-panic (nft-mint? names name tx-sender))
                     (unwrap-panic (nft-transfer? names name tx-sender recipient))
                     (ok true))
            )
          )
        )
        (define-public (user-send-stackaroos (recipient principal))
          (begin
             (unwrap-panic (ft-transfer? stackaroos u100 tx-sender recipient))
             (ok true))
        )
        (define-public (user-send-name (name (buff 50)) (recipient principal))
          (begin
             (unwrap-panic (nft-transfer? names name tx-sender recipient))
             (ok true))
        )
        (define-public (send-stackaroos-and-name (name (buff 50)) (recipient principal))
          (begin
             (as-contract  ;; used to test post-conditions on contract principal
               (begin (unwrap-panic (nft-mint? names name tx-sender))
                      (unwrap-panic (nft-transfer? names name tx-sender recipient))
                      (unwrap-panic (ft-mint? stackaroos u100 tx-sender))
                      (unwrap-panic (ft-transfer? stackaroos u100 tx-sender recipient))
                      (ok true))
             )
          )
        )
        (define-public (user-send-stackaroos-and-name (name (buff 50)) (recipient principal))
           (begin
             (unwrap-panic (ft-transfer? stackaroos u100 tx-sender recipient))
             (unwrap-panic (nft-transfer? names name tx-sender recipient))
             (ok true))
        )
        (define-public (get-bar) (ok (var-get bar)))
        (define-public (set-bar (x int) (y int))
          (begin (var-set bar (/ x y)) (ok (var-get bar))))";

        let privk_origin = StacksPrivateKey::from_hex(
            "027682d2f7b05c3801fe4467883ab4cff0568b5e36412b5289e83ea5b519de8a01",
        )
        .unwrap();
        let privk_recipient = StacksPrivateKey::from_hex(
            "7e3af4db6af6b3c67e2c6c6d7d5983b519f4d9b3a6e00580ae96dcace3bde8bc01",
        )
        .unwrap();
        let auth_origin = TransactionAuth::from_p2pkh(&privk_origin).unwrap();
        let auth_recv = TransactionAuth::from_p2pkh(&privk_recipient).unwrap();
        let addr_publisher = auth_origin.origin().address_testnet();
        let addr_principal = addr_publisher.to_account_principal();

        let contract_name = ContractName::try_from("hello-world").unwrap();

        let recv_addr = StacksAddress::from_public_keys(
            C32_ADDRESS_VERSION_TESTNET_SINGLESIG,
            &AddressHashMode::SerializeP2PKH,
            1,
            &vec![StacksPublicKey::from_private(&privk_recipient)],
        )
        .unwrap();
        let recv_principal = recv_addr.to_account_principal();
        let contract_id = QualifiedContractIdentifier::new(
            StandardPrincipalData::from(addr_publisher.clone()),
            contract_name.clone(),
        );
        let _contract_principal = PrincipalData::Contract(contract_id.clone());

        let asset_info = AssetInfo {
            contract_address: addr_publisher.clone(),
            contract_name: contract_name.clone(),
            asset_name: ClarityName::try_from("stackaroos").unwrap(),
        };

        let name_asset_info = AssetInfo {
            contract_address: addr_publisher.clone(),
            contract_name: contract_name.clone(),
            asset_name: ClarityName::try_from("names").unwrap(),
        };

        let mut tx_contract = StacksTransaction::new(
            TransactionVersion::Testnet,
            auth_origin.clone(),
            TransactionPayload::new_smart_contract(
                &"hello-world".to_string(),
                &contract.to_string(),
                None,
            )
            .unwrap(),
        );

        tx_contract.chain_id = 0x80000000;
        tx_contract.set_tx_fee(0);

        let mut signer = StacksTransactionSigner::new(&tx_contract);
        signer.sign_origin(&privk_origin).unwrap();

        let signed_contract_tx = signer.get_tx().unwrap();

        let mut post_conditions_pass = vec![];
        let mut post_conditions_pass_payback = vec![];
        let mut post_conditions_fail = vec![];
        let mut post_conditions_fail_payback = vec![];
        let mut nonce = 1;
        let mut recv_nonce = 0;
        let mut next_name: u64 = 0;
        let mut next_recv_name: u64 = 0;
        let final_recv_name = 3;

        // mint 100 stackaroos and the name to recv_addr, and set a post-condition for each asset on the contract-principal
        // assert contract sent ==, <=, or >= 100 stackaroos
        for (_i, pass_condition) in [
            FungibleConditionCode::SentEq,
            FungibleConditionCode::SentGe,
            FungibleConditionCode::SentLe,
        ]
        .iter()
        .enumerate()
        {
            let name = Value::buff_from(next_name.to_be_bytes().to_vec()).unwrap();
            next_name += 1;

            let mut tx_contract_call_both = StacksTransaction::new(
                TransactionVersion::Testnet,
                auth_origin.clone(),
                TransactionPayload::new_contract_call(
                    addr_publisher.clone(),
                    "hello-world",
                    "send-stackaroos-and-name",
                    vec![name.clone(), Value::Principal(recv_principal.clone())],
                )
                .unwrap(),
            );

            tx_contract_call_both.chain_id = 0x80000000;
            tx_contract_call_both.set_tx_fee(0);
            tx_contract_call_both.set_origin_nonce(nonce);

            tx_contract_call_both.post_condition_mode = TransactionPostConditionMode::Deny;
            tx_contract_call_both.add_post_condition(TransactionPostCondition::Fungible(
                PostConditionPrincipal::Contract(addr_publisher.clone(), contract_name.clone()),
                asset_info.clone(),
                *pass_condition,
                100,
            ));
            tx_contract_call_both.add_post_condition(TransactionPostCondition::Nonfungible(
                PostConditionPrincipal::Contract(addr_publisher.clone(), contract_name.clone()),
                name_asset_info.clone(),
                name.clone(),
                NonfungibleConditionCode::Sent,
            ));

            let mut signer = StacksTransactionSigner::new(&tx_contract_call_both);
            signer.sign_origin(&privk_origin).unwrap();
            post_conditions_pass.push(signer.get_tx().unwrap());

            nonce += 1;
        }

        // give recv_addr 100 more stackaroos so we can test failure-to-send-back
        {
            let name = Value::buff_from(next_name.to_be_bytes().to_vec()).unwrap();
            next_name += 1;

            let mut tx_contract_call_both = StacksTransaction::new(
                TransactionVersion::Testnet,
                auth_origin.clone(),
                TransactionPayload::new_contract_call(
                    addr_publisher.clone(),
                    "hello-world",
                    "send-stackaroos-and-name",
                    vec![name.clone(), Value::Principal(recv_principal.clone())],
                )
                .unwrap(),
            );

            tx_contract_call_both.post_condition_mode = TransactionPostConditionMode::Allow;
            tx_contract_call_both.chain_id = 0x80000000;
            tx_contract_call_both.set_tx_fee(0);
            tx_contract_call_both.set_origin_nonce(nonce);

            let mut signer = StacksTransactionSigner::new(&tx_contract_call_both);
            signer.sign_origin(&privk_origin).unwrap();
            post_conditions_pass.push(signer.get_tx().unwrap());

            nonce += 1;
        }

        assert_eq!(next_name, final_recv_name + 1);

        // recv_addr sends 100 stackaroos and name back to addr_publisher.
        // assert recv_addr sent ==, <=, or >= 100 stackaroos
        for (_i, pass_condition) in [
            FungibleConditionCode::SentEq,
            FungibleConditionCode::SentGe,
            FungibleConditionCode::SentLe,
        ]
        .iter()
        .enumerate()
        {
            let name = Value::buff_from(next_recv_name.to_be_bytes().to_vec()).unwrap();
            next_recv_name += 1;

            let mut tx_contract_call_both = StacksTransaction::new(
                TransactionVersion::Testnet,
                auth_recv.clone(),
                TransactionPayload::new_contract_call(
                    addr_publisher.clone(),
                    "hello-world",
                    "user-send-stackaroos-and-name",
                    vec![name.clone(), Value::Principal(addr_principal.clone())],
                )
                .unwrap(),
            );

            tx_contract_call_both.chain_id = 0x80000000;
            tx_contract_call_both.set_tx_fee(0);
            tx_contract_call_both.set_origin_nonce(recv_nonce);

            tx_contract_call_both.post_condition_mode = TransactionPostConditionMode::Deny;
            tx_contract_call_both.add_post_condition(TransactionPostCondition::Fungible(
                PostConditionPrincipal::Standard(recv_addr.clone()),
                asset_info.clone(),
                *pass_condition,
                100,
            ));
            tx_contract_call_both.add_post_condition(TransactionPostCondition::Nonfungible(
                PostConditionPrincipal::Standard(recv_addr.clone()),
                name_asset_info.clone(),
                name.clone(),
                NonfungibleConditionCode::Sent,
            ));

            let mut signer = StacksTransactionSigner::new(&tx_contract_call_both);
            signer.sign_origin(&privk_recipient).unwrap();
            post_conditions_pass_payback.push(signer.get_tx().unwrap());

            recv_nonce += 1;
        }

        // mint 100 stackaroos and the name to recv_addr, but neglect to set a fungible post-condition.
        // assert contract sent ==, <=, or >= 100 stackaroos, and that the name was removed from
        // the contract
        for (_i, fail_condition) in [
            FungibleConditionCode::SentEq,
            FungibleConditionCode::SentGe,
            FungibleConditionCode::SentLe,
        ]
        .iter()
        .enumerate()
        {
            let name = Value::buff_from(next_name.to_be_bytes().to_vec()).unwrap();
            next_name += 1;

            let mut tx_contract_call_both = StacksTransaction::new(
                TransactionVersion::Testnet,
                auth_origin.clone(),
                TransactionPayload::new_contract_call(
                    addr_publisher.clone(),
                    "hello-world",
                    "send-stackaroos-and-name",
                    vec![name.clone(), Value::Principal(recv_principal.clone())],
                )
                .unwrap(),
            );

            tx_contract_call_both.chain_id = 0x80000000;
            tx_contract_call_both.set_tx_fee(0);
            tx_contract_call_both.set_origin_nonce(nonce);

            tx_contract_call_both.post_condition_mode = TransactionPostConditionMode::Deny;
            // tx_contract_call_both.add_post_condition(TransactionPostCondition::Fungible(PostConditionPrincipal::Contract(addr_publisher.clone(), contract_name.clone()), asset_info.clone(), *fail_condition, 100));
            tx_contract_call_both.add_post_condition(TransactionPostCondition::Nonfungible(
                PostConditionPrincipal::Contract(addr_publisher.clone(), contract_name.clone()),
                name_asset_info.clone(),
                name.clone(),
                NonfungibleConditionCode::Sent,
            ));

            let mut signer = StacksTransactionSigner::new(&tx_contract_call_both);
            signer.sign_origin(&privk_origin).unwrap();
            post_conditions_fail.push(signer.get_tx().unwrap());

            nonce += 1;
        }

        // mint 100 stackaroos and the name to recv_addr, but neglect to set a non-fungible post-condition.
        // assert contract sent ==, <=, or >= 100 stackaroos, and that the name was removed from
        // the contract
        for (_i, fail_condition) in [
            FungibleConditionCode::SentEq,
            FungibleConditionCode::SentGe,
            FungibleConditionCode::SentLe,
        ]
        .iter()
        .enumerate()
        {
            let name = Value::buff_from(next_name.to_be_bytes().to_vec()).unwrap();
            next_name += 1;

            let mut tx_contract_call_both = StacksTransaction::new(
                TransactionVersion::Testnet,
                auth_origin.clone(),
                TransactionPayload::new_contract_call(
                    addr_publisher.clone(),
                    "hello-world",
                    "send-stackaroos-and-name",
                    vec![name.clone(), Value::Principal(recv_principal.clone())],
                )
                .unwrap(),
            );

            tx_contract_call_both.chain_id = 0x80000000;
            tx_contract_call_both.set_tx_fee(0);
            tx_contract_call_both.set_origin_nonce(nonce);

            tx_contract_call_both.post_condition_mode = TransactionPostConditionMode::Deny;
            tx_contract_call_both.add_post_condition(TransactionPostCondition::Fungible(
                PostConditionPrincipal::Contract(addr_publisher.clone(), contract_name.clone()),
                asset_info.clone(),
                *fail_condition,
                100,
            ));
            // tx_contract_call_both.add_post_condition(TransactionPostCondition::Nonfungible(PostConditionPrincipal::Contract(addr_publisher.clone(), contract_name.clone()), name_asset_info.clone(), name.clone(), NonfungibleConditionCode::Sent));

            let mut signer = StacksTransactionSigner::new(&tx_contract_call_both);
            signer.sign_origin(&privk_origin).unwrap();
            post_conditions_fail.push(signer.get_tx().unwrap());

            nonce += 1;
        }

        // recv_addr sends 100 stackaroos and name back to addr_publisher, but forgets a fungible
        // post-condition.
        // assert recv_addr sent ==, <=, or >= 100 stackaroos
        for (_i, fail_condition) in [
            FungibleConditionCode::SentEq,
            FungibleConditionCode::SentGe,
            FungibleConditionCode::SentLe,
        ]
        .iter()
        .enumerate()
        {
            let name = Value::buff_from(final_recv_name.to_be_bytes().to_vec()).unwrap();

            let mut tx_contract_call_both = StacksTransaction::new(
                TransactionVersion::Testnet,
                auth_recv.clone(),
                TransactionPayload::new_contract_call(
                    addr_publisher.clone(),
                    "hello-world",
                    "user-send-stackaroos-and-name",
                    vec![name.clone(), Value::Principal(addr_principal.clone())],
                )
                .unwrap(),
            );

            tx_contract_call_both.chain_id = 0x80000000;
            tx_contract_call_both.set_tx_fee(0);
            tx_contract_call_both.set_origin_nonce(recv_nonce);

            tx_contract_call_both.post_condition_mode = TransactionPostConditionMode::Deny;
            // tx_contract_call_both.add_post_condition(TransactionPostCondition::Fungible(PostConditionPrincipal::Standard(recv_addr.clone()), asset_info.clone(), *fail_condition, 100));
            tx_contract_call_both.add_post_condition(TransactionPostCondition::Nonfungible(
                PostConditionPrincipal::Standard(recv_addr.clone()),
                name_asset_info.clone(),
                name.clone(),
                NonfungibleConditionCode::Sent,
            ));

            let mut signer = StacksTransactionSigner::new(&tx_contract_call_both);
            signer.sign_origin(&privk_recipient).unwrap();
            post_conditions_fail_payback.push(signer.get_tx().unwrap());

            recv_nonce += 1;
        }

        // never read: next_recv_name -= 3;    // reset

        // recv_addr sends 100 stackaroos and name back to addr_publisher, but forgets a non-fungible
        // post-condition.
        // assert recv_addr sent ==, <=, or >= 100 stackaroos
        for (_i, fail_condition) in [
            FungibleConditionCode::SentEq,
            FungibleConditionCode::SentGe,
            FungibleConditionCode::SentLe,
        ]
        .iter()
        .enumerate()
        {
            let name = Value::buff_from(final_recv_name.to_be_bytes().to_vec()).unwrap();

            let mut tx_contract_call_both = StacksTransaction::new(
                TransactionVersion::Testnet,
                auth_recv.clone(),
                TransactionPayload::new_contract_call(
                    addr_publisher.clone(),
                    "hello-world",
                    "user-send-stackaroos-and-name",
                    vec![name.clone(), Value::Principal(addr_principal.clone())],
                )
                .unwrap(),
            );

            tx_contract_call_both.chain_id = 0x80000000;
            tx_contract_call_both.set_tx_fee(0);
            tx_contract_call_both.set_origin_nonce(recv_nonce);

            tx_contract_call_both.post_condition_mode = TransactionPostConditionMode::Deny;
            tx_contract_call_both.add_post_condition(TransactionPostCondition::Fungible(
                PostConditionPrincipal::Standard(recv_addr.clone()),
                asset_info.clone(),
                *fail_condition,
                100,
            ));
            // tx_contract_call_both.add_post_condition(TransactionPostCondition::Nonfungible(PostConditionPrincipal::Standard(recv_addr.clone()), name_asset_info.clone(), name.clone(), NonfungibleConditionCode::Sent));

            let mut signer = StacksTransactionSigner::new(&tx_contract_call_both);
            signer.sign_origin(&privk_recipient).unwrap();
            post_conditions_fail_payback.push(signer.get_tx().unwrap());

            recv_nonce += 1;
        }

        let mut chainstate = instantiate_chainstate(false, 0x80000000, function_name!());

        for (dbi, burn_db) in ALL_BURN_DBS.iter().enumerate() {
            // make sure costs-3 is installed so as-contract will work in epoch 2.1
            let mut conn = chainstate.test_genesis_block_begin_2_1(
                burn_db,
                &FIRST_BURNCHAIN_CONSENSUS_HASH,
                &FIRST_STACKS_BLOCK_HASH,
                &ConsensusHash([(dbi + 1) as u8; 20]),
                &BlockHeaderHash([(dbi + 1) as u8; 32]),
            );

            let account_publisher =
                StacksChainState::get_account(&mut conn, &addr_publisher.to_account_principal());
            assert_eq!(account_publisher.nonce, 0);

            // no initial stackaroos balance -- there is no stackaroos token (yet)
            let _ = StacksChainState::get_account_ft(
                &mut conn,
                &contract_id,
                "stackaroos",
                &recv_principal,
            )
            .unwrap_err();

            // publish contract
            let _ = StacksChainState::process_transaction(
                &mut conn,
                &signed_contract_tx,
                false,
                ASTRules::PrecheckSize,
            )
            .unwrap();

            // no initial stackaroos balance
            let account_stackaroos_balance = StacksChainState::get_account_ft(
                &mut conn,
                &contract_id,
                "stackaroos",
                &recv_principal,
            )
            .unwrap();
            assert_eq!(account_stackaroos_balance, 0);

            let mut expected_stackaroos_balance = 0;
            let mut expected_nonce = 1;
            let mut expected_recv_nonce = 0;
            let mut expected_payback_stackaroos_balance = 0;

            for (_i, tx_pass) in post_conditions_pass.iter().enumerate() {
                let (_fee, _) = StacksChainState::process_transaction(
                    &mut conn,
                    &tx_pass,
                    false,
                    ASTRules::PrecheckSize,
                )
                .unwrap();
                expected_stackaroos_balance += 100;
                expected_nonce += 1;

                // should have gotten stackaroos
                let account_recipient_stackaroos_after = StacksChainState::get_account_ft(
                    &mut conn,
                    &contract_id,
                    "stackaroos",
                    &recv_principal,
                )
                .unwrap();
                assert_eq!(
                    account_recipient_stackaroos_after,
                    expected_stackaroos_balance
                );

                // should have gotten name we created here
                let expected_value = match tx_pass.payload {
                    TransactionPayload::ContractCall(ref cc) => cc.function_args[0].clone(),
                    _ => panic!("Not a contract call"),
                };

                let account_recipient_names_after = StacksChainState::get_account_nft(
                    &mut conn,
                    &contract_id,
                    "names",
                    &expected_value,
                )
                .unwrap();
                assert_eq!(account_recipient_names_after, recv_principal);

                // sender's nonce increased
                let account_publisher_after = StacksChainState::get_account(
                    &mut conn,
                    &addr_publisher.to_account_principal(),
                );
                assert_eq!(account_publisher_after.nonce, expected_nonce);
            }

            for (_i, tx_pass) in post_conditions_pass_payback.iter().enumerate() {
                let (_fee, _) = StacksChainState::process_transaction(
                    &mut conn,
                    &tx_pass,
                    false,
                    ASTRules::PrecheckSize,
                )
                .unwrap();
                expected_stackaroos_balance -= 100;
                expected_payback_stackaroos_balance += 100;
                expected_recv_nonce += 1;

                // recipient should have sent stackaroos
                let account_recipient_stackaroos_after = StacksChainState::get_account_ft(
                    &mut conn,
                    &contract_id,
                    "stackaroos",
                    &recv_principal,
                )
                .unwrap();
                assert_eq!(
                    account_recipient_stackaroos_after,
                    expected_stackaroos_balance
                );

                // publisher should have gotten them
                let account_pub_stackaroos_after = StacksChainState::get_account_ft(
                    &mut conn,
                    &contract_id,
                    "stackaroos",
                    &addr_principal,
                )
                .unwrap();
                assert_eq!(
                    account_pub_stackaroos_after,
                    expected_payback_stackaroos_balance
                );

                // should have gotten name we created here
                let expected_value = match tx_pass.payload {
                    TransactionPayload::ContractCall(ref cc) => cc.function_args[0].clone(),
                    _ => panic!("Not a contract call"),
                };

                let account_publisher_names_after = StacksChainState::get_account_nft(
                    &mut conn,
                    &contract_id,
                    "names",
                    &expected_value,
                )
                .unwrap();
                assert_eq!(account_publisher_names_after, addr_principal);

                // no change in nonce
                let account_publisher_after = StacksChainState::get_account(
                    &mut conn,
                    &addr_publisher.to_account_principal(),
                );
                assert_eq!(account_publisher_after.nonce, expected_nonce);

                // receiver nonce changed
                let account_recv_publisher_after =
                    StacksChainState::get_account(&mut conn, &recv_addr.to_account_principal());
                assert_eq!(account_recv_publisher_after.nonce, expected_recv_nonce);
            }

            for (_i, tx_fail) in post_conditions_fail.iter().enumerate() {
                let (_fee, _) = StacksChainState::process_transaction(
                    &mut conn,
                    &tx_fail,
                    false,
                    ASTRules::PrecheckSize,
                )
                .unwrap();
                expected_nonce += 1;

                // no change in balance
                let account_recipient_stackaroos_after = StacksChainState::get_account_ft(
                    &mut conn,
                    &contract_id,
                    "stackaroos",
                    &recv_principal,
                )
                .unwrap();
                assert_eq!(
                    account_recipient_stackaroos_after,
                    expected_stackaroos_balance
                );

                let account_pub_stackaroos_after = StacksChainState::get_account_ft(
                    &mut conn,
                    &contract_id,
                    "stackaroos",
                    &addr_principal,
                )
                .unwrap();
                assert_eq!(
                    account_pub_stackaroos_after,
                    expected_payback_stackaroos_balance
                );

                // new names the transaction tried to create don't exist -- transaction was aborted
                let expected_value = match tx_fail.payload {
                    TransactionPayload::ContractCall(ref cc) => cc.function_args[0].clone(),
                    _ => panic!("Not a contract call"),
                };

                let res = StacksChainState::get_account_nft(
                    &mut conn,
                    &contract_id,
                    "names",
                    &expected_value,
                );
                assert!(res.is_err());

                // but nonce _does_ change
                let account_publisher_after = StacksChainState::get_account(
                    &mut conn,
                    &addr_publisher.to_account_principal(),
                );
                assert_eq!(account_publisher_after.nonce, expected_nonce);
            }

            for (_i, tx_fail) in post_conditions_fail_payback.iter().enumerate() {
                eprintln!("tx fail {:?}", &tx_fail);
                let (_fee, _) = StacksChainState::process_transaction(
                    &mut conn,
                    &tx_fail,
                    false,
                    ASTRules::PrecheckSize,
                )
                .unwrap();
                expected_recv_nonce += 1;

                // no change in balance
                let account_recipient_stackaroos_after = StacksChainState::get_account_ft(
                    &mut conn,
                    &contract_id,
                    "stackaroos",
                    &recv_principal,
                )
                .unwrap();
                assert_eq!(
                    account_recipient_stackaroos_after,
                    expected_stackaroos_balance
                );

                let account_pub_stackaroos_after = StacksChainState::get_account_ft(
                    &mut conn,
                    &contract_id,
                    "stackaroos",
                    &addr_principal,
                )
                .unwrap();
                assert_eq!(
                    account_pub_stackaroos_after,
                    expected_payback_stackaroos_balance
                );

                // name we tried to send back is still owned by recv_addr
                let expected_value = match tx_fail.payload {
                    TransactionPayload::ContractCall(ref cc) => cc.function_args[0].clone(),
                    _ => panic!("Not a contract call"),
                };

                // name remains owned by recv_addr
                let res = StacksChainState::get_account_nft(
                    &mut conn,
                    &contract_id,
                    "names",
                    &expected_value,
                );
                assert!(res.is_ok());
                assert_eq!(res.unwrap(), recv_principal);

                // nonce for publisher doesn't change
                let account_publisher_after = StacksChainState::get_account(
                    &mut conn,
                    &addr_publisher.to_account_principal(),
                );
                assert_eq!(account_publisher_after.nonce, expected_nonce);

                // but nonce _does_ change for reciever, who sent back
                let account_publisher_after =
                    StacksChainState::get_account(&mut conn, &recv_addr.to_account_principal());
                assert_eq!(account_publisher_after.nonce, expected_recv_nonce);
            }

            conn.commit_block();
        }
    }

    #[test]
    fn process_post_conditions_tokens_deny_2097() {
        let privk_origin = StacksPrivateKey::from_hex(
            "027682d2f7b05c3801fe4467883ab4cff0568b5e36412b5289e83ea5b519de8a01",
        )
        .unwrap();
        let privk_recipient = StacksPrivateKey::from_hex(
            "7e3af4db6af6b3c67e2c6c6d7d5983b519f4d9b3a6e00580ae96dcace3bde8bc01",
        )
        .unwrap();
        let auth_origin = TransactionAuth::from_p2pkh(&privk_origin).unwrap();
        let auth_recv = TransactionAuth::from_p2pkh(&privk_recipient).unwrap();
        let addr_publisher = auth_origin.origin().address_testnet();
        let addr_principal = addr_publisher.to_account_principal();

        let contract = "
(define-constant owner 'ST3X2W2SH9XQZRHHYJ21KWGTT1N6WX3D48K1NSTPE)
(define-fungible-token connect-token)
(begin (ft-mint? connect-token u100000000 owner))
(define-public (transfer (recipient principal) (amount uint))
  (ok (ft-transfer? connect-token amount tx-sender recipient)))
"
        .to_string();

        let contract_name = ContractName::try_from("hello-world").unwrap();

        let recv_addr = StacksAddress::from_public_keys(
            C32_ADDRESS_VERSION_TESTNET_SINGLESIG,
            &AddressHashMode::SerializeP2PKH,
            1,
            &vec![StacksPublicKey::from_private(&privk_recipient)],
        )
        .unwrap();
        let recv_principal = recv_addr.to_account_principal();
        let contract_id = QualifiedContractIdentifier::new(
            StandardPrincipalData::from(addr_publisher.clone()),
            contract_name.clone(),
        );
        let _contract_principal = PrincipalData::Contract(contract_id.clone());

        let asset_info = AssetInfo {
            contract_address: addr_publisher.clone(),
            contract_name: contract_name.clone(),
            asset_name: ClarityName::try_from("connect-token").unwrap(),
        };

        let mut tx_contract = StacksTransaction::new(
            TransactionVersion::Testnet,
            auth_origin.clone(),
            TransactionPayload::new_smart_contract(&"hello-world".to_string(), &contract, None)
                .unwrap(),
        );

        tx_contract.chain_id = 0x80000000;
        tx_contract.set_tx_fee(0);

        let mut signer = StacksTransactionSigner::new(&tx_contract);
        signer.sign_origin(&privk_origin).unwrap();

        let signed_contract_tx = signer.get_tx().unwrap();

        let mut tx_contract_call = StacksTransaction::new(
            TransactionVersion::Testnet,
            auth_origin.clone(),
            TransactionPayload::new_contract_call(
                addr_publisher.clone(),
                "hello-world",
                "transfer",
                vec![Value::Principal(recv_principal.clone()), Value::UInt(10)],
            )
            .unwrap(),
        );

        tx_contract_call.chain_id = 0x80000000;
        tx_contract_call.set_tx_fee(0);
        tx_contract_call.set_origin_nonce(1);

        tx_contract_call.post_condition_mode = TransactionPostConditionMode::Deny;
        tx_contract_call.add_post_condition(TransactionPostCondition::Fungible(
            PostConditionPrincipal::Origin,
            asset_info.clone(),
            FungibleConditionCode::SentEq,
            10,
        ));

        let mut signer = StacksTransactionSigner::new(&tx_contract_call);
        signer.sign_origin(&privk_origin).unwrap();
        let contract_call_tx = signer.get_tx().unwrap();

        let mut chainstate = instantiate_chainstate(false, 0x80000000, function_name!());
        for (dbi, burn_db) in ALL_BURN_DBS.iter().enumerate() {
            let mut conn = chainstate.block_begin(
                burn_db,
                &FIRST_BURNCHAIN_CONSENSUS_HASH,
                &FIRST_STACKS_BLOCK_HASH,
                &ConsensusHash([(dbi + 1) as u8; 20]),
                &BlockHeaderHash([(dbi + 1) as u8; 32]),
            );

            // publish contract
            let _ = StacksChainState::process_transaction(
                &mut conn,
                &signed_contract_tx,
                false,
                ASTRules::PrecheckSize,
            )
            .unwrap();

            let (_fee, receipt) = StacksChainState::process_transaction(
                &mut conn,
                &contract_call_tx,
                false,
                ASTRules::PrecheckSize,
            )
            .unwrap();

            assert_eq!(receipt.post_condition_aborted, true);
            assert_eq!(receipt.result.to_string(), "(ok (err u1))");

            conn.commit_block();
        }
    }

    fn make_account(principal: &PrincipalData, nonce: u64, balance: u128) -> StacksAccount {
        let stx_balance = STXBalance::initial(balance);
        StacksAccount {
            principal: principal.clone(),
            nonce,
            stx_balance,
        }
    }

    #[test]
    fn test_check_postconditions_multiple_fts() {
        let privk = StacksPrivateKey::from_hex(
            "6d430bb91222408e7706c9001cfaeb91b08c2be6d5ac95779ab52c6b431950e001",
        )
        .unwrap();
        let auth = TransactionAuth::from_p2pkh(&privk).unwrap();
        let addr = auth.origin().address_testnet();
        let origin = addr.to_account_principal();
        let recv_addr = StacksAddress {
            version: 1,
            bytes: Hash160([0xff; 20]),
        };
        let contract_addr = StacksAddress {
            version: 1,
            bytes: Hash160([0x01; 20]),
        };

        let asset_info_1 = AssetInfo {
            contract_address: contract_addr.clone(),
            contract_name: ContractName::try_from("hello-world").unwrap(),
            asset_name: ClarityName::try_from("test-asset-1").unwrap(),
        };

        let asset_info_2 = AssetInfo {
            contract_address: contract_addr.clone(),
            contract_name: ContractName::try_from("hello-world").unwrap(),
            asset_name: ClarityName::try_from("test-asset-2").unwrap(),
        };

        let asset_info_3 = AssetInfo {
            contract_address: contract_addr.clone(),
            contract_name: ContractName::try_from("hello-world").unwrap(),
            asset_name: ClarityName::try_from("test-asset-3").unwrap(),
        };

        let asset_id_1 = AssetIdentifier {
            contract_identifier: QualifiedContractIdentifier::new(
                StandardPrincipalData::from(asset_info_1.contract_address),
                asset_info_1.contract_name.clone(),
            ),
            asset_name: asset_info_1.asset_name.clone(),
        };

        let asset_id_2 = AssetIdentifier {
            contract_identifier: QualifiedContractIdentifier::new(
                StandardPrincipalData::from(asset_info_2.contract_address),
                asset_info_2.contract_name.clone(),
            ),
            asset_name: asset_info_2.asset_name.clone(),
        };

        let _asset_id_3 = AssetIdentifier {
            contract_identifier: QualifiedContractIdentifier::new(
                StandardPrincipalData::from(asset_info_3.contract_address),
                asset_info_3.contract_name.clone(),
            ),
            asset_name: asset_info_3.asset_name.clone(),
        };

        // multi-ft
        let mut ft_transfer_2 = AssetMap::new();
        ft_transfer_2
            .add_token_transfer(&origin, asset_id_1.clone(), 123)
            .unwrap();
        ft_transfer_2
            .add_token_transfer(&origin, asset_id_2.clone(), 123)
            .unwrap();

        let tests = vec![
            // no-postconditions in allow mode
            (
                true,
                vec![],
                TransactionPostConditionMode::Allow,
                make_account(&origin, 1, 123),
            ),
            // one post-condition on origin in allow mode
            (
                true,
                vec![TransactionPostCondition::Fungible(
                    PostConditionPrincipal::Origin,
                    asset_info_1.clone(),
                    FungibleConditionCode::SentEq,
                    123,
                )],
                TransactionPostConditionMode::Allow,
                make_account(&origin, 1, 123),
            ),
            (
                true,
                vec![TransactionPostCondition::Fungible(
                    PostConditionPrincipal::Origin,
                    asset_info_1.clone(),
                    FungibleConditionCode::SentLe,
                    123,
                )],
                TransactionPostConditionMode::Allow,
                make_account(&origin, 1, 123),
            ),
            (
                true,
                vec![TransactionPostCondition::Fungible(
                    PostConditionPrincipal::Origin,
                    asset_info_1.clone(),
                    FungibleConditionCode::SentGe,
                    123,
                )],
                TransactionPostConditionMode::Allow,
                make_account(&origin, 1, 123),
            ),
            (
                true,
                vec![TransactionPostCondition::Fungible(
                    PostConditionPrincipal::Origin,
                    asset_info_1.clone(),
                    FungibleConditionCode::SentLt,
                    124,
                )],
                TransactionPostConditionMode::Allow,
                make_account(&origin, 1, 123),
            ),
            (
                true,
                vec![TransactionPostCondition::Fungible(
                    PostConditionPrincipal::Origin,
                    asset_info_1.clone(),
                    FungibleConditionCode::SentGt,
                    122,
                )],
                TransactionPostConditionMode::Allow,
                make_account(&origin, 1, 123),
            ),
            // two post-conditions on origin in allow mode
            (
                true,
                vec![
                    TransactionPostCondition::Fungible(
                        PostConditionPrincipal::Origin,
                        asset_info_1.clone(),
                        FungibleConditionCode::SentEq,
                        123,
                    ),
                    TransactionPostCondition::Fungible(
                        PostConditionPrincipal::Origin,
                        asset_info_2.clone(),
                        FungibleConditionCode::SentEq,
                        123,
                    ),
                ],
                TransactionPostConditionMode::Allow,
                make_account(&origin, 1, 123),
            ),
            (
                true,
                vec![
                    TransactionPostCondition::Fungible(
                        PostConditionPrincipal::Origin,
                        asset_info_1.clone(),
                        FungibleConditionCode::SentLe,
                        123,
                    ),
                    TransactionPostCondition::Fungible(
                        PostConditionPrincipal::Origin,
                        asset_info_2.clone(),
                        FungibleConditionCode::SentLe,
                        123,
                    ),
                ],
                TransactionPostConditionMode::Allow,
                make_account(&origin, 1, 123),
            ),
            (
                true,
                vec![
                    TransactionPostCondition::Fungible(
                        PostConditionPrincipal::Origin,
                        asset_info_1.clone(),
                        FungibleConditionCode::SentGe,
                        123,
                    ),
                    TransactionPostCondition::Fungible(
                        PostConditionPrincipal::Origin,
                        asset_info_2.clone(),
                        FungibleConditionCode::SentGe,
                        123,
                    ),
                ],
                TransactionPostConditionMode::Allow,
                make_account(&origin, 1, 123),
            ),
            (
                true,
                vec![
                    TransactionPostCondition::Fungible(
                        PostConditionPrincipal::Origin,
                        asset_info_1.clone(),
                        FungibleConditionCode::SentLt,
                        124,
                    ),
                    TransactionPostCondition::Fungible(
                        PostConditionPrincipal::Origin,
                        asset_info_2.clone(),
                        FungibleConditionCode::SentLt,
                        124,
                    ),
                ],
                TransactionPostConditionMode::Allow,
                make_account(&origin, 1, 123),
            ),
            (
                true,
                vec![
                    TransactionPostCondition::Fungible(
                        PostConditionPrincipal::Origin,
                        asset_info_1.clone(),
                        FungibleConditionCode::SentGt,
                        122,
                    ),
                    TransactionPostCondition::Fungible(
                        PostConditionPrincipal::Origin,
                        asset_info_2.clone(),
                        FungibleConditionCode::SentGt,
                        122,
                    ),
                ],
                TransactionPostConditionMode::Allow,
                make_account(&origin, 1, 123),
            ),
            // three post-conditions on origin in allow mode, one with sending 0 tokens
            (
                true,
                vec![
                    TransactionPostCondition::Fungible(
                        PostConditionPrincipal::Origin,
                        asset_info_1.clone(),
                        FungibleConditionCode::SentEq,
                        123,
                    ),
                    TransactionPostCondition::Fungible(
                        PostConditionPrincipal::Origin,
                        asset_info_3.clone(),
                        FungibleConditionCode::SentEq,
                        0,
                    ),
                    TransactionPostCondition::Fungible(
                        PostConditionPrincipal::Origin,
                        asset_info_2.clone(),
                        FungibleConditionCode::SentEq,
                        123,
                    ),
                ],
                TransactionPostConditionMode::Allow,
                make_account(&origin, 1, 123),
            ),
            (
                true,
                vec![
                    TransactionPostCondition::Fungible(
                        PostConditionPrincipal::Origin,
                        asset_info_1.clone(),
                        FungibleConditionCode::SentLe,
                        123,
                    ),
                    TransactionPostCondition::Fungible(
                        PostConditionPrincipal::Origin,
                        asset_info_3.clone(),
                        FungibleConditionCode::SentLe,
                        0,
                    ),
                    TransactionPostCondition::Fungible(
                        PostConditionPrincipal::Origin,
                        asset_info_2.clone(),
                        FungibleConditionCode::SentLe,
                        123,
                    ),
                ],
                TransactionPostConditionMode::Allow,
                make_account(&origin, 1, 123),
            ),
            (
                true,
                vec![
                    TransactionPostCondition::Fungible(
                        PostConditionPrincipal::Origin,
                        asset_info_1.clone(),
                        FungibleConditionCode::SentGe,
                        123,
                    ),
                    TransactionPostCondition::Fungible(
                        PostConditionPrincipal::Origin,
                        asset_info_3.clone(),
                        FungibleConditionCode::SentGe,
                        0,
                    ),
                    TransactionPostCondition::Fungible(
                        PostConditionPrincipal::Origin,
                        asset_info_2.clone(),
                        FungibleConditionCode::SentGe,
                        123,
                    ),
                ],
                TransactionPostConditionMode::Allow,
                make_account(&origin, 1, 123),
            ),
            (
                true,
                vec![
                    TransactionPostCondition::Fungible(
                        PostConditionPrincipal::Origin,
                        asset_info_1.clone(),
                        FungibleConditionCode::SentLt,
                        124,
                    ),
                    TransactionPostCondition::Fungible(
                        PostConditionPrincipal::Origin,
                        asset_info_3.clone(),
                        FungibleConditionCode::SentLt,
                        1,
                    ),
                    TransactionPostCondition::Fungible(
                        PostConditionPrincipal::Origin,
                        asset_info_2.clone(),
                        FungibleConditionCode::SentLt,
                        124,
                    ),
                ],
                TransactionPostConditionMode::Allow,
                make_account(&origin, 1, 123),
            ),
            (
                true,
                vec![
                    TransactionPostCondition::Fungible(
                        PostConditionPrincipal::Origin,
                        asset_info_1.clone(),
                        FungibleConditionCode::SentGt,
                        122,
                    ),
                    TransactionPostCondition::Fungible(
                        PostConditionPrincipal::Origin,
                        asset_info_3.clone(),
                        FungibleConditionCode::SentEq,
                        0,
                    ),
                    TransactionPostCondition::Fungible(
                        PostConditionPrincipal::Origin,
                        asset_info_2.clone(),
                        FungibleConditionCode::SentGt,
                        122,
                    ),
                ],
                TransactionPostConditionMode::Allow,
                make_account(&origin, 1, 123),
            ),
            // four post-conditions on origin in allow mode, one with sending 0 tokens, one with
            // an unchecked address and a vacuous amount
            (
                true,
                vec![
                    TransactionPostCondition::Fungible(
                        PostConditionPrincipal::Origin,
                        asset_info_1.clone(),
                        FungibleConditionCode::SentEq,
                        123,
                    ),
                    TransactionPostCondition::Fungible(
                        PostConditionPrincipal::Origin,
                        asset_info_3.clone(),
                        FungibleConditionCode::SentEq,
                        0,
                    ),
                    TransactionPostCondition::Fungible(
                        PostConditionPrincipal::Standard(recv_addr.clone()),
                        asset_info_1.clone(),
                        FungibleConditionCode::SentEq,
                        0,
                    ),
                    TransactionPostCondition::Fungible(
                        PostConditionPrincipal::Origin,
                        asset_info_2.clone(),
                        FungibleConditionCode::SentEq,
                        123,
                    ),
                ],
                TransactionPostConditionMode::Allow,
                make_account(&origin, 1, 123),
            ),
            (
                true,
                vec![
                    TransactionPostCondition::Fungible(
                        PostConditionPrincipal::Origin,
                        asset_info_1.clone(),
                        FungibleConditionCode::SentLe,
                        123,
                    ),
                    TransactionPostCondition::Fungible(
                        PostConditionPrincipal::Origin,
                        asset_info_3.clone(),
                        FungibleConditionCode::SentLe,
                        0,
                    ),
                    TransactionPostCondition::Fungible(
                        PostConditionPrincipal::Standard(recv_addr.clone()),
                        asset_info_1.clone(),
                        FungibleConditionCode::SentLe,
                        0,
                    ),
                    TransactionPostCondition::Fungible(
                        PostConditionPrincipal::Origin,
                        asset_info_2.clone(),
                        FungibleConditionCode::SentLe,
                        123,
                    ),
                ],
                TransactionPostConditionMode::Allow,
                make_account(&origin, 1, 123),
            ),
            (
                true,
                vec![
                    TransactionPostCondition::Fungible(
                        PostConditionPrincipal::Origin,
                        asset_info_1.clone(),
                        FungibleConditionCode::SentGe,
                        123,
                    ),
                    TransactionPostCondition::Fungible(
                        PostConditionPrincipal::Origin,
                        asset_info_3.clone(),
                        FungibleConditionCode::SentGe,
                        0,
                    ),
                    TransactionPostCondition::Fungible(
                        PostConditionPrincipal::Standard(recv_addr.clone()),
                        asset_info_1.clone(),
                        FungibleConditionCode::SentGe,
                        0,
                    ),
                    TransactionPostCondition::Fungible(
                        PostConditionPrincipal::Origin,
                        asset_info_2.clone(),
                        FungibleConditionCode::SentGe,
                        123,
                    ),
                ],
                TransactionPostConditionMode::Allow,
                make_account(&origin, 1, 123),
            ),
            (
                true,
                vec![
                    TransactionPostCondition::Fungible(
                        PostConditionPrincipal::Origin,
                        asset_info_1.clone(),
                        FungibleConditionCode::SentLt,
                        124,
                    ),
                    TransactionPostCondition::Fungible(
                        PostConditionPrincipal::Origin,
                        asset_info_3.clone(),
                        FungibleConditionCode::SentLt,
                        1,
                    ),
                    TransactionPostCondition::Fungible(
                        PostConditionPrincipal::Standard(recv_addr.clone()),
                        asset_info_1.clone(),
                        FungibleConditionCode::SentLt,
                        1,
                    ),
                    TransactionPostCondition::Fungible(
                        PostConditionPrincipal::Origin,
                        asset_info_2.clone(),
                        FungibleConditionCode::SentLt,
                        124,
                    ),
                ],
                TransactionPostConditionMode::Allow,
                make_account(&origin, 1, 123),
            ),
            (
                true,
                vec![
                    TransactionPostCondition::Fungible(
                        PostConditionPrincipal::Origin,
                        asset_info_1.clone(),
                        FungibleConditionCode::SentGt,
                        122,
                    ),
                    TransactionPostCondition::Fungible(
                        PostConditionPrincipal::Origin,
                        asset_info_3.clone(),
                        FungibleConditionCode::SentEq,
                        0,
                    ),
                    TransactionPostCondition::Fungible(
                        PostConditionPrincipal::Standard(recv_addr.clone()),
                        asset_info_1.clone(),
                        FungibleConditionCode::SentEq,
                        0,
                    ),
                    TransactionPostCondition::Fungible(
                        PostConditionPrincipal::Origin,
                        asset_info_2.clone(),
                        FungibleConditionCode::SentGt,
                        122,
                    ),
                ],
                TransactionPostConditionMode::Allow,
                make_account(&origin, 1, 123),
            ),
            // one post-condition on origin in allow mode, explicit origin
            (
                true,
                vec![TransactionPostCondition::Fungible(
                    PostConditionPrincipal::Standard(addr.clone()),
                    asset_info_1.clone(),
                    FungibleConditionCode::SentEq,
                    123,
                )],
                TransactionPostConditionMode::Allow,
                make_account(&origin, 1, 123),
            ),
            (
                true,
                vec![TransactionPostCondition::Fungible(
                    PostConditionPrincipal::Standard(addr.clone()),
                    asset_info_1.clone(),
                    FungibleConditionCode::SentLe,
                    123,
                )],
                TransactionPostConditionMode::Allow,
                make_account(&origin, 1, 123),
            ),
            (
                true,
                vec![TransactionPostCondition::Fungible(
                    PostConditionPrincipal::Standard(addr.clone()),
                    asset_info_1.clone(),
                    FungibleConditionCode::SentGe,
                    123,
                )],
                TransactionPostConditionMode::Allow,
                make_account(&origin, 1, 123),
            ),
            (
                true,
                vec![TransactionPostCondition::Fungible(
                    PostConditionPrincipal::Standard(addr.clone()),
                    asset_info_1.clone(),
                    FungibleConditionCode::SentLt,
                    124,
                )],
                TransactionPostConditionMode::Allow,
                make_account(&origin, 1, 123),
            ),
            (
                true,
                vec![TransactionPostCondition::Fungible(
                    PostConditionPrincipal::Standard(addr.clone()),
                    asset_info_1.clone(),
                    FungibleConditionCode::SentGt,
                    122,
                )],
                TransactionPostConditionMode::Allow,
                make_account(&origin, 1, 123),
            ),
            // two post-conditions on origin in allow mode, explicit origin
            (
                true,
                vec![
                    TransactionPostCondition::Fungible(
                        PostConditionPrincipal::Standard(addr.clone()),
                        asset_info_1.clone(),
                        FungibleConditionCode::SentEq,
                        123,
                    ),
                    TransactionPostCondition::Fungible(
                        PostConditionPrincipal::Standard(addr.clone()),
                        asset_info_2.clone(),
                        FungibleConditionCode::SentEq,
                        123,
                    ),
                ],
                TransactionPostConditionMode::Allow,
                make_account(&origin, 1, 123),
            ),
            (
                true,
                vec![
                    TransactionPostCondition::Fungible(
                        PostConditionPrincipal::Standard(addr.clone()),
                        asset_info_1.clone(),
                        FungibleConditionCode::SentLe,
                        123,
                    ),
                    TransactionPostCondition::Fungible(
                        PostConditionPrincipal::Standard(addr.clone()),
                        asset_info_2.clone(),
                        FungibleConditionCode::SentLe,
                        123,
                    ),
                ],
                TransactionPostConditionMode::Allow,
                make_account(&origin, 1, 123),
            ),
            (
                true,
                vec![
                    TransactionPostCondition::Fungible(
                        PostConditionPrincipal::Standard(addr.clone()),
                        asset_info_1.clone(),
                        FungibleConditionCode::SentGe,
                        123,
                    ),
                    TransactionPostCondition::Fungible(
                        PostConditionPrincipal::Standard(addr.clone()),
                        asset_info_2.clone(),
                        FungibleConditionCode::SentGe,
                        123,
                    ),
                ],
                TransactionPostConditionMode::Allow,
                make_account(&origin, 1, 123),
            ),
            (
                true,
                vec![
                    TransactionPostCondition::Fungible(
                        PostConditionPrincipal::Standard(addr.clone()),
                        asset_info_1.clone(),
                        FungibleConditionCode::SentLt,
                        124,
                    ),
                    TransactionPostCondition::Fungible(
                        PostConditionPrincipal::Standard(addr.clone()),
                        asset_info_2.clone(),
                        FungibleConditionCode::SentLt,
                        124,
                    ),
                ],
                TransactionPostConditionMode::Allow,
                make_account(&origin, 1, 123),
            ),
            (
                true,
                vec![
                    TransactionPostCondition::Fungible(
                        PostConditionPrincipal::Standard(addr.clone()),
                        asset_info_1.clone(),
                        FungibleConditionCode::SentGt,
                        122,
                    ),
                    TransactionPostCondition::Fungible(
                        PostConditionPrincipal::Standard(addr.clone()),
                        asset_info_2.clone(),
                        FungibleConditionCode::SentGt,
                        122,
                    ),
                ],
                TransactionPostConditionMode::Allow,
                make_account(&origin, 1, 123),
            ),
            // three post-conditions on origin in allow mode, one with sending 0 tokens, explicit
            // origin
            (
                true,
                vec![
                    TransactionPostCondition::Fungible(
                        PostConditionPrincipal::Standard(addr.clone()),
                        asset_info_1.clone(),
                        FungibleConditionCode::SentEq,
                        123,
                    ),
                    TransactionPostCondition::Fungible(
                        PostConditionPrincipal::Standard(addr.clone()),
                        asset_info_3.clone(),
                        FungibleConditionCode::SentEq,
                        0,
                    ),
                    TransactionPostCondition::Fungible(
                        PostConditionPrincipal::Standard(addr.clone()),
                        asset_info_2.clone(),
                        FungibleConditionCode::SentEq,
                        123,
                    ),
                ],
                TransactionPostConditionMode::Allow,
                make_account(&origin, 1, 123),
            ),
            (
                true,
                vec![
                    TransactionPostCondition::Fungible(
                        PostConditionPrincipal::Standard(addr.clone()),
                        asset_info_1.clone(),
                        FungibleConditionCode::SentLe,
                        123,
                    ),
                    TransactionPostCondition::Fungible(
                        PostConditionPrincipal::Standard(addr.clone()),
                        asset_info_3.clone(),
                        FungibleConditionCode::SentLe,
                        0,
                    ),
                    TransactionPostCondition::Fungible(
                        PostConditionPrincipal::Standard(addr.clone()),
                        asset_info_2.clone(),
                        FungibleConditionCode::SentLe,
                        123,
                    ),
                ],
                TransactionPostConditionMode::Allow,
                make_account(&origin, 1, 123),
            ),
            (
                true,
                vec![
                    TransactionPostCondition::Fungible(
                        PostConditionPrincipal::Standard(addr.clone()),
                        asset_info_1.clone(),
                        FungibleConditionCode::SentGe,
                        123,
                    ),
                    TransactionPostCondition::Fungible(
                        PostConditionPrincipal::Standard(addr.clone()),
                        asset_info_3.clone(),
                        FungibleConditionCode::SentGe,
                        0,
                    ),
                    TransactionPostCondition::Fungible(
                        PostConditionPrincipal::Standard(addr.clone()),
                        asset_info_2.clone(),
                        FungibleConditionCode::SentGe,
                        123,
                    ),
                ],
                TransactionPostConditionMode::Allow,
                make_account(&origin, 1, 123),
            ),
            (
                true,
                vec![
                    TransactionPostCondition::Fungible(
                        PostConditionPrincipal::Standard(addr.clone()),
                        asset_info_1.clone(),
                        FungibleConditionCode::SentLt,
                        124,
                    ),
                    TransactionPostCondition::Fungible(
                        PostConditionPrincipal::Standard(addr.clone()),
                        asset_info_3.clone(),
                        FungibleConditionCode::SentLt,
                        1,
                    ),
                    TransactionPostCondition::Fungible(
                        PostConditionPrincipal::Standard(addr.clone()),
                        asset_info_2.clone(),
                        FungibleConditionCode::SentLt,
                        124,
                    ),
                ],
                TransactionPostConditionMode::Allow,
                make_account(&origin, 1, 123),
            ),
            (
                true,
                vec![
                    TransactionPostCondition::Fungible(
                        PostConditionPrincipal::Standard(addr.clone()),
                        asset_info_1.clone(),
                        FungibleConditionCode::SentGt,
                        122,
                    ),
                    TransactionPostCondition::Fungible(
                        PostConditionPrincipal::Standard(addr.clone()),
                        asset_info_3.clone(),
                        FungibleConditionCode::SentEq,
                        0,
                    ),
                    TransactionPostCondition::Fungible(
                        PostConditionPrincipal::Standard(addr.clone()),
                        asset_info_2.clone(),
                        FungibleConditionCode::SentGt,
                        122,
                    ),
                ],
                TransactionPostConditionMode::Allow,
                make_account(&origin, 1, 123),
            ),
            // four post-conditions on origin in allow mode, one with sending 0 tokens, one with
            // an unchecked address and a vacuous amount, explicit origin
            (
                true,
                vec![
                    TransactionPostCondition::Fungible(
                        PostConditionPrincipal::Standard(addr.clone()),
                        asset_info_1.clone(),
                        FungibleConditionCode::SentEq,
                        123,
                    ),
                    TransactionPostCondition::Fungible(
                        PostConditionPrincipal::Standard(addr.clone()),
                        asset_info_3.clone(),
                        FungibleConditionCode::SentEq,
                        0,
                    ),
                    TransactionPostCondition::Fungible(
                        PostConditionPrincipal::Standard(recv_addr.clone()),
                        asset_info_1.clone(),
                        FungibleConditionCode::SentEq,
                        0,
                    ),
                    TransactionPostCondition::Fungible(
                        PostConditionPrincipal::Standard(addr.clone()),
                        asset_info_2.clone(),
                        FungibleConditionCode::SentEq,
                        123,
                    ),
                ],
                TransactionPostConditionMode::Allow,
                make_account(&origin, 1, 123),
            ),
            (
                true,
                vec![
                    TransactionPostCondition::Fungible(
                        PostConditionPrincipal::Standard(addr.clone()),
                        asset_info_1.clone(),
                        FungibleConditionCode::SentLe,
                        123,
                    ),
                    TransactionPostCondition::Fungible(
                        PostConditionPrincipal::Standard(addr.clone()),
                        asset_info_3.clone(),
                        FungibleConditionCode::SentLe,
                        0,
                    ),
                    TransactionPostCondition::Fungible(
                        PostConditionPrincipal::Standard(recv_addr.clone()),
                        asset_info_1.clone(),
                        FungibleConditionCode::SentLe,
                        0,
                    ),
                    TransactionPostCondition::Fungible(
                        PostConditionPrincipal::Standard(addr.clone()),
                        asset_info_2.clone(),
                        FungibleConditionCode::SentLe,
                        123,
                    ),
                ],
                TransactionPostConditionMode::Allow,
                make_account(&origin, 1, 123),
            ),
            (
                true,
                vec![
                    TransactionPostCondition::Fungible(
                        PostConditionPrincipal::Standard(addr.clone()),
                        asset_info_1.clone(),
                        FungibleConditionCode::SentGe,
                        123,
                    ),
                    TransactionPostCondition::Fungible(
                        PostConditionPrincipal::Standard(addr.clone()),
                        asset_info_3.clone(),
                        FungibleConditionCode::SentGe,
                        0,
                    ),
                    TransactionPostCondition::Fungible(
                        PostConditionPrincipal::Standard(recv_addr.clone()),
                        asset_info_1.clone(),
                        FungibleConditionCode::SentGe,
                        0,
                    ),
                    TransactionPostCondition::Fungible(
                        PostConditionPrincipal::Standard(addr.clone()),
                        asset_info_2.clone(),
                        FungibleConditionCode::SentGe,
                        123,
                    ),
                ],
                TransactionPostConditionMode::Allow,
                make_account(&origin, 1, 123),
            ),
            (
                true,
                vec![
                    TransactionPostCondition::Fungible(
                        PostConditionPrincipal::Standard(addr.clone()),
                        asset_info_1.clone(),
                        FungibleConditionCode::SentLt,
                        124,
                    ),
                    TransactionPostCondition::Fungible(
                        PostConditionPrincipal::Standard(addr.clone()),
                        asset_info_3.clone(),
                        FungibleConditionCode::SentLt,
                        1,
                    ),
                    TransactionPostCondition::Fungible(
                        PostConditionPrincipal::Standard(recv_addr.clone()),
                        asset_info_1.clone(),
                        FungibleConditionCode::SentLt,
                        1,
                    ),
                    TransactionPostCondition::Fungible(
                        PostConditionPrincipal::Standard(addr.clone()),
                        asset_info_2.clone(),
                        FungibleConditionCode::SentLt,
                        124,
                    ),
                ],
                TransactionPostConditionMode::Allow,
                make_account(&origin, 1, 123),
            ),
            (
                true,
                vec![
                    TransactionPostCondition::Fungible(
                        PostConditionPrincipal::Standard(addr.clone()),
                        asset_info_1.clone(),
                        FungibleConditionCode::SentGt,
                        122,
                    ),
                    TransactionPostCondition::Fungible(
                        PostConditionPrincipal::Standard(addr.clone()),
                        asset_info_3.clone(),
                        FungibleConditionCode::SentEq,
                        0,
                    ),
                    TransactionPostCondition::Fungible(
                        PostConditionPrincipal::Standard(recv_addr.clone()),
                        asset_info_1.clone(),
                        FungibleConditionCode::SentEq,
                        0,
                    ),
                    TransactionPostCondition::Fungible(
                        PostConditionPrincipal::Standard(addr.clone()),
                        asset_info_2.clone(),
                        FungibleConditionCode::SentGt,
                        122,
                    ),
                ],
                TransactionPostConditionMode::Allow,
                make_account(&origin, 1, 123),
            ),
            // no-postconditions in deny mode
            (
                false,
                vec![],
                TransactionPostConditionMode::Deny,
                make_account(&origin, 1, 123),
            ),
            // one post-condition on origin in allow mode
            (
                false,
                vec![TransactionPostCondition::Fungible(
                    PostConditionPrincipal::Origin,
                    asset_info_1.clone(),
                    FungibleConditionCode::SentEq,
                    123,
                )],
                TransactionPostConditionMode::Deny,
                make_account(&origin, 1, 123),
            ),
            (
                false,
                vec![TransactionPostCondition::Fungible(
                    PostConditionPrincipal::Origin,
                    asset_info_1.clone(),
                    FungibleConditionCode::SentLe,
                    123,
                )],
                TransactionPostConditionMode::Deny,
                make_account(&origin, 1, 123),
            ),
            (
                false,
                vec![TransactionPostCondition::Fungible(
                    PostConditionPrincipal::Origin,
                    asset_info_1.clone(),
                    FungibleConditionCode::SentGe,
                    123,
                )],
                TransactionPostConditionMode::Deny,
                make_account(&origin, 1, 123),
            ),
            (
                false,
                vec![TransactionPostCondition::Fungible(
                    PostConditionPrincipal::Origin,
                    asset_info_1.clone(),
                    FungibleConditionCode::SentLt,
                    124,
                )],
                TransactionPostConditionMode::Deny,
                make_account(&origin, 1, 123),
            ),
            (
                false,
                vec![TransactionPostCondition::Fungible(
                    PostConditionPrincipal::Origin,
                    asset_info_1.clone(),
                    FungibleConditionCode::SentGt,
                    122,
                )],
                TransactionPostConditionMode::Deny,
                make_account(&origin, 1, 123),
            ),
            // two post-conditions on origin in allow mode
            (
                true,
                vec![
                    TransactionPostCondition::Fungible(
                        PostConditionPrincipal::Origin,
                        asset_info_1.clone(),
                        FungibleConditionCode::SentEq,
                        123,
                    ),
                    TransactionPostCondition::Fungible(
                        PostConditionPrincipal::Origin,
                        asset_info_2.clone(),
                        FungibleConditionCode::SentEq,
                        123,
                    ),
                ],
                TransactionPostConditionMode::Deny,
                make_account(&origin, 1, 123),
            ),
            (
                true,
                vec![
                    TransactionPostCondition::Fungible(
                        PostConditionPrincipal::Origin,
                        asset_info_1.clone(),
                        FungibleConditionCode::SentLe,
                        123,
                    ),
                    TransactionPostCondition::Fungible(
                        PostConditionPrincipal::Origin,
                        asset_info_2.clone(),
                        FungibleConditionCode::SentLe,
                        123,
                    ),
                ],
                TransactionPostConditionMode::Deny,
                make_account(&origin, 1, 123),
            ),
            (
                true,
                vec![
                    TransactionPostCondition::Fungible(
                        PostConditionPrincipal::Origin,
                        asset_info_1.clone(),
                        FungibleConditionCode::SentGe,
                        123,
                    ),
                    TransactionPostCondition::Fungible(
                        PostConditionPrincipal::Origin,
                        asset_info_2.clone(),
                        FungibleConditionCode::SentGe,
                        123,
                    ),
                ],
                TransactionPostConditionMode::Deny,
                make_account(&origin, 1, 123),
            ),
            (
                true,
                vec![
                    TransactionPostCondition::Fungible(
                        PostConditionPrincipal::Origin,
                        asset_info_1.clone(),
                        FungibleConditionCode::SentLt,
                        124,
                    ),
                    TransactionPostCondition::Fungible(
                        PostConditionPrincipal::Origin,
                        asset_info_2.clone(),
                        FungibleConditionCode::SentLt,
                        124,
                    ),
                ],
                TransactionPostConditionMode::Deny,
                make_account(&origin, 1, 123),
            ),
            (
                true,
                vec![
                    TransactionPostCondition::Fungible(
                        PostConditionPrincipal::Origin,
                        asset_info_1.clone(),
                        FungibleConditionCode::SentGt,
                        122,
                    ),
                    TransactionPostCondition::Fungible(
                        PostConditionPrincipal::Origin,
                        asset_info_2.clone(),
                        FungibleConditionCode::SentGt,
                        122,
                    ),
                ],
                TransactionPostConditionMode::Deny,
                make_account(&origin, 1, 123),
            ),
            // three post-conditions on origin in allow mode, one with sending 0 tokens
            (
                true,
                vec![
                    TransactionPostCondition::Fungible(
                        PostConditionPrincipal::Origin,
                        asset_info_1.clone(),
                        FungibleConditionCode::SentEq,
                        123,
                    ),
                    TransactionPostCondition::Fungible(
                        PostConditionPrincipal::Origin,
                        asset_info_3.clone(),
                        FungibleConditionCode::SentEq,
                        0,
                    ),
                    TransactionPostCondition::Fungible(
                        PostConditionPrincipal::Origin,
                        asset_info_2.clone(),
                        FungibleConditionCode::SentEq,
                        123,
                    ),
                ],
                TransactionPostConditionMode::Deny,
                make_account(&origin, 1, 123),
            ),
            (
                true,
                vec![
                    TransactionPostCondition::Fungible(
                        PostConditionPrincipal::Origin,
                        asset_info_1.clone(),
                        FungibleConditionCode::SentLe,
                        123,
                    ),
                    TransactionPostCondition::Fungible(
                        PostConditionPrincipal::Origin,
                        asset_info_3.clone(),
                        FungibleConditionCode::SentLe,
                        0,
                    ),
                    TransactionPostCondition::Fungible(
                        PostConditionPrincipal::Origin,
                        asset_info_2.clone(),
                        FungibleConditionCode::SentLe,
                        123,
                    ),
                ],
                TransactionPostConditionMode::Deny,
                make_account(&origin, 1, 123),
            ),
            (
                true,
                vec![
                    TransactionPostCondition::Fungible(
                        PostConditionPrincipal::Origin,
                        asset_info_1.clone(),
                        FungibleConditionCode::SentGe,
                        123,
                    ),
                    TransactionPostCondition::Fungible(
                        PostConditionPrincipal::Origin,
                        asset_info_3.clone(),
                        FungibleConditionCode::SentGe,
                        0,
                    ),
                    TransactionPostCondition::Fungible(
                        PostConditionPrincipal::Origin,
                        asset_info_2.clone(),
                        FungibleConditionCode::SentGe,
                        123,
                    ),
                ],
                TransactionPostConditionMode::Deny,
                make_account(&origin, 1, 123),
            ),
            (
                true,
                vec![
                    TransactionPostCondition::Fungible(
                        PostConditionPrincipal::Origin,
                        asset_info_1.clone(),
                        FungibleConditionCode::SentLt,
                        124,
                    ),
                    TransactionPostCondition::Fungible(
                        PostConditionPrincipal::Origin,
                        asset_info_3.clone(),
                        FungibleConditionCode::SentLt,
                        1,
                    ),
                    TransactionPostCondition::Fungible(
                        PostConditionPrincipal::Origin,
                        asset_info_2.clone(),
                        FungibleConditionCode::SentLt,
                        124,
                    ),
                ],
                TransactionPostConditionMode::Deny,
                make_account(&origin, 1, 123),
            ),
            (
                true,
                vec![
                    TransactionPostCondition::Fungible(
                        PostConditionPrincipal::Origin,
                        asset_info_1.clone(),
                        FungibleConditionCode::SentGt,
                        122,
                    ),
                    TransactionPostCondition::Fungible(
                        PostConditionPrincipal::Origin,
                        asset_info_3.clone(),
                        FungibleConditionCode::SentEq,
                        0,
                    ),
                    TransactionPostCondition::Fungible(
                        PostConditionPrincipal::Origin,
                        asset_info_2.clone(),
                        FungibleConditionCode::SentGt,
                        122,
                    ),
                ],
                TransactionPostConditionMode::Deny,
                make_account(&origin, 1, 123),
            ),
            // four post-conditions on origin in allow mode, one with sending 0 tokens, one with
            // an unchecked address and a vacuous amount
            (
                true,
                vec![
                    TransactionPostCondition::Fungible(
                        PostConditionPrincipal::Origin,
                        asset_info_1.clone(),
                        FungibleConditionCode::SentEq,
                        123,
                    ),
                    TransactionPostCondition::Fungible(
                        PostConditionPrincipal::Origin,
                        asset_info_3.clone(),
                        FungibleConditionCode::SentEq,
                        0,
                    ),
                    TransactionPostCondition::Fungible(
                        PostConditionPrincipal::Standard(recv_addr.clone()),
                        asset_info_1.clone(),
                        FungibleConditionCode::SentEq,
                        0,
                    ),
                    TransactionPostCondition::Fungible(
                        PostConditionPrincipal::Origin,
                        asset_info_2.clone(),
                        FungibleConditionCode::SentEq,
                        123,
                    ),
                ],
                TransactionPostConditionMode::Deny,
                make_account(&origin, 1, 123),
            ),
            (
                true,
                vec![
                    TransactionPostCondition::Fungible(
                        PostConditionPrincipal::Origin,
                        asset_info_1.clone(),
                        FungibleConditionCode::SentLe,
                        123,
                    ),
                    TransactionPostCondition::Fungible(
                        PostConditionPrincipal::Origin,
                        asset_info_3.clone(),
                        FungibleConditionCode::SentLe,
                        0,
                    ),
                    TransactionPostCondition::Fungible(
                        PostConditionPrincipal::Standard(recv_addr.clone()),
                        asset_info_1.clone(),
                        FungibleConditionCode::SentLe,
                        0,
                    ),
                    TransactionPostCondition::Fungible(
                        PostConditionPrincipal::Origin,
                        asset_info_2.clone(),
                        FungibleConditionCode::SentLe,
                        123,
                    ),
                ],
                TransactionPostConditionMode::Deny,
                make_account(&origin, 1, 123),
            ),
            (
                true,
                vec![
                    TransactionPostCondition::Fungible(
                        PostConditionPrincipal::Origin,
                        asset_info_1.clone(),
                        FungibleConditionCode::SentGe,
                        123,
                    ),
                    TransactionPostCondition::Fungible(
                        PostConditionPrincipal::Origin,
                        asset_info_3.clone(),
                        FungibleConditionCode::SentGe,
                        0,
                    ),
                    TransactionPostCondition::Fungible(
                        PostConditionPrincipal::Standard(recv_addr.clone()),
                        asset_info_1.clone(),
                        FungibleConditionCode::SentGe,
                        0,
                    ),
                    TransactionPostCondition::Fungible(
                        PostConditionPrincipal::Origin,
                        asset_info_2.clone(),
                        FungibleConditionCode::SentGe,
                        123,
                    ),
                ],
                TransactionPostConditionMode::Deny,
                make_account(&origin, 1, 123),
            ),
            (
                true,
                vec![
                    TransactionPostCondition::Fungible(
                        PostConditionPrincipal::Origin,
                        asset_info_1.clone(),
                        FungibleConditionCode::SentLt,
                        124,
                    ),
                    TransactionPostCondition::Fungible(
                        PostConditionPrincipal::Origin,
                        asset_info_3.clone(),
                        FungibleConditionCode::SentLt,
                        1,
                    ),
                    TransactionPostCondition::Fungible(
                        PostConditionPrincipal::Standard(recv_addr.clone()),
                        asset_info_1.clone(),
                        FungibleConditionCode::SentLt,
                        1,
                    ),
                    TransactionPostCondition::Fungible(
                        PostConditionPrincipal::Origin,
                        asset_info_2.clone(),
                        FungibleConditionCode::SentLt,
                        124,
                    ),
                ],
                TransactionPostConditionMode::Deny,
                make_account(&origin, 1, 123),
            ),
            (
                true,
                vec![
                    TransactionPostCondition::Fungible(
                        PostConditionPrincipal::Origin,
                        asset_info_1.clone(),
                        FungibleConditionCode::SentGt,
                        122,
                    ),
                    TransactionPostCondition::Fungible(
                        PostConditionPrincipal::Origin,
                        asset_info_3.clone(),
                        FungibleConditionCode::SentEq,
                        0,
                    ),
                    TransactionPostCondition::Fungible(
                        PostConditionPrincipal::Standard(recv_addr.clone()),
                        asset_info_1.clone(),
                        FungibleConditionCode::SentEq,
                        0,
                    ),
                    TransactionPostCondition::Fungible(
                        PostConditionPrincipal::Origin,
                        asset_info_2.clone(),
                        FungibleConditionCode::SentGt,
                        122,
                    ),
                ],
                TransactionPostConditionMode::Deny,
                make_account(&origin, 1, 123),
            ),
            // one post-condition on origin in allow mode, explicit origin
            (
                false,
                vec![TransactionPostCondition::Fungible(
                    PostConditionPrincipal::Standard(addr.clone()),
                    asset_info_1.clone(),
                    FungibleConditionCode::SentEq,
                    123,
                )],
                TransactionPostConditionMode::Deny,
                make_account(&origin, 1, 123),
            ),
            (
                false,
                vec![TransactionPostCondition::Fungible(
                    PostConditionPrincipal::Standard(addr.clone()),
                    asset_info_1.clone(),
                    FungibleConditionCode::SentLe,
                    123,
                )],
                TransactionPostConditionMode::Deny,
                make_account(&origin, 1, 123),
            ),
            (
                false,
                vec![TransactionPostCondition::Fungible(
                    PostConditionPrincipal::Standard(addr.clone()),
                    asset_info_1.clone(),
                    FungibleConditionCode::SentGe,
                    123,
                )],
                TransactionPostConditionMode::Deny,
                make_account(&origin, 1, 123),
            ),
            (
                false,
                vec![TransactionPostCondition::Fungible(
                    PostConditionPrincipal::Standard(addr.clone()),
                    asset_info_1.clone(),
                    FungibleConditionCode::SentLt,
                    124,
                )],
                TransactionPostConditionMode::Deny,
                make_account(&origin, 1, 123),
            ),
            (
                false,
                vec![TransactionPostCondition::Fungible(
                    PostConditionPrincipal::Standard(addr.clone()),
                    asset_info_1.clone(),
                    FungibleConditionCode::SentGt,
                    122,
                )],
                TransactionPostConditionMode::Deny,
                make_account(&origin, 1, 123),
            ),
            // two post-conditions on origin in allow mode, explicit origin
            (
                true,
                vec![
                    TransactionPostCondition::Fungible(
                        PostConditionPrincipal::Standard(addr.clone()),
                        asset_info_1.clone(),
                        FungibleConditionCode::SentEq,
                        123,
                    ),
                    TransactionPostCondition::Fungible(
                        PostConditionPrincipal::Standard(addr.clone()),
                        asset_info_2.clone(),
                        FungibleConditionCode::SentEq,
                        123,
                    ),
                ],
                TransactionPostConditionMode::Deny,
                make_account(&origin, 1, 123),
            ),
            (
                true,
                vec![
                    TransactionPostCondition::Fungible(
                        PostConditionPrincipal::Standard(addr.clone()),
                        asset_info_1.clone(),
                        FungibleConditionCode::SentLe,
                        123,
                    ),
                    TransactionPostCondition::Fungible(
                        PostConditionPrincipal::Standard(addr.clone()),
                        asset_info_2.clone(),
                        FungibleConditionCode::SentLe,
                        123,
                    ),
                ],
                TransactionPostConditionMode::Deny,
                make_account(&origin, 1, 123),
            ),
            (
                true,
                vec![
                    TransactionPostCondition::Fungible(
                        PostConditionPrincipal::Standard(addr.clone()),
                        asset_info_1.clone(),
                        FungibleConditionCode::SentGe,
                        123,
                    ),
                    TransactionPostCondition::Fungible(
                        PostConditionPrincipal::Standard(addr.clone()),
                        asset_info_2.clone(),
                        FungibleConditionCode::SentGe,
                        123,
                    ),
                ],
                TransactionPostConditionMode::Deny,
                make_account(&origin, 1, 123),
            ),
            (
                true,
                vec![
                    TransactionPostCondition::Fungible(
                        PostConditionPrincipal::Standard(addr.clone()),
                        asset_info_1.clone(),
                        FungibleConditionCode::SentLt,
                        124,
                    ),
                    TransactionPostCondition::Fungible(
                        PostConditionPrincipal::Standard(addr.clone()),
                        asset_info_2.clone(),
                        FungibleConditionCode::SentLt,
                        124,
                    ),
                ],
                TransactionPostConditionMode::Deny,
                make_account(&origin, 1, 123),
            ),
            (
                true,
                vec![
                    TransactionPostCondition::Fungible(
                        PostConditionPrincipal::Standard(addr.clone()),
                        asset_info_1.clone(),
                        FungibleConditionCode::SentGt,
                        122,
                    ),
                    TransactionPostCondition::Fungible(
                        PostConditionPrincipal::Standard(addr.clone()),
                        asset_info_2.clone(),
                        FungibleConditionCode::SentGt,
                        122,
                    ),
                ],
                TransactionPostConditionMode::Deny,
                make_account(&origin, 1, 123),
            ),
            // three post-conditions on origin in allow mode, one with sending 0 tokens, explicit
            // origin
            (
                true,
                vec![
                    TransactionPostCondition::Fungible(
                        PostConditionPrincipal::Standard(addr.clone()),
                        asset_info_1.clone(),
                        FungibleConditionCode::SentEq,
                        123,
                    ),
                    TransactionPostCondition::Fungible(
                        PostConditionPrincipal::Standard(addr.clone()),
                        asset_info_3.clone(),
                        FungibleConditionCode::SentEq,
                        0,
                    ),
                    TransactionPostCondition::Fungible(
                        PostConditionPrincipal::Standard(addr.clone()),
                        asset_info_2.clone(),
                        FungibleConditionCode::SentEq,
                        123,
                    ),
                ],
                TransactionPostConditionMode::Deny,
                make_account(&origin, 1, 123),
            ),
            (
                true,
                vec![
                    TransactionPostCondition::Fungible(
                        PostConditionPrincipal::Standard(addr.clone()),
                        asset_info_1.clone(),
                        FungibleConditionCode::SentLe,
                        123,
                    ),
                    TransactionPostCondition::Fungible(
                        PostConditionPrincipal::Standard(addr.clone()),
                        asset_info_3.clone(),
                        FungibleConditionCode::SentLe,
                        0,
                    ),
                    TransactionPostCondition::Fungible(
                        PostConditionPrincipal::Standard(addr.clone()),
                        asset_info_2.clone(),
                        FungibleConditionCode::SentLe,
                        123,
                    ),
                ],
                TransactionPostConditionMode::Deny,
                make_account(&origin, 1, 123),
            ),
            (
                true,
                vec![
                    TransactionPostCondition::Fungible(
                        PostConditionPrincipal::Standard(addr.clone()),
                        asset_info_1.clone(),
                        FungibleConditionCode::SentGe,
                        123,
                    ),
                    TransactionPostCondition::Fungible(
                        PostConditionPrincipal::Standard(addr.clone()),
                        asset_info_3.clone(),
                        FungibleConditionCode::SentGe,
                        0,
                    ),
                    TransactionPostCondition::Fungible(
                        PostConditionPrincipal::Standard(addr.clone()),
                        asset_info_2.clone(),
                        FungibleConditionCode::SentGe,
                        123,
                    ),
                ],
                TransactionPostConditionMode::Deny,
                make_account(&origin, 1, 123),
            ),
            (
                true,
                vec![
                    TransactionPostCondition::Fungible(
                        PostConditionPrincipal::Standard(addr.clone()),
                        asset_info_1.clone(),
                        FungibleConditionCode::SentLt,
                        124,
                    ),
                    TransactionPostCondition::Fungible(
                        PostConditionPrincipal::Standard(addr.clone()),
                        asset_info_3.clone(),
                        FungibleConditionCode::SentLt,
                        1,
                    ),
                    TransactionPostCondition::Fungible(
                        PostConditionPrincipal::Standard(addr.clone()),
                        asset_info_2.clone(),
                        FungibleConditionCode::SentLt,
                        124,
                    ),
                ],
                TransactionPostConditionMode::Deny,
                make_account(&origin, 1, 123),
            ),
            (
                true,
                vec![
                    TransactionPostCondition::Fungible(
                        PostConditionPrincipal::Standard(addr.clone()),
                        asset_info_1.clone(),
                        FungibleConditionCode::SentGt,
                        122,
                    ),
                    TransactionPostCondition::Fungible(
                        PostConditionPrincipal::Standard(addr.clone()),
                        asset_info_3.clone(),
                        FungibleConditionCode::SentEq,
                        0,
                    ),
                    TransactionPostCondition::Fungible(
                        PostConditionPrincipal::Standard(addr.clone()),
                        asset_info_2.clone(),
                        FungibleConditionCode::SentGt,
                        122,
                    ),
                ],
                TransactionPostConditionMode::Deny,
                make_account(&origin, 1, 123),
            ),
            // four post-conditions on origin in allow mode, one with sending 0 tokens, one with
            // an unchecked address and a vacuous amount, explicit origin
            (
                true,
                vec![
                    TransactionPostCondition::Fungible(
                        PostConditionPrincipal::Standard(addr.clone()),
                        asset_info_1.clone(),
                        FungibleConditionCode::SentEq,
                        123,
                    ),
                    TransactionPostCondition::Fungible(
                        PostConditionPrincipal::Standard(addr.clone()),
                        asset_info_3.clone(),
                        FungibleConditionCode::SentEq,
                        0,
                    ),
                    TransactionPostCondition::Fungible(
                        PostConditionPrincipal::Standard(recv_addr.clone()),
                        asset_info_1.clone(),
                        FungibleConditionCode::SentEq,
                        0,
                    ),
                    TransactionPostCondition::Fungible(
                        PostConditionPrincipal::Standard(addr.clone()),
                        asset_info_2.clone(),
                        FungibleConditionCode::SentEq,
                        123,
                    ),
                ],
                TransactionPostConditionMode::Deny,
                make_account(&origin, 1, 123),
            ),
            (
                true,
                vec![
                    TransactionPostCondition::Fungible(
                        PostConditionPrincipal::Standard(addr.clone()),
                        asset_info_1.clone(),
                        FungibleConditionCode::SentLe,
                        123,
                    ),
                    TransactionPostCondition::Fungible(
                        PostConditionPrincipal::Standard(addr.clone()),
                        asset_info_3.clone(),
                        FungibleConditionCode::SentLe,
                        0,
                    ),
                    TransactionPostCondition::Fungible(
                        PostConditionPrincipal::Standard(recv_addr.clone()),
                        asset_info_1.clone(),
                        FungibleConditionCode::SentLe,
                        0,
                    ),
                    TransactionPostCondition::Fungible(
                        PostConditionPrincipal::Standard(addr.clone()),
                        asset_info_2.clone(),
                        FungibleConditionCode::SentLe,
                        123,
                    ),
                ],
                TransactionPostConditionMode::Deny,
                make_account(&origin, 1, 123),
            ),
            (
                true,
                vec![
                    TransactionPostCondition::Fungible(
                        PostConditionPrincipal::Standard(addr.clone()),
                        asset_info_1.clone(),
                        FungibleConditionCode::SentGe,
                        123,
                    ),
                    TransactionPostCondition::Fungible(
                        PostConditionPrincipal::Standard(addr.clone()),
                        asset_info_3.clone(),
                        FungibleConditionCode::SentGe,
                        0,
                    ),
                    TransactionPostCondition::Fungible(
                        PostConditionPrincipal::Standard(recv_addr.clone()),
                        asset_info_1.clone(),
                        FungibleConditionCode::SentGe,
                        0,
                    ),
                    TransactionPostCondition::Fungible(
                        PostConditionPrincipal::Standard(addr.clone()),
                        asset_info_2.clone(),
                        FungibleConditionCode::SentGe,
                        123,
                    ),
                ],
                TransactionPostConditionMode::Deny,
                make_account(&origin, 1, 123),
            ),
            (
                true,
                vec![
                    TransactionPostCondition::Fungible(
                        PostConditionPrincipal::Standard(addr.clone()),
                        asset_info_1.clone(),
                        FungibleConditionCode::SentLt,
                        124,
                    ),
                    TransactionPostCondition::Fungible(
                        PostConditionPrincipal::Standard(addr.clone()),
                        asset_info_3.clone(),
                        FungibleConditionCode::SentLt,
                        1,
                    ),
                    TransactionPostCondition::Fungible(
                        PostConditionPrincipal::Standard(recv_addr.clone()),
                        asset_info_1.clone(),
                        FungibleConditionCode::SentLt,
                        1,
                    ),
                    TransactionPostCondition::Fungible(
                        PostConditionPrincipal::Standard(addr.clone()),
                        asset_info_2.clone(),
                        FungibleConditionCode::SentLt,
                        124,
                    ),
                ],
                TransactionPostConditionMode::Deny,
                make_account(&origin, 1, 123),
            ),
            (
                true,
                vec![
                    TransactionPostCondition::Fungible(
                        PostConditionPrincipal::Standard(addr.clone()),
                        asset_info_1.clone(),
                        FungibleConditionCode::SentGt,
                        122,
                    ),
                    TransactionPostCondition::Fungible(
                        PostConditionPrincipal::Standard(addr.clone()),
                        asset_info_3.clone(),
                        FungibleConditionCode::SentEq,
                        0,
                    ),
                    TransactionPostCondition::Fungible(
                        PostConditionPrincipal::Standard(recv_addr.clone()),
                        asset_info_1.clone(),
                        FungibleConditionCode::SentEq,
                        0,
                    ),
                    TransactionPostCondition::Fungible(
                        PostConditionPrincipal::Standard(addr.clone()),
                        asset_info_2.clone(),
                        FungibleConditionCode::SentGt,
                        122,
                    ),
                ],
                TransactionPostConditionMode::Deny,
                make_account(&origin, 1, 123),
            ),
        ];

        for test in tests {
            let expected_result = test.0;
            let post_conditions = &test.1;
            let mode = &test.2;
            let origin = &test.3;

            let result = StacksChainState::check_transaction_postconditions(
                post_conditions,
                mode,
                origin,
                &ft_transfer_2,
                Txid(
                    "1232121232121232121232121232121232121232121232121232121232121232"
                        .as_bytes()
                        .try_into()
                        .unwrap(),
                ),
            )
            .unwrap();
            if result != expected_result {
                eprintln!(
                    "test failed:\nasset map: {:?}\nscenario: {:?}\n",
                    &ft_transfer_2, &test
                );
                assert!(false);
            }
        }
    }

    #[test]
    fn test_check_postconditions_multiple_nfts() {
        let privk = StacksPrivateKey::from_hex(
            "6d430bb91222408e7706c9001cfaeb91b08c2be6d5ac95779ab52c6b431950e001",
        )
        .unwrap();
        let auth = TransactionAuth::from_p2pkh(&privk).unwrap();
        let addr = auth.origin().address_testnet();
        let origin = addr.to_account_principal();
        let _recv_addr = StacksAddress {
            version: 1,
            bytes: Hash160([0xff; 20]),
        };
        let contract_addr = StacksAddress {
            version: 1,
            bytes: Hash160([0x01; 20]),
        };

        let asset_info = AssetInfo {
            contract_address: contract_addr.clone(),
            contract_name: ContractName::try_from("hello-world").unwrap(),
            asset_name: ClarityName::try_from("test-asset").unwrap(),
        };

        let asset_id = AssetIdentifier {
            contract_identifier: QualifiedContractIdentifier::new(
                StandardPrincipalData::from(asset_info.contract_address),
                asset_info.contract_name.clone(),
            ),
            asset_name: asset_info.asset_name.clone(),
        };

        // multi-nft transfer
        let mut nft_transfer_2 = AssetMap::new();
        nft_transfer_2.add_asset_transfer(&origin, asset_id.clone(), Value::Int(1));
        nft_transfer_2.add_asset_transfer(&origin, asset_id.clone(), Value::Int(2));

        let tests = vec![
            // no post-conditions in allow mode
            (
                true,
                vec![],
                TransactionPostConditionMode::Allow,
                make_account(&origin, 1, 123),
            ),
            // one post-condition on origin in allow mode
            (
                true,
                vec![TransactionPostCondition::Nonfungible(
                    PostConditionPrincipal::Origin,
                    asset_info.clone(),
                    Value::Int(1),
                    NonfungibleConditionCode::Sent,
                )],
                TransactionPostConditionMode::Allow,
                make_account(&origin, 1, 123),
            ),
            (
                true,
                vec![TransactionPostCondition::Nonfungible(
                    PostConditionPrincipal::Origin,
                    asset_info.clone(),
                    Value::Int(2),
                    NonfungibleConditionCode::Sent,
                )],
                TransactionPostConditionMode::Allow,
                make_account(&origin, 1, 123),
            ),
            // two post-conditions on origin in allow mode
            (
                true,
                vec![
                    TransactionPostCondition::Nonfungible(
                        PostConditionPrincipal::Origin,
                        asset_info.clone(),
                        Value::Int(1),
                        NonfungibleConditionCode::Sent,
                    ),
                    TransactionPostCondition::Nonfungible(
                        PostConditionPrincipal::Origin,
                        asset_info.clone(),
                        Value::Int(2),
                        NonfungibleConditionCode::Sent,
                    ),
                ],
                TransactionPostConditionMode::Allow,
                make_account(&origin, 1, 123),
            ),
            // post-condition on a non-sent asset
            (
                true,
                vec![
                    TransactionPostCondition::Nonfungible(
                        PostConditionPrincipal::Origin,
                        asset_info.clone(),
                        Value::Int(1),
                        NonfungibleConditionCode::Sent,
                    ),
                    TransactionPostCondition::Nonfungible(
                        PostConditionPrincipal::Origin,
                        asset_info.clone(),
                        Value::Int(2),
                        NonfungibleConditionCode::Sent,
                    ),
                    TransactionPostCondition::Nonfungible(
                        PostConditionPrincipal::Origin,
                        asset_info.clone(),
                        Value::Int(3),
                        NonfungibleConditionCode::NotSent,
                    ),
                ],
                TransactionPostConditionMode::Allow,
                make_account(&origin, 1, 123),
            ),
            // one post-condition on origin in allow mode, explicit origin
            (
                true,
                vec![TransactionPostCondition::Nonfungible(
                    PostConditionPrincipal::Standard(addr.clone()),
                    asset_info.clone(),
                    Value::Int(1),
                    NonfungibleConditionCode::Sent,
                )],
                TransactionPostConditionMode::Allow,
                make_account(&origin, 1, 123),
            ),
            (
                true,
                vec![TransactionPostCondition::Nonfungible(
                    PostConditionPrincipal::Standard(addr.clone()),
                    asset_info.clone(),
                    Value::Int(2),
                    NonfungibleConditionCode::Sent,
                )],
                TransactionPostConditionMode::Allow,
                make_account(&origin, 1, 123),
            ),
            // two post-conditions on origin in allow mode, explicit origin
            (
                true,
                vec![
                    TransactionPostCondition::Nonfungible(
                        PostConditionPrincipal::Standard(addr.clone()),
                        asset_info.clone(),
                        Value::Int(1),
                        NonfungibleConditionCode::Sent,
                    ),
                    TransactionPostCondition::Nonfungible(
                        PostConditionPrincipal::Standard(addr.clone()),
                        asset_info.clone(),
                        Value::Int(2),
                        NonfungibleConditionCode::Sent,
                    ),
                ],
                TransactionPostConditionMode::Allow,
                make_account(&origin, 1, 123),
            ),
            // post-condition on a non-sent asset, explicit origin
            (
                true,
                vec![
                    TransactionPostCondition::Nonfungible(
                        PostConditionPrincipal::Standard(addr.clone()),
                        asset_info.clone(),
                        Value::Int(1),
                        NonfungibleConditionCode::Sent,
                    ),
                    TransactionPostCondition::Nonfungible(
                        PostConditionPrincipal::Standard(addr.clone()),
                        asset_info.clone(),
                        Value::Int(2),
                        NonfungibleConditionCode::Sent,
                    ),
                    TransactionPostCondition::Nonfungible(
                        PostConditionPrincipal::Standard(addr.clone()),
                        asset_info.clone(),
                        Value::Int(3),
                        NonfungibleConditionCode::NotSent,
                    ),
                ],
                TransactionPostConditionMode::Allow,
                make_account(&origin, 1, 123),
            ),
            // no post-conditions in deny mode
            (
                false,
                vec![],
                TransactionPostConditionMode::Deny,
                make_account(&origin, 1, 123),
            ),
            // one post-condition on origin in deny mode
            (
                false,
                vec![TransactionPostCondition::Nonfungible(
                    PostConditionPrincipal::Origin,
                    asset_info.clone(),
                    Value::Int(1),
                    NonfungibleConditionCode::Sent,
                )],
                TransactionPostConditionMode::Deny,
                make_account(&origin, 1, 123),
            ),
            (
                false,
                vec![TransactionPostCondition::Nonfungible(
                    PostConditionPrincipal::Origin,
                    asset_info.clone(),
                    Value::Int(2),
                    NonfungibleConditionCode::Sent,
                )],
                TransactionPostConditionMode::Deny,
                make_account(&origin, 1, 123),
            ),
            // two post-conditions on origin in allow mode
            (
                true,
                vec![
                    TransactionPostCondition::Nonfungible(
                        PostConditionPrincipal::Origin,
                        asset_info.clone(),
                        Value::Int(1),
                        NonfungibleConditionCode::Sent,
                    ),
                    TransactionPostCondition::Nonfungible(
                        PostConditionPrincipal::Origin,
                        asset_info.clone(),
                        Value::Int(2),
                        NonfungibleConditionCode::Sent,
                    ),
                ],
                TransactionPostConditionMode::Allow,
                make_account(&origin, 1, 123),
            ),
            // post-condition on a non-sent asset
            (
                true,
                vec![
                    TransactionPostCondition::Nonfungible(
                        PostConditionPrincipal::Origin,
                        asset_info.clone(),
                        Value::Int(1),
                        NonfungibleConditionCode::Sent,
                    ),
                    TransactionPostCondition::Nonfungible(
                        PostConditionPrincipal::Origin,
                        asset_info.clone(),
                        Value::Int(2),
                        NonfungibleConditionCode::Sent,
                    ),
                    TransactionPostCondition::Nonfungible(
                        PostConditionPrincipal::Origin,
                        asset_info.clone(),
                        Value::Int(3),
                        NonfungibleConditionCode::NotSent,
                    ),
                ],
                TransactionPostConditionMode::Deny,
                make_account(&origin, 1, 123),
            ),
            // one post-condition on origin in deny mode, explicit origin
            (
                false,
                vec![TransactionPostCondition::Nonfungible(
                    PostConditionPrincipal::Standard(addr.clone()),
                    asset_info.clone(),
                    Value::Int(1),
                    NonfungibleConditionCode::Sent,
                )],
                TransactionPostConditionMode::Deny,
                make_account(&origin, 1, 123),
            ),
            (
                false,
                vec![TransactionPostCondition::Nonfungible(
                    PostConditionPrincipal::Standard(addr.clone()),
                    asset_info.clone(),
                    Value::Int(2),
                    NonfungibleConditionCode::Sent,
                )],
                TransactionPostConditionMode::Deny,
                make_account(&origin, 1, 123),
            ),
            // two post-conditions on origin in allow mode, explicit origin
            (
                true,
                vec![
                    TransactionPostCondition::Nonfungible(
                        PostConditionPrincipal::Standard(addr.clone()),
                        asset_info.clone(),
                        Value::Int(1),
                        NonfungibleConditionCode::Sent,
                    ),
                    TransactionPostCondition::Nonfungible(
                        PostConditionPrincipal::Standard(addr.clone()),
                        asset_info.clone(),
                        Value::Int(2),
                        NonfungibleConditionCode::Sent,
                    ),
                ],
                TransactionPostConditionMode::Allow,
                make_account(&origin, 1, 123),
            ),
            // post-condition on a non-sent asset, explicit origin
            (
                true,
                vec![
                    TransactionPostCondition::Nonfungible(
                        PostConditionPrincipal::Standard(addr.clone()),
                        asset_info.clone(),
                        Value::Int(1),
                        NonfungibleConditionCode::Sent,
                    ),
                    TransactionPostCondition::Nonfungible(
                        PostConditionPrincipal::Standard(addr.clone()),
                        asset_info.clone(),
                        Value::Int(2),
                        NonfungibleConditionCode::Sent,
                    ),
                    TransactionPostCondition::Nonfungible(
                        PostConditionPrincipal::Standard(addr.clone()),
                        asset_info.clone(),
                        Value::Int(3),
                        NonfungibleConditionCode::NotSent,
                    ),
                ],
                TransactionPostConditionMode::Deny,
                make_account(&origin, 1, 123),
            ),
        ];

        for test in tests.iter() {
            let expected_result = test.0;
            let post_conditions = &test.1;
            let mode = &test.2;
            let origin = &test.3;

            let result = StacksChainState::check_transaction_postconditions(
                post_conditions,
                mode,
                origin,
                &nft_transfer_2,
                Txid(
                    "1232121232121232121232121232121232121232121232121232121232121232"
                        .as_bytes()
                        .try_into()
                        .unwrap(),
                ),
            )
            .unwrap();
            if result != expected_result {
                eprintln!(
                    "test failed:\nasset map: {:?}\nscenario: {:?}\n",
                    &nft_transfer_2, &test
                );
                assert!(false);
            }
        }
    }

    #[test]
    fn test_check_postconditions_stx() {
        let privk = StacksPrivateKey::from_hex(
            "6d430bb91222408e7706c9001cfaeb91b08c2be6d5ac95779ab52c6b431950e001",
        )
        .unwrap();
        let auth = TransactionAuth::from_p2pkh(&privk).unwrap();
        let addr = auth.origin().address_testnet();
        let origin = addr.to_account_principal();
        let _recv_addr = StacksAddress {
            version: 1,
            bytes: Hash160([0xff; 20]),
        };

        // stx-transfer for 123 microstx
        let mut stx_asset_map = AssetMap::new();
        stx_asset_map.add_stx_transfer(&origin, 123).unwrap();

        // stx-burn for 123 microstx
        let mut stx_burn_asset_map = AssetMap::new();
        stx_burn_asset_map.add_stx_burn(&origin, 123).unwrap();

        // stx-transfer and stx-burn for a total of 123 microstx
        let mut stx_transfer_burn_asset_map = AssetMap::new();
        stx_transfer_burn_asset_map
            .add_stx_transfer(&origin, 100)
            .unwrap();
        stx_transfer_burn_asset_map
            .add_stx_burn(&origin, 23)
            .unwrap();

        let tests = vec![
            // no post-conditions in allow mode
            (
                true,
                vec![],
                TransactionPostConditionMode::Allow,
                make_account(&origin, 1, 123),
            ), // should pass
            // post-conditions on origin in allow mode
            (
                true,
                vec![TransactionPostCondition::STX(
                    PostConditionPrincipal::Origin,
                    FungibleConditionCode::SentEq,
                    123,
                )],
                TransactionPostConditionMode::Allow,
                make_account(&origin, 1, 123),
            ), // should pass
            (
                true,
                vec![TransactionPostCondition::STX(
                    PostConditionPrincipal::Origin,
                    FungibleConditionCode::SentLe,
                    123,
                )],
                TransactionPostConditionMode::Allow,
                make_account(&origin, 1, 123),
            ), // should pass
            (
                true,
                vec![TransactionPostCondition::STX(
                    PostConditionPrincipal::Origin,
                    FungibleConditionCode::SentGe,
                    123,
                )],
                TransactionPostConditionMode::Allow,
                make_account(&origin, 1, 123),
            ), // should pass
            (
                true,
                vec![TransactionPostCondition::STX(
                    PostConditionPrincipal::Origin,
                    FungibleConditionCode::SentLt,
                    124,
                )],
                TransactionPostConditionMode::Allow,
                make_account(&origin, 1, 123),
            ), // should pass
            (
                true,
                vec![TransactionPostCondition::STX(
                    PostConditionPrincipal::Origin,
                    FungibleConditionCode::SentGt,
                    122,
                )],
                TransactionPostConditionMode::Allow,
                make_account(&origin, 1, 123),
            ), // should pass
            // post-conditions with an explicitly-set address in allow mode
            (
                true,
                vec![TransactionPostCondition::STX(
                    PostConditionPrincipal::Standard(addr.clone()),
                    FungibleConditionCode::SentEq,
                    123,
                )],
                TransactionPostConditionMode::Allow,
                make_account(&origin, 1, 123),
            ), // should pass
            (
                true,
                vec![TransactionPostCondition::STX(
                    PostConditionPrincipal::Standard(addr.clone()),
                    FungibleConditionCode::SentLe,
                    123,
                )],
                TransactionPostConditionMode::Allow,
                make_account(&origin, 1, 123),
            ), // should pass
            (
                true,
                vec![TransactionPostCondition::STX(
                    PostConditionPrincipal::Standard(addr.clone()),
                    FungibleConditionCode::SentGe,
                    123,
                )],
                TransactionPostConditionMode::Allow,
                make_account(&origin, 1, 123),
            ), // should pass
            (
                true,
                vec![TransactionPostCondition::STX(
                    PostConditionPrincipal::Standard(addr.clone()),
                    FungibleConditionCode::SentLt,
                    124,
                )],
                TransactionPostConditionMode::Allow,
                make_account(&origin, 1, 123),
            ), // should pass
            (
                true,
                vec![TransactionPostCondition::STX(
                    PostConditionPrincipal::Standard(addr.clone()),
                    FungibleConditionCode::SentGt,
                    122,
                )],
                TransactionPostConditionMode::Allow,
                make_account(&origin, 1, 123),
            ), // should pass
            // post-conditions with an unrelated contract address in allow mode
            (
                true,
                vec![TransactionPostCondition::STX(
                    PostConditionPrincipal::Contract(
                        addr.clone(),
                        ContractName::try_from("hello-world").unwrap(),
                    ),
                    FungibleConditionCode::SentEq,
                    0,
                )],
                TransactionPostConditionMode::Allow,
                make_account(&origin, 1, 123),
            ), // should pass
            (
                true,
                vec![TransactionPostCondition::STX(
                    PostConditionPrincipal::Contract(
                        addr.clone(),
                        ContractName::try_from("hello-world").unwrap(),
                    ),
                    FungibleConditionCode::SentLe,
                    0,
                )],
                TransactionPostConditionMode::Allow,
                make_account(&origin, 1, 123),
            ), // should pass
            (
                true,
                vec![TransactionPostCondition::STX(
                    PostConditionPrincipal::Contract(
                        addr.clone(),
                        ContractName::try_from("hello-world").unwrap(),
                    ),
                    FungibleConditionCode::SentGe,
                    0,
                )],
                TransactionPostConditionMode::Allow,
                make_account(&origin, 1, 123),
            ), // should pass
            (
                true,
                vec![TransactionPostCondition::STX(
                    PostConditionPrincipal::Contract(
                        addr.clone(),
                        ContractName::try_from("hello-world").unwrap(),
                    ),
                    FungibleConditionCode::SentLt,
                    1,
                )],
                TransactionPostConditionMode::Allow,
                make_account(&origin, 1, 123),
            ), // should pass
            // post-conditions with both the origin and an unrelated contract address in allow mode
            (
                true,
                vec![
                    TransactionPostCondition::STX(
                        PostConditionPrincipal::Contract(
                            addr.clone(),
                            ContractName::try_from("hello-world").unwrap(),
                        ),
                        FungibleConditionCode::SentEq,
                        0,
                    ),
                    TransactionPostCondition::STX(
                        PostConditionPrincipal::Origin,
                        FungibleConditionCode::SentEq,
                        123,
                    ),
                ],
                TransactionPostConditionMode::Allow,
                make_account(&origin, 1, 123),
            ), // should pass
            (
                true,
                vec![
                    TransactionPostCondition::STX(
                        PostConditionPrincipal::Contract(
                            addr.clone(),
                            ContractName::try_from("hello-world").unwrap(),
                        ),
                        FungibleConditionCode::SentLe,
                        0,
                    ),
                    TransactionPostCondition::STX(
                        PostConditionPrincipal::Origin,
                        FungibleConditionCode::SentLe,
                        123,
                    ),
                ],
                TransactionPostConditionMode::Allow,
                make_account(&origin, 1, 123),
            ), // should pass
            (
                true,
                vec![
                    TransactionPostCondition::STX(
                        PostConditionPrincipal::Contract(
                            addr.clone(),
                            ContractName::try_from("hello-world").unwrap(),
                        ),
                        FungibleConditionCode::SentGe,
                        0,
                    ),
                    TransactionPostCondition::STX(
                        PostConditionPrincipal::Origin,
                        FungibleConditionCode::SentGe,
                        123,
                    ),
                ],
                TransactionPostConditionMode::Allow,
                make_account(&origin, 1, 123),
            ), // should pass
            (
                true,
                vec![
                    TransactionPostCondition::STX(
                        PostConditionPrincipal::Contract(
                            addr.clone(),
                            ContractName::try_from("hello-world").unwrap(),
                        ),
                        FungibleConditionCode::SentLt,
                        1,
                    ),
                    TransactionPostCondition::STX(
                        PostConditionPrincipal::Origin,
                        FungibleConditionCode::SentLt,
                        124,
                    ),
                ],
                TransactionPostConditionMode::Allow,
                make_account(&origin, 1, 123),
            ), // should pass
            // post-conditions that fail since the amount is wrong
            (
                false,
                vec![TransactionPostCondition::STX(
                    PostConditionPrincipal::Origin,
                    FungibleConditionCode::SentEq,
                    124,
                )],
                TransactionPostConditionMode::Allow,
                make_account(&origin, 1, 123),
            ), // should fail
            (
                false,
                vec![TransactionPostCondition::STX(
                    PostConditionPrincipal::Origin,
                    FungibleConditionCode::SentLe,
                    122,
                )],
                TransactionPostConditionMode::Allow,
                make_account(&origin, 1, 123),
            ), // should fail
            (
                false,
                vec![TransactionPostCondition::STX(
                    PostConditionPrincipal::Origin,
                    FungibleConditionCode::SentGe,
                    124,
                )],
                TransactionPostConditionMode::Allow,
                make_account(&origin, 1, 123),
            ), // should fail
            (
                false,
                vec![TransactionPostCondition::STX(
                    PostConditionPrincipal::Origin,
                    FungibleConditionCode::SentLt,
                    122,
                )],
                TransactionPostConditionMode::Allow,
                make_account(&origin, 1, 123),
            ), // should fail
            (
                false,
                vec![TransactionPostCondition::STX(
                    PostConditionPrincipal::Origin,
                    FungibleConditionCode::SentGt,
                    124,
                )],
                TransactionPostConditionMode::Allow,
                make_account(&origin, 1, 123),
            ), // should fail
            // no post-conditions in deny mode (should fail)
            (
                false,
                vec![],
                TransactionPostConditionMode::Deny,
                make_account(&origin, 1, 123),
            ), // should fail
            // post-conditions on origin in deny mode (should all pass since origin is specified
            (
                true,
                vec![TransactionPostCondition::STX(
                    PostConditionPrincipal::Origin,
                    FungibleConditionCode::SentEq,
                    123,
                )],
                TransactionPostConditionMode::Deny,
                make_account(&origin, 1, 123),
            ), // should pass
            (
                true,
                vec![TransactionPostCondition::STX(
                    PostConditionPrincipal::Origin,
                    FungibleConditionCode::SentLe,
                    123,
                )],
                TransactionPostConditionMode::Deny,
                make_account(&origin, 1, 123),
            ), // should pass
            (
                true,
                vec![TransactionPostCondition::STX(
                    PostConditionPrincipal::Origin,
                    FungibleConditionCode::SentGe,
                    123,
                )],
                TransactionPostConditionMode::Deny,
                make_account(&origin, 1, 123),
            ), // should pass
            (
                true,
                vec![TransactionPostCondition::STX(
                    PostConditionPrincipal::Origin,
                    FungibleConditionCode::SentLt,
                    124,
                )],
                TransactionPostConditionMode::Deny,
                make_account(&origin, 1, 123),
            ), // should pass
            (
                true,
                vec![TransactionPostCondition::STX(
                    PostConditionPrincipal::Origin,
                    FungibleConditionCode::SentGt,
                    122,
                )],
                TransactionPostConditionMode::Deny,
                make_account(&origin, 1, 123),
            ), // should pass
            // post-conditions with an explicitly-set address in deny mode (should all pass since
            // address matches the address in the asset map)
            (
                true,
                vec![TransactionPostCondition::STX(
                    PostConditionPrincipal::Standard(addr.clone()),
                    FungibleConditionCode::SentEq,
                    123,
                )],
                TransactionPostConditionMode::Deny,
                make_account(&origin, 1, 123),
            ), // should pass
            (
                true,
                vec![TransactionPostCondition::STX(
                    PostConditionPrincipal::Standard(addr.clone()),
                    FungibleConditionCode::SentLe,
                    123,
                )],
                TransactionPostConditionMode::Deny,
                make_account(&origin, 1, 123),
            ), // should pass
            (
                true,
                vec![TransactionPostCondition::STX(
                    PostConditionPrincipal::Standard(addr.clone()),
                    FungibleConditionCode::SentGe,
                    123,
                )],
                TransactionPostConditionMode::Deny,
                make_account(&origin, 1, 123),
            ), // should pass
            (
                true,
                vec![TransactionPostCondition::STX(
                    PostConditionPrincipal::Standard(addr.clone()),
                    FungibleConditionCode::SentLt,
                    124,
                )],
                TransactionPostConditionMode::Deny,
                make_account(&origin, 1, 123),
            ), // should pass
            (
                true,
                vec![TransactionPostCondition::STX(
                    PostConditionPrincipal::Standard(addr.clone()),
                    FungibleConditionCode::SentGt,
                    122,
                )],
                TransactionPostConditionMode::Deny,
                make_account(&origin, 1, 123),
            ), // should pass
            // post-conditions with an unrelated contract address in allow mode, with check on
            // origin (should all pass)
            (
                true,
                vec![
                    TransactionPostCondition::STX(
                        PostConditionPrincipal::Contract(
                            addr.clone(),
                            ContractName::try_from("hello-world").unwrap(),
                        ),
                        FungibleConditionCode::SentEq,
                        0,
                    ),
                    TransactionPostCondition::STX(
                        PostConditionPrincipal::Origin,
                        FungibleConditionCode::SentEq,
                        123,
                    ),
                ],
                TransactionPostConditionMode::Allow,
                make_account(&origin, 1, 123),
            ), // should fail
            (
                true,
                vec![
                    TransactionPostCondition::STX(
                        PostConditionPrincipal::Contract(
                            addr.clone(),
                            ContractName::try_from("hello-world").unwrap(),
                        ),
                        FungibleConditionCode::SentLe,
                        0,
                    ),
                    TransactionPostCondition::STX(
                        PostConditionPrincipal::Origin,
                        FungibleConditionCode::SentEq,
                        123,
                    ),
                ],
                TransactionPostConditionMode::Allow,
                make_account(&origin, 1, 123),
            ), // should fail
            (
                true,
                vec![
                    TransactionPostCondition::STX(
                        PostConditionPrincipal::Contract(
                            addr.clone(),
                            ContractName::try_from("hello-world").unwrap(),
                        ),
                        FungibleConditionCode::SentGe,
                        0,
                    ),
                    TransactionPostCondition::STX(
                        PostConditionPrincipal::Origin,
                        FungibleConditionCode::SentEq,
                        123,
                    ),
                ],
                TransactionPostConditionMode::Allow,
                make_account(&origin, 1, 123),
            ), // should fail
            (
                true,
                vec![
                    TransactionPostCondition::STX(
                        PostConditionPrincipal::Contract(
                            addr.clone(),
                            ContractName::try_from("hello-world").unwrap(),
                        ),
                        FungibleConditionCode::SentLt,
                        1,
                    ),
                    TransactionPostCondition::STX(
                        PostConditionPrincipal::Origin,
                        FungibleConditionCode::SentEq,
                        123,
                    ),
                ],
                TransactionPostConditionMode::Allow,
                make_account(&origin, 1, 123),
            ), // should fail
            // post-conditions with an unrelated contract address in deny mode (should all fail
            // since stx-transfer isn't covered)
            (
                false,
                vec![TransactionPostCondition::STX(
                    PostConditionPrincipal::Contract(
                        addr.clone(),
                        ContractName::try_from("hello-world").unwrap(),
                    ),
                    FungibleConditionCode::SentEq,
                    0,
                )],
                TransactionPostConditionMode::Deny,
                make_account(&origin, 1, 123),
            ), // should fail
            (
                false,
                vec![TransactionPostCondition::STX(
                    PostConditionPrincipal::Contract(
                        addr.clone(),
                        ContractName::try_from("hello-world").unwrap(),
                    ),
                    FungibleConditionCode::SentLe,
                    0,
                )],
                TransactionPostConditionMode::Deny,
                make_account(&origin, 1, 123),
            ), // should fail
            (
                false,
                vec![TransactionPostCondition::STX(
                    PostConditionPrincipal::Contract(
                        addr.clone(),
                        ContractName::try_from("hello-world").unwrap(),
                    ),
                    FungibleConditionCode::SentGe,
                    0,
                )],
                TransactionPostConditionMode::Deny,
                make_account(&origin, 1, 123),
            ), // should fail
            (
                false,
                vec![TransactionPostCondition::STX(
                    PostConditionPrincipal::Contract(
                        addr.clone(),
                        ContractName::try_from("hello-world").unwrap(),
                    ),
                    FungibleConditionCode::SentLt,
                    1,
                )],
                TransactionPostConditionMode::Deny,
                make_account(&origin, 1, 123),
            ), // should fail
            // post-conditions with an unrelated contract address in deny mode, with check on
            // origin (should all pass)
            (
                true,
                vec![
                    TransactionPostCondition::STX(
                        PostConditionPrincipal::Contract(
                            addr.clone(),
                            ContractName::try_from("hello-world").unwrap(),
                        ),
                        FungibleConditionCode::SentEq,
                        0,
                    ),
                    TransactionPostCondition::STX(
                        PostConditionPrincipal::Origin,
                        FungibleConditionCode::SentEq,
                        123,
                    ),
                ],
                TransactionPostConditionMode::Deny,
                make_account(&origin, 1, 123),
            ), // should fail
            (
                true,
                vec![
                    TransactionPostCondition::STX(
                        PostConditionPrincipal::Contract(
                            addr.clone(),
                            ContractName::try_from("hello-world").unwrap(),
                        ),
                        FungibleConditionCode::SentLe,
                        0,
                    ),
                    TransactionPostCondition::STX(
                        PostConditionPrincipal::Origin,
                        FungibleConditionCode::SentEq,
                        123,
                    ),
                ],
                TransactionPostConditionMode::Deny,
                make_account(&origin, 1, 123),
            ), // should fail
            (
                true,
                vec![
                    TransactionPostCondition::STX(
                        PostConditionPrincipal::Contract(
                            addr.clone(),
                            ContractName::try_from("hello-world").unwrap(),
                        ),
                        FungibleConditionCode::SentGe,
                        0,
                    ),
                    TransactionPostCondition::STX(
                        PostConditionPrincipal::Origin,
                        FungibleConditionCode::SentEq,
                        123,
                    ),
                ],
                TransactionPostConditionMode::Deny,
                make_account(&origin, 1, 123),
            ), // should fail
            (
                true,
                vec![
                    TransactionPostCondition::STX(
                        PostConditionPrincipal::Contract(
                            addr.clone(),
                            ContractName::try_from("hello-world").unwrap(),
                        ),
                        FungibleConditionCode::SentLt,
                        1,
                    ),
                    TransactionPostCondition::STX(
                        PostConditionPrincipal::Origin,
                        FungibleConditionCode::SentEq,
                        123,
                    ),
                ],
                TransactionPostConditionMode::Deny,
                make_account(&origin, 1, 123),
            ), // should fail
            // post-conditions with both the origin and an unrelated contract address in deny mode (should all pass)
            (
                true,
                vec![
                    TransactionPostCondition::STX(
                        PostConditionPrincipal::Contract(
                            addr.clone(),
                            ContractName::try_from("hello-world").unwrap(),
                        ),
                        FungibleConditionCode::SentEq,
                        0,
                    ),
                    TransactionPostCondition::STX(
                        PostConditionPrincipal::Origin,
                        FungibleConditionCode::SentEq,
                        123,
                    ),
                ],
                TransactionPostConditionMode::Deny,
                make_account(&origin, 1, 123),
            ), // should pass
            (
                true,
                vec![
                    TransactionPostCondition::STX(
                        PostConditionPrincipal::Contract(
                            addr.clone(),
                            ContractName::try_from("hello-world").unwrap(),
                        ),
                        FungibleConditionCode::SentLe,
                        0,
                    ),
                    TransactionPostCondition::STX(
                        PostConditionPrincipal::Origin,
                        FungibleConditionCode::SentLe,
                        123,
                    ),
                ],
                TransactionPostConditionMode::Deny,
                make_account(&origin, 1, 123),
            ), // should pass
            (
                true,
                vec![
                    TransactionPostCondition::STX(
                        PostConditionPrincipal::Contract(
                            addr.clone(),
                            ContractName::try_from("hello-world").unwrap(),
                        ),
                        FungibleConditionCode::SentGe,
                        0,
                    ),
                    TransactionPostCondition::STX(
                        PostConditionPrincipal::Origin,
                        FungibleConditionCode::SentGe,
                        123,
                    ),
                ],
                TransactionPostConditionMode::Deny,
                make_account(&origin, 1, 123),
            ), // should pass
            (
                true,
                vec![
                    TransactionPostCondition::STX(
                        PostConditionPrincipal::Contract(
                            addr.clone(),
                            ContractName::try_from("hello-world").unwrap(),
                        ),
                        FungibleConditionCode::SentLt,
                        1,
                    ),
                    TransactionPostCondition::STX(
                        PostConditionPrincipal::Origin,
                        FungibleConditionCode::SentLt,
                        124,
                    ),
                ],
                TransactionPostConditionMode::Deny,
                make_account(&origin, 1, 123),
            ), // should pass
            // post-conditions that fail since the amount is wrong, even though all principals are
            // covered
            (
                false,
                vec![TransactionPostCondition::STX(
                    PostConditionPrincipal::Origin,
                    FungibleConditionCode::SentEq,
                    124,
                )],
                TransactionPostConditionMode::Deny,
                make_account(&origin, 1, 123),
            ), // should fail
            (
                false,
                vec![TransactionPostCondition::STX(
                    PostConditionPrincipal::Origin,
                    FungibleConditionCode::SentLe,
                    122,
                )],
                TransactionPostConditionMode::Deny,
                make_account(&origin, 1, 123),
            ), // should fail
            (
                false,
                vec![TransactionPostCondition::STX(
                    PostConditionPrincipal::Origin,
                    FungibleConditionCode::SentGe,
                    124,
                )],
                TransactionPostConditionMode::Deny,
                make_account(&origin, 1, 123),
            ), // should fail
            (
                false,
                vec![TransactionPostCondition::STX(
                    PostConditionPrincipal::Origin,
                    FungibleConditionCode::SentLt,
                    122,
                )],
                TransactionPostConditionMode::Deny,
                make_account(&origin, 1, 123),
            ), // should fail
            (
                false,
                vec![TransactionPostCondition::STX(
                    PostConditionPrincipal::Origin,
                    FungibleConditionCode::SentGt,
                    124,
                )],
                TransactionPostConditionMode::Deny,
                make_account(&origin, 1, 123),
            ), // should fail
        ];

        for asset_map in &[
            &stx_asset_map,
            &stx_burn_asset_map,
            &stx_transfer_burn_asset_map,
        ] {
            for test in tests.iter() {
                let expected_result = test.0;
                let post_conditions = &test.1;
                let post_condition_mode = &test.2;
                let origin_account = &test.3;

                let result = StacksChainState::check_transaction_postconditions(
                    post_conditions,
                    post_condition_mode,
                    origin_account,
                    asset_map,
                    Txid(
                        "1232121232121232121232121232121232121232121232121232121232121232"
                            .as_bytes()
                            .try_into()
                            .unwrap(),
                    ),
                )
                .unwrap();
                if result != expected_result {
                    eprintln!(
                        "test failed:\nasset map: {:?}\nscenario: {:?}\n",
                        asset_map, &test
                    );
                    assert!(false);
                }
            }
        }
    }

    #[test]
    fn process_smart_contract_fee_check() {
        let contract = r#"
        (define-public (send-stx (amount uint) (recipient principal))
            (stx-transfer? amount tx-sender recipient))
        "#;

        let privk = StacksPrivateKey::from_hex(
            "6d430bb91222408e7706c9001cfaeb91b08c2be6d5ac95779ab52c6b431950e001",
        )
        .unwrap();
        let auth = TransactionAuth::from_p2pkh(&privk).unwrap();
        let addr = auth.origin().address_testnet();

        let balances = vec![(addr.clone(), 1000000000)];

        let mut chainstate =
            instantiate_chainstate_with_balances(false, 0x80000000, function_name!(), balances);

        let mut tx_contract_create = StacksTransaction::new(
            TransactionVersion::Testnet,
            auth.clone(),
            TransactionPayload::new_smart_contract(
                &"hello-world".to_string(),
                &contract.to_string(),
                None,
            )
            .unwrap(),
        );

        tx_contract_create.chain_id = 0x80000000;
        tx_contract_create.set_tx_fee(0);

        let mut signer = StacksTransactionSigner::new(&tx_contract_create);
        signer.sign_origin(&privk).unwrap();

        let signed_contract_tx = signer.get_tx().unwrap();

        let mut tx_contract_call = StacksTransaction::new(
            TransactionVersion::Testnet,
            auth.clone(),
            TransactionPayload::new_contract_call(
                addr.clone(),
                "hello-world",
                "send-stx",
                vec![
                    Value::UInt(1000000000),
                    Value::Principal(PrincipalData::from(
                        StacksAddress::from_string("ST1H1B54MY50RMBRRKS7GV2ZWG79RZ1RQ1ETW4E01")
                            .unwrap(),
                    )),
                ],
            )
            .unwrap(),
        );

        tx_contract_call.chain_id = 0x80000000;
        tx_contract_call.set_tx_fee(1);
        tx_contract_call.set_origin_nonce(1);
        tx_contract_call.post_condition_mode = TransactionPostConditionMode::Allow;

        let mut signer = StacksTransactionSigner::new(&tx_contract_call);
        signer.sign_origin(&privk).unwrap();

        let signed_contract_call_tx = signer.get_tx().unwrap();

        // in epoch 2.05 and earlier, this fails because we debit the fee _after_ we run the tx,
        // which leads to an InvalidFee error
        for (dbi, burn_db) in PRE_21_DBS.iter().enumerate() {
            let mut conn = chainstate.block_begin(
                burn_db,
                &FIRST_BURNCHAIN_CONSENSUS_HASH,
                &FIRST_STACKS_BLOCK_HASH,
                &ConsensusHash([(dbi + 1) as u8; 20]),
                &BlockHeaderHash([(dbi + 1) as u8; 32]),
            );
            let (fee, _) = StacksChainState::process_transaction(
                &mut conn,
                &signed_contract_tx,
                false,
                ASTRules::PrecheckSize,
            )
            .unwrap();
            let err = StacksChainState::process_transaction(
                &mut conn,
                &signed_contract_call_tx,
                false,
                ASTRules::PrecheckSize,
            )
            .unwrap_err();

            conn.commit_block();

            eprintln!("{:?}", &err);
            assert_eq!(fee, 0);
            if let Error::InvalidFee = err {
            } else {
                assert!(false)
            };
        }

        // in epoch 2.1, this passes, since we debit the fee _before_ we run the tx, and then the
        // call to stx-transfer? fails.
        let mut conn = chainstate.block_begin(
            &TestBurnStateDB_21,
            &FIRST_BURNCHAIN_CONSENSUS_HASH,
            &FIRST_STACKS_BLOCK_HASH,
            &ConsensusHash([3u8; 20]),
            &BlockHeaderHash([3u8; 32]),
        );

        let (fee, _) = StacksChainState::process_transaction(
            &mut conn,
            &signed_contract_tx,
            false,
            ASTRules::PrecheckSize,
        )
        .unwrap();
        let (fee, _) = StacksChainState::process_transaction(
            &mut conn,
            &signed_contract_call_tx,
            false,
            ASTRules::PrecheckSize,
        )
        .unwrap();

        assert_eq!(fee, 1);
        assert_eq!(
            StacksChainState::get_account(&mut conn, &addr.into())
                .stx_balance
                .get_available_balance_at_burn_block(0, 0, 0, 0)
                .unwrap(),
            (1000000000 - fee) as u128
        );

        conn.commit_block();
    }

    fn make_signed_microblock(
        block_privk: &StacksPrivateKey,
        tx_privk: &StacksPrivateKey,
        parent_block: BlockHeaderHash,
        seq: u16,
    ) -> StacksMicroblock {
        // make transaction
        let contract = r#"
        (define-public (send-stx (amount uint) (recipient principal))
            (stx-transfer? amount tx-sender recipient))
        "#;

        let auth = TransactionAuth::from_p2pkh(&tx_privk).unwrap();
        let addr = auth.origin().address_testnet();

        let mut rng = rand::thread_rng();

        let mut tx_contract_create = StacksTransaction::new(
            TransactionVersion::Testnet,
            auth.clone(),
            TransactionPayload::new_smart_contract(
                &format!("hello-world-{}", &rng.gen::<u32>()),
                &contract.to_string(),
                None,
            )
            .unwrap(),
        );

        tx_contract_create.chain_id = 0x80000000;
        tx_contract_create.set_tx_fee(0);

        let mut signer = StacksTransactionSigner::new(&tx_contract_create);
        signer.sign_origin(&tx_privk).unwrap();

        let signed_contract_tx = signer.get_tx().unwrap();

        // make block
        let txs = vec![signed_contract_tx];
        let txid_vecs = txs.iter().map(|tx| tx.txid().as_bytes().to_vec()).collect();
        let merkle_tree = MerkleTree::<Sha512Trunc256Sum>::new(&txid_vecs);
        let tx_merkle_root = merkle_tree.root();

        let mut mblock = StacksMicroblock {
            header: StacksMicroblockHeader {
                version: 0x12,
                sequence: seq,
                prev_block: parent_block,
                tx_merkle_root: tx_merkle_root,
                signature: MessageSignature([0u8; 65]),
            },
            txs: txs,
        };
        mblock.sign(block_privk).unwrap();
        mblock
    }

    #[test]
    fn process_poison_microblock_same_block() {
        let privk = StacksPrivateKey::from_hex(
            "6d430bb91222408e7706c9001cfaeb91b08c2be6d5ac95779ab52c6b431950e001",
        )
        .unwrap();
        let auth = TransactionAuth::from_p2pkh(&privk).unwrap();
        let addr = auth.origin().address_testnet();

        let balances = vec![(addr.clone(), 1000000000)];

        let mut chainstate =
            instantiate_chainstate_with_balances(false, 0x80000000, function_name!(), balances);

        let block_privk = StacksPrivateKey::from_hex(
            "2f90f1b148207a110aa58d1b998510407420d7a8065d4fdfc0bbe22c5d9f1c6a01",
        )
        .unwrap();

        let block_pubkh =
            Hash160::from_node_public_key(&StacksPublicKey::from_private(&block_privk));

        let reporter_privk = StacksPrivateKey::from_hex(
            "e606e944014b2a9788d0e3c8defaf6bc44b1e3ab881aaba32faa6e32002b7e1f01",
        )
        .unwrap();
        let reporter_addr = TransactionAuth::from_p2pkh(&reporter_privk)
            .unwrap()
            .origin()
            .address_testnet();

        for (dbi, burn_db) in ALL_BURN_DBS.iter().enumerate() {
            let mut conn = chainstate.block_begin(
                burn_db,
                &FIRST_BURNCHAIN_CONSENSUS_HASH,
                &FIRST_STACKS_BLOCK_HASH,
                &ConsensusHash([(dbi + 1) as u8; 20]),
                &BlockHeaderHash([(dbi + 1) as u8; 32]),
            );

            StacksChainState::insert_microblock_pubkey_hash(&mut conn, 1, &block_pubkh).unwrap();

            let height_opt =
                StacksChainState::has_microblock_pubkey_hash(&mut conn, &block_pubkh).unwrap();
            assert_eq!(height_opt.unwrap(), 1);

            // make poison
            let mblock_1 =
                make_signed_microblock(&block_privk, &privk, BlockHeaderHash([0x11; 32]), 123);
            let mblock_2 =
                make_signed_microblock(&block_privk, &privk, BlockHeaderHash([0x11; 32]), 123);
            assert!(mblock_1 != mblock_2);

            // report poison (in the same block)
            let mut tx_poison_microblock = StacksTransaction::new(
                TransactionVersion::Testnet,
                TransactionAuth::from_p2pkh(&reporter_privk).unwrap(),
                TransactionPayload::PoisonMicroblock(
                    mblock_1.header.clone(),
                    mblock_2.header.clone(),
                ),
            );

            tx_poison_microblock.chain_id = 0x80000000;
            tx_poison_microblock.set_tx_fee(0);

            let mut signer = StacksTransactionSigner::new(&tx_poison_microblock);
            signer.sign_origin(&reporter_privk).unwrap();
            let signed_tx_poison_microblock = signer.get_tx().unwrap();

            // process it!
            let (fee, receipt) = StacksChainState::process_transaction(
                &mut conn,
                &signed_tx_poison_microblock,
                false,
                ASTRules::PrecheckSize,
            )
            .unwrap();

            // there must be a poison record for this microblock, from the reporter, for the microblock
            // sequence.
            let report_opt = StacksChainState::get_poison_microblock_report(&mut conn, 1).unwrap();
            assert_eq!(report_opt.unwrap(), (reporter_addr, 123));

            // result must encode poison information
            let result_data = receipt.result.expect_tuple().unwrap();

            let height = result_data
                .get("block_height")
                .unwrap()
                .to_owned()
                .expect_u128()
                .unwrap();
            let mblock_pubkh = result_data
                .get("microblock_pubkey_hash")
                .unwrap()
                .to_owned()
                .expect_buff(20)
                .unwrap();
            let reporter = result_data
                .get("reporter")
                .unwrap()
                .to_owned()
                .expect_principal()
                .unwrap();
            let seq = result_data
                .get("sequence")
                .unwrap()
                .to_owned()
                .expect_u128()
                .unwrap();

            assert_eq!(height, 1);
            assert_eq!(mblock_pubkh, block_pubkh.0.to_vec());
            assert_eq!(seq, 123);
            assert_eq!(reporter, reporter_addr.to_account_principal());

            conn.commit_block();
        }
    }

    #[test]
    fn process_poison_microblock_invalid_transaction() {
        let privk = StacksPrivateKey::from_hex(
            "6d430bb91222408e7706c9001cfaeb91b08c2be6d5ac95779ab52c6b431950e001",
        )
        .unwrap();
        let auth = TransactionAuth::from_p2pkh(&privk).unwrap();
        let addr = auth.origin().address_testnet();

        let balances = vec![(addr.clone(), 1000000000)];

        let mut chainstate =
            instantiate_chainstate_with_balances(false, 0x80000000, function_name!(), balances);

        let block_privk = StacksPrivateKey::from_hex(
            "2f90f1b148207a110aa58d1b998510407420d7a8065d4fdfc0bbe22c5d9f1c6a01",
        )
        .unwrap();

        let block_pubkh =
            Hash160::from_node_public_key(&StacksPublicKey::from_private(&block_privk));

        let reporter_privk = StacksPrivateKey::from_hex(
            "e606e944014b2a9788d0e3c8defaf6bc44b1e3ab881aaba32faa6e32002b7e1f01",
        )
        .unwrap();
        let reporter_addr = TransactionAuth::from_p2pkh(&reporter_privk)
            .unwrap()
            .origin()
            .address_testnet();

        for (dbi, burn_db) in ALL_BURN_DBS.iter().enumerate() {
            let mut conn = chainstate.block_begin(
                burn_db,
                &FIRST_BURNCHAIN_CONSENSUS_HASH,
                &FIRST_STACKS_BLOCK_HASH,
                &ConsensusHash([(dbi + 1) as u8; 20]),
                &BlockHeaderHash([(dbi + 1) as u8; 32]),
            );

            StacksChainState::insert_microblock_pubkey_hash(&mut conn, 1, &block_pubkh).unwrap();

            let height_opt =
                StacksChainState::has_microblock_pubkey_hash(&mut conn, &block_pubkh).unwrap();
            assert_eq!(height_opt.unwrap(), 1);

            // make poison, but for an unknown microblock fork
            let mblock_1 = make_signed_microblock(&privk, &privk, BlockHeaderHash([0x11; 32]), 123);
            let mblock_2 = make_signed_microblock(&privk, &privk, BlockHeaderHash([0x11; 32]), 123);
            assert!(mblock_1 != mblock_2);

            // report poison (in the same block)
            let mut tx_poison_microblock = StacksTransaction::new(
                TransactionVersion::Testnet,
                TransactionAuth::from_p2pkh(&reporter_privk).unwrap(),
                TransactionPayload::PoisonMicroblock(
                    mblock_1.header.clone(),
                    mblock_2.header.clone(),
                ),
            );

            tx_poison_microblock.chain_id = 0x80000000;
            tx_poison_microblock.set_tx_fee(0);

            let mut signer = StacksTransactionSigner::new(&tx_poison_microblock);
            signer.sign_origin(&reporter_privk).unwrap();
            let signed_tx_poison_microblock = signer.get_tx().unwrap();

            // should fail to process -- the transaction is invalid if it doesn't point to a known
            // microblock pubkey hash.
            let err = StacksChainState::process_transaction(
                &mut conn,
                &signed_tx_poison_microblock,
                false,
                ASTRules::PrecheckSize,
            )
            .unwrap_err();
            if let Error::ClarityError(clarity_error::BadTransaction(msg)) = err {
                assert!(msg.find("never seen in this fork").is_some());
            } else {
                assert!(false);
            }
            conn.commit_block();
        }
    }

    #[test]
    fn process_poison_microblock_multiple_same_block() {
        let privk = StacksPrivateKey::from_hex(
            "6d430bb91222408e7706c9001cfaeb91b08c2be6d5ac95779ab52c6b431950e001",
        )
        .unwrap();
        let auth = TransactionAuth::from_p2pkh(&privk).unwrap();
        let addr = auth.origin().address_testnet();

        let balances = vec![(addr.clone(), 1000000000)];

        let mut chainstate =
            instantiate_chainstate_with_balances(false, 0x80000000, function_name!(), balances);

        let block_privk = StacksPrivateKey::from_hex(
            "2f90f1b148207a110aa58d1b998510407420d7a8065d4fdfc0bbe22c5d9f1c6a01",
        )
        .unwrap();

        let block_pubkh =
            Hash160::from_node_public_key(&StacksPublicKey::from_private(&block_privk));

        let reporter_privk_1 = StacksPrivateKey::from_hex(
            "e606e944014b2a9788d0e3c8defaf6bc44b1e3ab881aaba32faa6e32002b7e1f01",
        )
        .unwrap();
        let reporter_privk_2 = StacksPrivateKey::from_hex(
            "ca7ba28b9604418413a16d74e7dbe5c3e0012281183f590940bab0208c40faee01",
        )
        .unwrap();
        let reporter_addr_1 = TransactionAuth::from_p2pkh(&reporter_privk_1)
            .unwrap()
            .origin()
            .address_testnet();
        let reporter_addr_2 = TransactionAuth::from_p2pkh(&reporter_privk_2)
            .unwrap()
            .origin()
            .address_testnet();

        for (dbi, burn_db) in ALL_BURN_DBS.iter().enumerate() {
            let mut conn = chainstate.block_begin(
                burn_db,
                &FIRST_BURNCHAIN_CONSENSUS_HASH,
                &FIRST_STACKS_BLOCK_HASH,
                &ConsensusHash([(dbi + 1) as u8; 20]),
                &BlockHeaderHash([(dbi + 1) as u8; 32]),
            );

            StacksChainState::insert_microblock_pubkey_hash(&mut conn, 1, &block_pubkh).unwrap();

            let height_opt =
                StacksChainState::has_microblock_pubkey_hash(&mut conn, &block_pubkh).unwrap();
            assert_eq!(height_opt.unwrap(), 1);

            // make two sets of poisons
            let mblock_1_1 =
                make_signed_microblock(&block_privk, &privk, BlockHeaderHash([0x11; 32]), 123);
            let mblock_1_2 =
                make_signed_microblock(&block_privk, &privk, BlockHeaderHash([0x11; 32]), 123);
            assert!(mblock_1_1 != mblock_1_2);

            // report poison (in the same block)
            let mut tx_poison_microblock_1 = StacksTransaction::new(
                TransactionVersion::Testnet,
                TransactionAuth::from_p2pkh(&reporter_privk_1).unwrap(),
                TransactionPayload::PoisonMicroblock(
                    mblock_1_1.header.clone(),
                    mblock_1_2.header.clone(),
                ),
            );

            tx_poison_microblock_1.chain_id = 0x80000000;
            tx_poison_microblock_1.set_tx_fee(0);

            let mut signer = StacksTransactionSigner::new(&tx_poison_microblock_1);
            signer.sign_origin(&reporter_privk_1).unwrap();
            let signed_tx_poison_microblock_1 = signer.get_tx().unwrap();

            // make two sets of poisons
            let mblock_2_1 =
                make_signed_microblock(&block_privk, &privk, BlockHeaderHash([0x10; 32]), 122);
            let mblock_2_2 =
                make_signed_microblock(&block_privk, &privk, BlockHeaderHash([0x10; 32]), 122);
            assert!(mblock_2_1 != mblock_2_2);

            // report poison (in the same block)
            let mut tx_poison_microblock_2 = StacksTransaction::new(
                TransactionVersion::Testnet,
                TransactionAuth::from_p2pkh(&reporter_privk_2).unwrap(),
                TransactionPayload::PoisonMicroblock(
                    mblock_2_1.header.clone(),
                    mblock_2_2.header.clone(),
                ),
            );

            tx_poison_microblock_2.chain_id = 0x80000000;
            tx_poison_microblock_2.set_tx_fee(0);

            let mut signer = StacksTransactionSigner::new(&tx_poison_microblock_2);
            signer.sign_origin(&reporter_privk_2).unwrap();
            let signed_tx_poison_microblock_2 = signer.get_tx().unwrap();

            // process it!
            let (fee, receipt) = StacksChainState::process_transaction(
                &mut conn,
                &signed_tx_poison_microblock_1,
                false,
                ASTRules::PrecheckSize,
            )
            .unwrap();

            // there must be a poison record for this microblock, from the reporter, for the microblock
            // sequence.
            let report_opt = StacksChainState::get_poison_microblock_report(&mut conn, 1).unwrap();
            assert_eq!(report_opt.unwrap(), (reporter_addr_1, 123));

            // process the second one!
            let (fee, receipt) = StacksChainState::process_transaction(
                &mut conn,
                &signed_tx_poison_microblock_2,
                false,
                ASTRules::PrecheckSize,
            )
            .unwrap();

            // there must be a poison record for this microblock, from the reporter, for the microblock
            // sequence.  Moreover, since the fork was earlier in the stream, the second reporter gets
            // it.
            let report_opt = StacksChainState::get_poison_microblock_report(&mut conn, 1).unwrap();
            assert_eq!(report_opt.unwrap(), (reporter_addr_2, 122));

            // result must encode poison information
            let result_data = receipt.result.expect_tuple().unwrap();

            let height = result_data
                .get("block_height")
                .unwrap()
                .to_owned()
                .expect_u128()
                .unwrap();
            let mblock_pubkh = result_data
                .get("microblock_pubkey_hash")
                .unwrap()
                .to_owned()
                .expect_buff(20)
                .unwrap();
            let reporter = result_data
                .get("reporter")
                .unwrap()
                .to_owned()
                .expect_principal()
                .unwrap();
            let seq = result_data
                .get("sequence")
                .unwrap()
                .to_owned()
                .expect_u128()
                .unwrap();

            assert_eq!(height, 1);
            assert_eq!(mblock_pubkh, block_pubkh.0.to_vec());
            assert_eq!(seq, 122);
            assert_eq!(reporter, reporter_addr_2.to_account_principal());

            conn.commit_block();
        }
    }

    #[test]
    fn test_get_tx_clarity_version_v205() {
        struct MockedBurnDB {}

        impl BurnStateDB for MockedBurnDB {
            fn get_v1_unlock_height(&self) -> u32 {
                2
            }
            fn get_v2_unlock_height(&self) -> u32 {
                u32::MAX
            }
            fn get_v3_unlock_height(&self) -> u32 {
                u32::MAX
            }
            fn get_pox_3_activation_height(&self) -> u32 {
                u32::MAX
            }
            fn get_pox_4_activation_height(&self) -> u32 {
                u32::MAX
            }
            fn get_burn_block_height(&self, sortition_id: &SortitionId) -> Option<u32> {
                Some(sortition_id.0[0] as u32)
            }
            fn get_burn_start_height(&self) -> u32 {
                0
            }
            fn get_pox_prepare_length(&self) -> u32 {
                3
            }
            fn get_pox_reward_cycle_length(&self) -> u32 {
                6
            }
            fn get_pox_rejection_fraction(&self) -> u64 {
                15
            }
            fn get_burn_header_hash(
                &self,
                height: u32,
                sortition_id: &SortitionId,
            ) -> Option<BurnchainHeaderHash> {
                Some(BurnchainHeaderHash([height as u8; 32]))
            }
            fn get_sortition_id_from_consensus_hash(
                &self,
                consensus_hash: &ConsensusHash,
            ) -> Option<SortitionId> {
                Some(SortitionId([consensus_hash.0[0]; 32]))
            }
            fn get_stacks_epoch(&self, height: u32) -> Option<StacksEpoch> {
                Some(match height {
                    0 => StacksEpoch {
                        epoch_id: StacksEpochId::Epoch2_05,
                        start_height: 1,
                        end_height: 2,
                        block_limit: HELIUM_BLOCK_LIMIT_20.clone(),
                        network_epoch: PEER_VERSION_EPOCH_2_05,
                    },
                    _ => StacksEpoch {
                        epoch_id: StacksEpochId::Epoch21,
                        start_height: 2,
                        end_height: u64::MAX,
                        block_limit: HELIUM_BLOCK_LIMIT_20.clone(),
                        network_epoch: PEER_VERSION_EPOCH_2_1,
                    },
                })
            }
            fn get_stacks_epoch_by_epoch_id(
                &self,
                epoch_id: &StacksEpochId,
            ) -> Option<StacksEpoch> {
                match epoch_id {
                    StacksEpochId::Epoch10 => Some(StacksEpoch {
                        epoch_id: StacksEpochId::Epoch10,
                        start_height: 0,
                        end_height: 0,
                        block_limit: HELIUM_BLOCK_LIMIT_20.clone(),
                        network_epoch: PEER_VERSION_EPOCH_2_0,
                    }),
                    StacksEpochId::Epoch20 => self.get_stacks_epoch(0),
                    StacksEpochId::Epoch2_05 => self.get_stacks_epoch(1),
                    StacksEpochId::Epoch21 => self.get_stacks_epoch(2),
                    StacksEpochId::Epoch22 => self.get_stacks_epoch(3),
                    StacksEpochId::Epoch23 => self.get_stacks_epoch(4),
                    StacksEpochId::Epoch24 => self.get_stacks_epoch(5),
                    StacksEpochId::Epoch25 => self.get_stacks_epoch(6),
                    StacksEpochId::Epoch30 => self.get_stacks_epoch(7),
                }
            }
            fn get_pox_payout_addrs(
                &self,
                height: u32,
                sortition_id: &SortitionId,
            ) -> Option<(Vec<TupleData>, u128)> {
                None
            }
            fn get_ast_rules(&self, _block_height: u32) -> ASTRules {
                ASTRules::PrecheckSize
            }
        }

        let mut chainstate = instantiate_chainstate(false, 0x80000000, function_name!());

        let privk = StacksPrivateKey::from_hex(
            "6d430bb91222408e7706c9001cfaeb91b08c2be6d5ac95779ab52c6b431950e001",
        )
        .unwrap();
        let auth = TransactionAuth::from_p2pkh(&privk).unwrap();
        let addr = auth.origin().address_testnet();
        let recv_addr = StacksAddress {
            version: 1,
            bytes: Hash160([0xff; 20]),
        };

        let smart_contract = StacksTransaction::new(
            TransactionVersion::Testnet,
            auth.clone(),
            TransactionPayload::SmartContract(
                TransactionSmartContract {
                    name: ContractName::try_from("hello-world").unwrap(),
                    code_body: StacksString::from_str("(print \"hello\")").unwrap(),
                },
                None,
            ),
        );
        let smart_contract_v1 = StacksTransaction::new(
            TransactionVersion::Testnet,
            auth.clone(),
            TransactionPayload::SmartContract(
                TransactionSmartContract {
                    name: ContractName::try_from("hello-world").unwrap(),
                    code_body: StacksString::from_str("(print \"hello\")").unwrap(),
                },
                Some(ClarityVersion::Clarity1),
            ),
        );
        let smart_contract_v2 = StacksTransaction::new(
            TransactionVersion::Testnet,
            auth.clone(),
            TransactionPayload::SmartContract(
                TransactionSmartContract {
                    name: ContractName::try_from("hello-world").unwrap(),
                    code_body: StacksString::from_str("(print \"hello\")").unwrap(),
                },
                Some(ClarityVersion::Clarity2),
            ),
        );
        let token_transfer = StacksTransaction::new(
            TransactionVersion::Testnet,
            auth.clone(),
            TransactionPayload::TokenTransfer(
                recv_addr.clone().into(),
                123,
                TokenTransferMemo([0u8; 34]),
            ),
        );

        let txs = vec![
            smart_contract,
            smart_contract_v1,
            smart_contract_v2,
            token_transfer,
        ];
        let mut signed_txs = vec![];
        for mut tx in txs.into_iter() {
            tx.chain_id = 0x80000000;
            tx.post_condition_mode = TransactionPostConditionMode::Allow;
            tx.set_tx_fee(0);

            let mut signer = StacksTransactionSigner::new(&tx);
            signer.sign_origin(&privk).unwrap();
            let signed_tx = signer.get_tx().unwrap();
            signed_txs.push(signed_tx);
        }

        let token_transfer = signed_txs.pop().unwrap();
        let smart_contract_v2 = signed_txs.pop().unwrap();
        let smart_contract_v1 = signed_txs.pop().unwrap();
        let smart_contract = signed_txs.pop().unwrap();

        let burndb = MockedBurnDB {};

        let mut conn = chainstate.block_begin(
            &burndb,
            &FIRST_BURNCHAIN_CONSENSUS_HASH,
            &FIRST_STACKS_BLOCK_HASH,
            &ConsensusHash([2u8; 20]),
            &BlockHeaderHash([2u8; 32]),
        );

        assert_eq!(conn.get_epoch(), StacksEpochId::Epoch2_05);
        assert_eq!(
            ClarityVersion::Clarity1,
            StacksChainState::get_tx_clarity_version(&mut conn, &smart_contract).unwrap()
        );
        assert_eq!(
            ClarityVersion::Clarity1,
            StacksChainState::get_tx_clarity_version(&mut conn, &smart_contract_v1).unwrap()
        );
        assert_eq!(
            ClarityVersion::Clarity2,
            StacksChainState::get_tx_clarity_version(&mut conn, &smart_contract_v2).unwrap()
        );
        assert_eq!(
            ClarityVersion::Clarity1,
            StacksChainState::get_tx_clarity_version(&mut conn, &token_transfer).unwrap()
        );

        // verify that 2.1 gating is applied for clarity2
        if let Err(Error::InvalidStacksTransaction(msg, ..)) = StacksChainState::process_transaction(
            &mut conn,
            &smart_contract_v2,
            false,
            ASTRules::PrecheckSize,
        ) {
            assert!(msg.find("not in Stacks epoch 2.1 or later").is_some());
        } else {
            panic!("FATAL: did not recieve the appropriate error in processing a clarity2 tx in pre-2.1 epoch");
        }

        conn.commit_block();
    }

    #[test]
    fn test_get_tx_clarity_version_v210() {
        struct MockedBurnDB {}

        impl BurnStateDB for MockedBurnDB {
            fn get_v1_unlock_height(&self) -> u32 {
                2
            }
            fn get_v2_unlock_height(&self) -> u32 {
                u32::MAX
            }
            fn get_v3_unlock_height(&self) -> u32 {
                u32::MAX
            }
            fn get_pox_3_activation_height(&self) -> u32 {
                u32::MAX
            }
            fn get_pox_4_activation_height(&self) -> u32 {
                u32::MAX
            }
            fn get_burn_block_height(&self, sortition_id: &SortitionId) -> Option<u32> {
                Some(sortition_id.0[0] as u32)
            }
            fn get_burn_start_height(&self) -> u32 {
                0
            }
            fn get_pox_prepare_length(&self) -> u32 {
                3
            }
            fn get_pox_reward_cycle_length(&self) -> u32 {
                6
            }
            fn get_pox_rejection_fraction(&self) -> u64 {
                15
            }
            fn get_burn_header_hash(
                &self,
                height: u32,
                sortition_id: &SortitionId,
            ) -> Option<BurnchainHeaderHash> {
                Some(BurnchainHeaderHash([height as u8; 32]))
            }
            fn get_sortition_id_from_consensus_hash(
                &self,
                consensus_hash: &ConsensusHash,
            ) -> Option<SortitionId> {
                Some(SortitionId([consensus_hash.0[0]; 32]))
            }
            fn get_stacks_epoch(&self, height: u32) -> Option<StacksEpoch> {
                Some(StacksEpoch {
                    epoch_id: StacksEpochId::Epoch21,
                    start_height: 0,
                    end_height: u64::MAX,
                    block_limit: HELIUM_BLOCK_LIMIT_20.clone(),
                    network_epoch: PEER_VERSION_EPOCH_2_1,
                })
            }
            fn get_stacks_epoch_by_epoch_id(
                &self,
                epoch_id: &StacksEpochId,
            ) -> Option<StacksEpoch> {
                match epoch_id {
                    StacksEpochId::Epoch10 => Some(StacksEpoch {
                        epoch_id: StacksEpochId::Epoch10,
                        start_height: 0,
                        end_height: 0,
                        block_limit: HELIUM_BLOCK_LIMIT_20.clone(),
                        network_epoch: PEER_VERSION_EPOCH_2_0,
                    }),
                    _ => self.get_stacks_epoch(0),
                }
            }
            fn get_pox_payout_addrs(
                &self,
                height: u32,
                sortition_id: &SortitionId,
            ) -> Option<(Vec<TupleData>, u128)> {
                None
            }
            fn get_ast_rules(&self, _block_height: u32) -> ASTRules {
                ASTRules::PrecheckSize
            }
        }

        let mut chainstate = instantiate_chainstate(false, 0x80000000, function_name!());

        let privk = StacksPrivateKey::from_hex(
            "6d430bb91222408e7706c9001cfaeb91b08c2be6d5ac95779ab52c6b431950e001",
        )
        .unwrap();
        let auth = TransactionAuth::from_p2pkh(&privk).unwrap();
        let addr = auth.origin().address_testnet();
        let recv_addr = StacksAddress {
            version: 1,
            bytes: Hash160([0xff; 20]),
        };

        let smart_contract = StacksTransaction::new(
            TransactionVersion::Testnet,
            auth.clone(),
            TransactionPayload::SmartContract(
                TransactionSmartContract {
                    name: ContractName::try_from("hello-world").unwrap(),
                    code_body: StacksString::from_str("(print \"hello\")").unwrap(),
                },
                None,
            ),
        );
        let smart_contract_v1 = StacksTransaction::new(
            TransactionVersion::Testnet,
            auth.clone(),
            TransactionPayload::SmartContract(
                TransactionSmartContract {
                    name: ContractName::try_from("hello-world").unwrap(),
                    code_body: StacksString::from_str("(print \"hello\")").unwrap(),
                },
                Some(ClarityVersion::Clarity1),
            ),
        );
        let smart_contract_v2 = StacksTransaction::new(
            TransactionVersion::Testnet,
            auth.clone(),
            TransactionPayload::SmartContract(
                TransactionSmartContract {
                    name: ContractName::try_from("hello-world").unwrap(),
                    code_body: StacksString::from_str("(print \"hello\")").unwrap(),
                },
                Some(ClarityVersion::Clarity2),
            ),
        );
        let token_transfer = StacksTransaction::new(
            TransactionVersion::Testnet,
            auth.clone(),
            TransactionPayload::TokenTransfer(
                recv_addr.clone().into(),
                123,
                TokenTransferMemo([0u8; 34]),
            ),
        );

        let txs = vec![
            smart_contract,
            smart_contract_v1,
            smart_contract_v2,
            token_transfer,
        ];
        let mut signed_txs = vec![];
        for mut tx in txs.into_iter() {
            tx.chain_id = 0x80000000;
            tx.post_condition_mode = TransactionPostConditionMode::Allow;
            tx.set_tx_fee(0);

            let mut signer = StacksTransactionSigner::new(&tx);
            signer.sign_origin(&privk).unwrap();
            let signed_tx = signer.get_tx().unwrap();
            signed_txs.push(signed_tx);
        }

        let token_transfer = signed_txs.pop().unwrap();
        let smart_contract_v2 = signed_txs.pop().unwrap();
        let smart_contract_v1 = signed_txs.pop().unwrap();
        let smart_contract = signed_txs.pop().unwrap();

        let burndb = MockedBurnDB {};

        let mut conn = chainstate.block_begin(
            &burndb,
            &FIRST_BURNCHAIN_CONSENSUS_HASH,
            &FIRST_STACKS_BLOCK_HASH,
            &ConsensusHash([2u8; 20]),
            &BlockHeaderHash([2u8; 32]),
        );

        assert_eq!(conn.get_epoch(), StacksEpochId::Epoch21);
        assert_eq!(
            ClarityVersion::Clarity2,
            StacksChainState::get_tx_clarity_version(&mut conn, &smart_contract).unwrap()
        );
        assert_eq!(
            ClarityVersion::Clarity1,
            StacksChainState::get_tx_clarity_version(&mut conn, &smart_contract_v1).unwrap()
        );
        assert_eq!(
            ClarityVersion::Clarity2,
            StacksChainState::get_tx_clarity_version(&mut conn, &smart_contract_v2).unwrap()
        );
        assert_eq!(
            ClarityVersion::Clarity2,
            StacksChainState::get_tx_clarity_version(&mut conn, &token_transfer).unwrap()
        );

        conn.commit_block();
    }

    #[test]
    fn process_fee_gating() {
        let contract = r#"
        (define-public (send-stx (amount uint) (recipient principal))
            (as-contract
                (stx-transfer? amount tx-sender recipient))
        )
        
        (stx-transfer? u500000000 tx-sender (as-contract tx-sender))
        "#;

        let privk = StacksPrivateKey::from_hex(
            "6d430bb91222408e7706c9001cfaeb91b08c2be6d5ac95779ab52c6b431950e001",
        )
        .unwrap();
        let auth = TransactionAuth::from_p2pkh(&privk).unwrap();
        let addr = auth.origin().address_testnet();

        let privk_recv = StacksPrivateKey::from_hex(
            "9bb626a4b2656a31e70d7828b54ad44efb6e549ac8e59214d5ef0bbabffcc03d01",
        )
        .unwrap();
        let auth_recv = TransactionAuth::from_p2pkh(&privk_recv).unwrap();
        let addr_recv = auth_recv.origin().address_testnet();

        let balances = vec![(addr.clone(), 1000000000)];

        let mut chainstate =
            instantiate_chainstate_with_balances(false, 0x80000000, function_name!(), balances);

        let mut tx_contract_create = StacksTransaction::new(
            TransactionVersion::Testnet,
            auth.clone(),
            TransactionPayload::new_smart_contract(
                &"faucet".to_string(),
                &contract.to_string(),
                None,
            )
            .unwrap(),
        );

        tx_contract_create.post_condition_mode = TransactionPostConditionMode::Allow;
        tx_contract_create.chain_id = 0x80000000;
        tx_contract_create.set_tx_fee(0);

        let mut signer = StacksTransactionSigner::new(&tx_contract_create);
        signer.sign_origin(&privk).unwrap();

        let signed_contract_tx = signer.get_tx().unwrap();

        // recipient tries to get some STX, but with a tx fee.
        let mut tx_contract_call = StacksTransaction::new(
            TransactionVersion::Testnet,
            auth_recv.clone(),
            TransactionPayload::new_contract_call(
                addr.clone(),
                "faucet",
                "send-stx",
                vec![
                    Value::UInt(100000),
                    Value::Principal(PrincipalData::from(addr_recv.clone())),
                ],
            )
            .unwrap(),
        );

        tx_contract_call.chain_id = 0x80000000;
        tx_contract_call.set_tx_fee(1);
        tx_contract_call.set_origin_nonce(0);
        tx_contract_call.post_condition_mode = TransactionPostConditionMode::Allow;

        let mut signer = StacksTransactionSigner::new(&tx_contract_call);
        signer.sign_origin(&privk_recv).unwrap();

        let signed_contract_call_tx = signer.get_tx().unwrap();

        // In 2.0, this will succeed since we debit the fee *after* we run the contract
        let mut conn = chainstate.block_begin(
            &TestBurnStateDB_20,
            &FIRST_BURNCHAIN_CONSENSUS_HASH,
            &FIRST_STACKS_BLOCK_HASH,
            &ConsensusHash([1u8; 20]),
            &BlockHeaderHash([1u8; 32]),
        );
        let (fee, _) = StacksChainState::process_transaction(
            &mut conn,
            &signed_contract_tx,
            false,
            ASTRules::PrecheckSize,
        )
        .unwrap();
        assert_eq!(fee, 0);

        let (fee, _) = StacksChainState::process_transaction(
            &mut conn,
            &signed_contract_call_tx,
            false,
            ASTRules::PrecheckSize,
        )
        .unwrap();
        assert_eq!(fee, 1);

        conn.commit_block();

        // In 2.05, this will succeed since we debit the fee *after* we run the contract
        let mut conn = chainstate.block_begin(
            &TestBurnStateDB_2_05,
            &FIRST_BURNCHAIN_CONSENSUS_HASH,
            &FIRST_STACKS_BLOCK_HASH,
            &ConsensusHash([2u8; 20]),
            &BlockHeaderHash([2u8; 32]),
        );
        let (fee, _) = StacksChainState::process_transaction(
            &mut conn,
            &signed_contract_tx,
            false,
            ASTRules::PrecheckSize,
        )
        .unwrap();
        assert_eq!(fee, 0);

        let (fee, _) = StacksChainState::process_transaction(
            &mut conn,
            &signed_contract_call_tx,
            false,
            ASTRules::PrecheckSize,
        )
        .unwrap();
        assert_eq!(fee, 1);

        conn.commit_block();

        // post-2.1, this will fail since we debit the fee *before* we run the contract
        let mut conn = chainstate.block_begin(
            &TestBurnStateDB_21,
            &FIRST_BURNCHAIN_CONSENSUS_HASH,
            &FIRST_STACKS_BLOCK_HASH,
            &ConsensusHash([3u8; 20]),
            &BlockHeaderHash([3u8; 32]),
        );
        let (fee, _) = StacksChainState::process_transaction(
            &mut conn,
            &signed_contract_tx,
            false,
            ASTRules::PrecheckSize,
        )
        .unwrap();
        assert_eq!(fee, 0);

        let err = StacksChainState::process_transaction(
            &mut conn,
            &signed_contract_call_tx,
            false,
            ASTRules::PrecheckSize,
        )
        .unwrap_err();
        conn.commit_block();

        eprintln!("{:?}", &err);
        if let Error::InvalidFee = err {
        } else {
            assert!(false)
        };
    }

    #[test]
    fn process_fee_gating_sponsored() {
        let contract = r#"
        (define-public (send-stx (amount uint) (recipient principal))
            (as-contract
                (stx-transfer? amount tx-sender recipient))
        )
        
        (stx-transfer? u500000000 tx-sender (as-contract tx-sender))
        "#;

        let privk = StacksPrivateKey::from_hex(
            "6d430bb91222408e7706c9001cfaeb91b08c2be6d5ac95779ab52c6b431950e001",
        )
        .unwrap();
        let auth = TransactionAuth::from_p2pkh(&privk).unwrap();
        let addr = auth.origin().address_testnet();

        let privk_origin = StacksPrivateKey::from_hex(
            "a469b97ccaa4553767bc1359390d1b239d2e5ec7b69dbc509fe2cd566fd55ec101",
        )
        .unwrap();
        let auth_origin = TransactionAuth::from_p2pkh(&privk_origin).unwrap();
        let addr_origin = auth_origin.origin().address_testnet();

        let privk_recv = StacksPrivateKey::from_hex(
            "9bb626a4b2656a31e70d7828b54ad44efb6e549ac8e59214d5ef0bbabffcc03d01",
        )
        .unwrap();
        let auth_recv = TransactionAuth::from_p2pkh(&privk_recv).unwrap();
        let addr_recv = auth_recv.origin().address_testnet();

        let auth_recv = auth_origin.into_sponsored(auth_recv).unwrap();

        let balances = vec![(addr.clone(), 1000000000)];

        let mut chainstate =
            instantiate_chainstate_with_balances(false, 0x80000000, function_name!(), balances);

        let mut tx_contract_create = StacksTransaction::new(
            TransactionVersion::Testnet,
            auth.clone(),
            TransactionPayload::new_smart_contract(
                &"faucet".to_string(),
                &contract.to_string(),
                None,
            )
            .unwrap(),
        );

        tx_contract_create.post_condition_mode = TransactionPostConditionMode::Allow;
        tx_contract_create.chain_id = 0x80000000;
        tx_contract_create.set_tx_fee(0);

        let mut signer = StacksTransactionSigner::new(&tx_contract_create);
        signer.sign_origin(&privk).unwrap();

        let signed_contract_tx = signer.get_tx().unwrap();

        // recipient tries to get some STX, but with a tx fee.
        let mut tx_contract_call = StacksTransaction::new(
            TransactionVersion::Testnet,
            auth_recv.clone(),
            TransactionPayload::new_contract_call(
                addr.clone(),
                "faucet",
                "send-stx",
                vec![
                    Value::UInt(100000),
                    Value::Principal(PrincipalData::from(addr_recv.clone())),
                ],
            )
            .unwrap(),
        );

        tx_contract_call.chain_id = 0x80000000;
        tx_contract_call.set_tx_fee(1);
        tx_contract_call.set_origin_nonce(0);
        tx_contract_call.set_sponsor_nonce(0).unwrap();
        tx_contract_call.post_condition_mode = TransactionPostConditionMode::Allow;

        let mut signer = StacksTransactionSigner::new(&tx_contract_call);
        signer.sign_origin(&privk_origin).unwrap();
        signer.sign_sponsor(&privk_recv).unwrap();

        let signed_contract_call_tx = signer.get_tx().unwrap();

        // In 2.0, this will succeed since we debit the fee *after* we run the contract
        let mut conn = chainstate.block_begin(
            &TestBurnStateDB_20,
            &FIRST_BURNCHAIN_CONSENSUS_HASH,
            &FIRST_STACKS_BLOCK_HASH,
            &ConsensusHash([1u8; 20]),
            &BlockHeaderHash([1u8; 32]),
        );
        let (fee, _) = StacksChainState::process_transaction(
            &mut conn,
            &signed_contract_tx,
            false,
            ASTRules::PrecheckSize,
        )
        .unwrap();
        assert_eq!(fee, 0);

        let (fee, _) = StacksChainState::process_transaction(
            &mut conn,
            &signed_contract_call_tx,
            false,
            ASTRules::PrecheckSize,
        )
        .unwrap();
        assert_eq!(fee, 1);

        conn.commit_block();

        // In 2.05, this will succeed since we debit the fee *after* we run the contract
        let mut conn = chainstate.block_begin(
            &TestBurnStateDB_2_05,
            &FIRST_BURNCHAIN_CONSENSUS_HASH,
            &FIRST_STACKS_BLOCK_HASH,
            &ConsensusHash([2u8; 20]),
            &BlockHeaderHash([2u8; 32]),
        );
        let (fee, _) = StacksChainState::process_transaction(
            &mut conn,
            &signed_contract_tx,
            false,
            ASTRules::PrecheckSize,
        )
        .unwrap();
        assert_eq!(fee, 0);

        let (fee, _) = StacksChainState::process_transaction(
            &mut conn,
            &signed_contract_call_tx,
            false,
            ASTRules::PrecheckSize,
        )
        .unwrap();
        assert_eq!(fee, 1);

        conn.commit_block();

        // post-2.1, this will fail since we debit the fee *before* we run the contract
        let mut conn = chainstate.block_begin(
            &TestBurnStateDB_21,
            &FIRST_BURNCHAIN_CONSENSUS_HASH,
            &FIRST_STACKS_BLOCK_HASH,
            &ConsensusHash([3u8; 20]),
            &BlockHeaderHash([3u8; 32]),
        );
        let (fee, _) = StacksChainState::process_transaction(
            &mut conn,
            &signed_contract_tx,
            false,
            ASTRules::PrecheckSize,
        )
        .unwrap();
        assert_eq!(fee, 0);

        let err = StacksChainState::process_transaction(
            &mut conn,
            &signed_contract_call_tx,
            false,
            ASTRules::PrecheckSize,
        )
        .unwrap_err();
        conn.commit_block();

        eprintln!("{:?}", &err);
        if let Error::InvalidFee = err {
        } else {
            assert!(false)
        };
    }

    #[test]
    fn test_checkerrors_at_runtime() {
        let privk = StacksPrivateKey::from_hex(
            "6d430bb91222408e7706c9001cfaeb91b08c2be6d5ac95779ab52c6b431950e001",
        )
        .unwrap();
        let auth = TransactionAuth::from_p2pkh(&privk).unwrap();
        let addr = auth.origin().address_testnet();

        let runtime_checkerror_trait = "
            (define-trait foo
                (
                    (lolwut () (response bool uint))
                )
            )
            "
        .to_string();

        let runtime_checkerror_impl = "
            (impl-trait .foo.foo)

            (define-public (lolwut)
                (ok true)
            )
            "
        .to_string();

        let runtime_checkerror = "
            (use-trait trait .foo.foo)

            (define-data-var mutex bool true)
            (define-data-var executed bool false)

            (define-public (flip)
              (ok (var-set mutex (not (var-get mutex))))
            )

            ;; triggers checkerror at runtime because <trait> gets coerced
            ;; into a principal when `internal` is called.
            (define-public (test (ref <trait>))
                (ok (internal (if (var-get mutex)
                    (begin
                        (print \"some case\")
                        (var-set executed true)
                        (some ref)
                    )
                    none
                )))
            )

            (define-private (internal (ref (optional <trait>))) true)
            "
        .to_string();

        let runtime_checkerror_contract = "
            (begin
                (print \"about to contract-call with trait impl\")
                (unwrap-panic (contract-call? .trait-checkerror test .foo-impl))
                (print \"contract-call with trait impl finished\")
            )
            ";

        let balances = vec![(addr.clone(), 1000000000)];

        let mut chainstate =
            instantiate_chainstate_with_balances(false, 0x80000000, function_name!(), balances);

        let mut tx_runtime_checkerror_trait = StacksTransaction::new(
            TransactionVersion::Testnet,
            auth.clone(),
            TransactionPayload::new_smart_contract(
                &"foo".to_string(),
                &runtime_checkerror_trait.to_string(),
                Some(ClarityVersion::Clarity1),
            )
            .unwrap(),
        );

        tx_runtime_checkerror_trait.post_condition_mode = TransactionPostConditionMode::Allow;
        tx_runtime_checkerror_trait.chain_id = 0x80000000;
        tx_runtime_checkerror_trait.set_tx_fee(1);
        tx_runtime_checkerror_trait.set_origin_nonce(0);

        let mut signer = StacksTransactionSigner::new(&tx_runtime_checkerror_trait);
        signer.sign_origin(&privk).unwrap();

        let signed_runtime_checkerror_trait_tx = signer.get_tx().unwrap();

        let mut tx_runtime_checkerror_impl = StacksTransaction::new(
            TransactionVersion::Testnet,
            auth.clone(),
            TransactionPayload::new_smart_contract(
                &"foo-impl".to_string(),
                &runtime_checkerror_impl.to_string(),
                Some(ClarityVersion::Clarity1),
            )
            .unwrap(),
        );

        tx_runtime_checkerror_impl.post_condition_mode = TransactionPostConditionMode::Allow;
        tx_runtime_checkerror_impl.chain_id = 0x80000000;
        tx_runtime_checkerror_impl.set_tx_fee(1);
        tx_runtime_checkerror_impl.set_origin_nonce(1);

        let mut signer = StacksTransactionSigner::new(&tx_runtime_checkerror_impl);
        signer.sign_origin(&privk).unwrap();

        let signed_runtime_checkerror_impl_tx = signer.get_tx().unwrap();

        let mut tx_runtime_checkerror_clar1 = StacksTransaction::new(
            TransactionVersion::Testnet,
            auth.clone(),
            TransactionPayload::new_smart_contract(
                &"trait-checkerror".to_string(),
                &runtime_checkerror.to_string(),
                Some(ClarityVersion::Clarity1),
            )
            .unwrap(),
        );

        tx_runtime_checkerror_clar1.post_condition_mode = TransactionPostConditionMode::Allow;
        tx_runtime_checkerror_clar1.chain_id = 0x80000000;
        tx_runtime_checkerror_clar1.set_tx_fee(1);
        tx_runtime_checkerror_clar1.set_origin_nonce(2);

        let mut signer = StacksTransactionSigner::new(&tx_runtime_checkerror_clar1);
        signer.sign_origin(&privk).unwrap();

        let signed_runtime_checkerror_tx_clar1 = signer.get_tx().unwrap();

        let mut tx_runtime_checkerror_clar2 = StacksTransaction::new(
            TransactionVersion::Testnet,
            auth.clone(),
            TransactionPayload::new_smart_contract(
                &"trait-checkerror".to_string(),
                &runtime_checkerror.to_string(),
                Some(ClarityVersion::Clarity2),
            )
            .unwrap(),
        );

        tx_runtime_checkerror_clar2.post_condition_mode = TransactionPostConditionMode::Allow;
        tx_runtime_checkerror_clar2.chain_id = 0x80000000;
        tx_runtime_checkerror_clar2.set_tx_fee(1);
        tx_runtime_checkerror_clar2.set_origin_nonce(2);

        let mut signer = StacksTransactionSigner::new(&tx_runtime_checkerror_clar2);
        signer.sign_origin(&privk).unwrap();

        let signed_runtime_checkerror_tx_clar2 = signer.get_tx().unwrap();

        let mut tx_test_trait_checkerror = StacksTransaction::new(
            TransactionVersion::Testnet,
            auth.clone(),
            TransactionPayload::new_contract_call(
                addr.clone(),
                "trait-checkerror",
                "test",
                vec![Value::Principal(PrincipalData::Contract(
                    QualifiedContractIdentifier::parse(&format!("{}.foo-impl", &addr)).unwrap(),
                ))],
            )
            .unwrap(),
        );

        tx_test_trait_checkerror.post_condition_mode = TransactionPostConditionMode::Allow;
        tx_test_trait_checkerror.chain_id = 0x80000000;
        tx_test_trait_checkerror.set_tx_fee(1);
        tx_test_trait_checkerror.set_origin_nonce(3);

        let mut signer = StacksTransactionSigner::new(&tx_test_trait_checkerror);
        signer.sign_origin(&privk).unwrap();

        let signed_test_trait_checkerror_tx = signer.get_tx().unwrap();

        let mut tx_runtime_checkerror_cc_contract_clar1 = StacksTransaction::new(
            TransactionVersion::Testnet,
            auth.clone(),
            TransactionPayload::new_smart_contract(
                &"trait-checkerror-cc".to_string(),
                &runtime_checkerror_contract.to_string(),
                Some(ClarityVersion::Clarity1),
            )
            .unwrap(),
        );

        tx_runtime_checkerror_cc_contract_clar1.post_condition_mode =
            TransactionPostConditionMode::Allow;
        tx_runtime_checkerror_cc_contract_clar1.chain_id = 0x80000000;
        tx_runtime_checkerror_cc_contract_clar1.set_tx_fee(1);
        tx_runtime_checkerror_cc_contract_clar1.set_origin_nonce(3);

        let mut signer = StacksTransactionSigner::new(&tx_runtime_checkerror_cc_contract_clar1);
        signer.sign_origin(&privk).unwrap();

        let signed_runtime_checkerror_cc_contract_tx_clar1 = signer.get_tx().unwrap();

        let mut tx_runtime_checkerror_cc_contract_clar2 = StacksTransaction::new(
            TransactionVersion::Testnet,
            auth.clone(),
            TransactionPayload::new_smart_contract(
                &"trait-checkerror-cc".to_string(),
                &runtime_checkerror_contract.to_string(),
                Some(ClarityVersion::Clarity2),
            )
            .unwrap(),
        );

        tx_runtime_checkerror_cc_contract_clar2.post_condition_mode =
            TransactionPostConditionMode::Allow;
        tx_runtime_checkerror_cc_contract_clar2.chain_id = 0x80000000;
        tx_runtime_checkerror_cc_contract_clar2.set_tx_fee(1);
        tx_runtime_checkerror_cc_contract_clar2.set_origin_nonce(4);

        let mut signer = StacksTransactionSigner::new(&tx_runtime_checkerror_cc_contract_clar2);
        signer.sign_origin(&privk).unwrap();

        let signed_runtime_checkerror_cc_contract_tx_clar2 = signer.get_tx().unwrap();

        let contract_id = QualifiedContractIdentifier::new(
            StandardPrincipalData::from(addr.clone()),
            ContractName::from("trait-checkerror"),
        );

        // in 2.0, this invalidates the block
        let mut conn = chainstate.block_begin(
            &TestBurnStateDB_20,
            &FIRST_BURNCHAIN_CONSENSUS_HASH,
            &FIRST_STACKS_BLOCK_HASH,
            &ConsensusHash([1u8; 20]),
            &BlockHeaderHash([1u8; 32]),
        );

        let (fee, _) = StacksChainState::process_transaction(
            &mut conn,
            &signed_runtime_checkerror_trait_tx,
            false,
            ASTRules::PrecheckSize,
        )
        .unwrap();
        assert_eq!(fee, 1);

        let (fee, _) = StacksChainState::process_transaction(
            &mut conn,
            &signed_runtime_checkerror_impl_tx,
            false,
            ASTRules::PrecheckSize,
        )
        .unwrap();
        assert_eq!(fee, 1);

        let (fee, _) = StacksChainState::process_transaction(
            &mut conn,
            &signed_runtime_checkerror_tx_clar1,
            false,
            ASTRules::PrecheckSize,
        )
        .unwrap();
        assert_eq!(fee, 1);

        let err = StacksChainState::process_transaction(
            &mut conn,
            &signed_test_trait_checkerror_tx,
            false,
            ASTRules::PrecheckSize,
        )
        .unwrap_err();
        if let Error::ClarityError(clarity_error::Interpreter(InterpreterError::Unchecked(
            _check_error,
        ))) = err
        {
        } else {
            panic!("Did not get unchecked interpreter error");
        }
        let acct = StacksChainState::get_account(&mut conn, &addr.into());
        assert_eq!(acct.nonce, 3);

        let err = StacksChainState::process_transaction(
            &mut conn,
            &signed_runtime_checkerror_cc_contract_tx_clar1,
            false,
            ASTRules::PrecheckSize,
        )
        .unwrap_err();
        if let Error::ClarityError(clarity_error::Interpreter(InterpreterError::Unchecked(
            _check_error,
        ))) = err
        {
        } else {
            panic!("Did not get unchecked interpreter error");
        }
        let acct = StacksChainState::get_account(&mut conn, &addr.into());
        assert_eq!(acct.nonce, 3);

        conn.commit_block();

        // in 2.05, this invalidates the block
        let mut conn = chainstate.block_begin(
            &TestBurnStateDB_20,
            &FIRST_BURNCHAIN_CONSENSUS_HASH,
            &FIRST_STACKS_BLOCK_HASH,
            &ConsensusHash([2u8; 20]),
            &BlockHeaderHash([2u8; 32]),
        );

        let (fee, _) = StacksChainState::process_transaction(
            &mut conn,
            &signed_runtime_checkerror_trait_tx,
            false,
            ASTRules::PrecheckSize,
        )
        .unwrap();
        assert_eq!(fee, 1);

        let (fee, _) = StacksChainState::process_transaction(
            &mut conn,
            &signed_runtime_checkerror_impl_tx,
            false,
            ASTRules::PrecheckSize,
        )
        .unwrap();
        assert_eq!(fee, 1);

        let (fee, _) = StacksChainState::process_transaction(
            &mut conn,
            &signed_runtime_checkerror_tx_clar1,
            false,
            ASTRules::PrecheckSize,
        )
        .unwrap();
        assert_eq!(fee, 1);

        let err = StacksChainState::process_transaction(
            &mut conn,
            &signed_test_trait_checkerror_tx,
            false,
            ASTRules::PrecheckSize,
        )
        .unwrap_err();
        if let Error::ClarityError(clarity_error::Interpreter(InterpreterError::Unchecked(
            _check_error,
        ))) = err
        {
        } else {
            panic!("Did not get unchecked interpreter error");
        }
        let acct = StacksChainState::get_account(&mut conn, &addr.into());
        assert_eq!(acct.nonce, 3);

        let err = StacksChainState::process_transaction(
            &mut conn,
            &signed_runtime_checkerror_cc_contract_tx_clar1,
            false,
            ASTRules::PrecheckSize,
        )
        .unwrap_err();
        if let Error::ClarityError(clarity_error::Interpreter(InterpreterError::Unchecked(
            _check_error,
        ))) = err
        {
        } else {
            panic!("Did not get unchecked interpreter error");
        }
        let acct = StacksChainState::get_account(&mut conn, &addr.into());
        assert_eq!(acct.nonce, 3);

        conn.commit_block();

        // in 2.1, this is a runtime error when using clarity 1
        let mut conn = chainstate.block_begin(
            &TestBurnStateDB_21,
            &FIRST_BURNCHAIN_CONSENSUS_HASH,
            &FIRST_STACKS_BLOCK_HASH,
            &ConsensusHash([3u8; 20]),
            &BlockHeaderHash([3u8; 32]),
        );

        // make this mineable
        tx_runtime_checkerror_cc_contract_clar1.set_origin_nonce(4);
        let mut signer = StacksTransactionSigner::new(&tx_runtime_checkerror_cc_contract_clar1);
        signer.sign_origin(&privk).unwrap();

        let signed_runtime_checkerror_cc_contract_tx_clar1 = signer.get_tx().unwrap();

        let (fee, _) = StacksChainState::process_transaction(
            &mut conn,
            &signed_runtime_checkerror_trait_tx,
            false,
            ASTRules::PrecheckSize,
        )
        .unwrap();
        assert_eq!(fee, 1);

        let (fee, _) = StacksChainState::process_transaction(
            &mut conn,
            &signed_runtime_checkerror_impl_tx,
            false,
            ASTRules::PrecheckSize,
        )
        .unwrap();
        assert_eq!(fee, 1);

        let (fee, _) = StacksChainState::process_transaction(
            &mut conn,
            &signed_runtime_checkerror_tx_clar1,
            false,
            ASTRules::PrecheckSize,
        )
        .unwrap();
        assert_eq!(fee, 1);

        let (fee, tx_receipt) = StacksChainState::process_transaction(
            &mut conn,
            &signed_test_trait_checkerror_tx,
            false,
            ASTRules::PrecheckSize,
        )
        .unwrap();
        assert_eq!(fee, 1);

        // nonce keeps advancing despite error
        let acct = StacksChainState::get_account(&mut conn, &addr.into());
        assert_eq!(acct.nonce, 4);

        // no state change materialized
        let executed_var =
            StacksChainState::get_data_var(&mut conn, &contract_id, "executed").unwrap();
        assert_eq!(executed_var, Some(Value::Bool(false)));

        assert!(tx_receipt.vm_error.is_some());
        let err_str = tx_receipt.vm_error.unwrap();
        assert!(err_str
            .find("TypeValueError(OptionalType(CallableType(Trait(TraitIdentifier ")
            .is_some());

        let (fee, tx_receipt) = StacksChainState::process_transaction(
            &mut conn,
            &signed_runtime_checkerror_cc_contract_tx_clar1,
            false,
            ASTRules::PrecheckSize,
        )
        .unwrap();
        assert_eq!(fee, 1);

        // nonce keeps advancing despite error
        let acct = StacksChainState::get_account(&mut conn, &addr.into());
        assert_eq!(acct.nonce, 5);

        // no state change materialized
        let executed_var =
            StacksChainState::get_data_var(&mut conn, &contract_id, "executed").unwrap();
        assert_eq!(executed_var, Some(Value::Bool(false)));

        assert!(tx_receipt.vm_error.is_some());
        let err_str = tx_receipt.vm_error.unwrap();
        assert!(err_str
            .find("TypeValueError(OptionalType(CallableType(Trait(TraitIdentifier ")
            .is_some());

        conn.commit_block();

        // in 2.1, this is successful when using clarity 2
        let mut conn = chainstate.block_begin(
            &TestBurnStateDB_21,
            &FIRST_BURNCHAIN_CONSENSUS_HASH,
            &FIRST_STACKS_BLOCK_HASH,
            &ConsensusHash([4u8; 20]),
            &BlockHeaderHash([4u8; 32]),
        );

        let (fee, _) = StacksChainState::process_transaction(
            &mut conn,
            &signed_runtime_checkerror_trait_tx,
            false,
            ASTRules::PrecheckSize,
        )
        .unwrap();
        assert_eq!(fee, 1);

        let (fee, _) = StacksChainState::process_transaction(
            &mut conn,
            &signed_runtime_checkerror_impl_tx,
            false,
            ASTRules::PrecheckSize,
        )
        .unwrap();
        assert_eq!(fee, 1);

        let (fee, _) = StacksChainState::process_transaction(
            &mut conn,
            &signed_runtime_checkerror_tx_clar2,
            false,
            ASTRules::PrecheckSize,
        )
        .unwrap();
        assert_eq!(fee, 1);

        let (fee, tx_receipt) = StacksChainState::process_transaction(
            &mut conn,
            &signed_test_trait_checkerror_tx,
            false,
            ASTRules::PrecheckSize,
        )
        .unwrap();
        assert_eq!(fee, 1);

        // nonce keeps advancing
        let acct = StacksChainState::get_account(&mut conn, &addr.into());
        assert_eq!(acct.nonce, 4);

        // state change materialized
        let executed_var =
            StacksChainState::get_data_var(&mut conn, &contract_id, "executed").unwrap();
        assert_eq!(executed_var, Some(Value::Bool(true)));

        assert!(tx_receipt.vm_error.is_none());

        let (fee, tx_receipt) = StacksChainState::process_transaction(
            &mut conn,
            &signed_runtime_checkerror_cc_contract_tx_clar2,
            false,
            ASTRules::PrecheckSize,
        )
        .unwrap();
        assert_eq!(fee, 1);

        // nonce keeps advancing
        let acct = StacksChainState::get_account(&mut conn, &addr.into());
        assert_eq!(acct.nonce, 5);

        // state change materialized
        let executed_var =
            StacksChainState::get_data_var(&mut conn, &contract_id, "executed").unwrap();
        assert_eq!(executed_var, Some(Value::Bool(true)));

        assert!(tx_receipt.vm_error.is_none());

        conn.commit_block();
    }

    #[test]
    fn test_embedded_trait() {
        let privk = StacksPrivateKey::from_hex(
            "6d430bb91222408e7706c9001cfaeb91b08c2be6d5ac95779ab52c6b431950e001",
        )
        .unwrap();
        let auth = TransactionAuth::from_p2pkh(&privk).unwrap();
        let addr = auth.origin().address_testnet();

        let foo_trait = "
            (define-trait foo
                (
                    (do-it () (response bool uint))
                )
            )
            "
        .to_string();

        let foo_impl = "
            (impl-trait .foo.foo)

            (define-public (do-it)
                (ok true)
            )
            "
        .to_string();

        let call_foo = "
            (use-trait foo .foo.foo)
            (define-public (call-do-it (opt-f (optional <foo>)))
                (match opt-f
                    f (contract-call? f do-it)
                    (ok false)
                )
            )
            "
        .to_string();

        let balances = vec![(addr.clone(), 1000000000)];

        let mut chainstate =
            instantiate_chainstate_with_balances(false, 0x80000000, function_name!(), balances);

        let mut tx_foo_trait = StacksTransaction::new(
            TransactionVersion::Testnet,
            auth.clone(),
            TransactionPayload::new_smart_contract(
                &"foo".to_string(),
                &foo_trait.to_string(),
                Some(ClarityVersion::Clarity1),
            )
            .unwrap(),
        );

        tx_foo_trait.post_condition_mode = TransactionPostConditionMode::Allow;
        tx_foo_trait.chain_id = 0x80000000;
        tx_foo_trait.set_tx_fee(1);
        tx_foo_trait.set_origin_nonce(0);

        let mut signer = StacksTransactionSigner::new(&tx_foo_trait);
        signer.sign_origin(&privk).unwrap();

        let signed_foo_trait_tx = signer.get_tx().unwrap();

        let mut tx_foo_impl = StacksTransaction::new(
            TransactionVersion::Testnet,
            auth.clone(),
            TransactionPayload::new_smart_contract(
                &"foo-impl".to_string(),
                &foo_impl.to_string(),
                Some(ClarityVersion::Clarity1),
            )
            .unwrap(),
        );

        tx_foo_impl.post_condition_mode = TransactionPostConditionMode::Allow;
        tx_foo_impl.chain_id = 0x80000000;
        tx_foo_impl.set_tx_fee(1);
        tx_foo_impl.set_origin_nonce(1);

        let mut signer = StacksTransactionSigner::new(&tx_foo_impl);
        signer.sign_origin(&privk).unwrap();

        let signed_foo_impl_tx = signer.get_tx().unwrap();

        let mut tx_call_foo_clar1 = StacksTransaction::new(
            TransactionVersion::Testnet,
            auth.clone(),
            TransactionPayload::new_smart_contract(
                &"call-foo".to_string(),
                &call_foo.to_string(),
                Some(ClarityVersion::Clarity1),
            )
            .unwrap(),
        );

        tx_call_foo_clar1.post_condition_mode = TransactionPostConditionMode::Allow;
        tx_call_foo_clar1.chain_id = 0x80000000;
        tx_call_foo_clar1.set_tx_fee(1);
        tx_call_foo_clar1.set_origin_nonce(2);

        let mut signer = StacksTransactionSigner::new(&tx_call_foo_clar1);
        signer.sign_origin(&privk).unwrap();

        let signed_call_foo_tx_clar1 = signer.get_tx().unwrap();

        let mut tx_call_foo_clar2 = StacksTransaction::new(
            TransactionVersion::Testnet,
            auth.clone(),
            TransactionPayload::new_smart_contract(
                &"call-foo".to_string(),
                &call_foo.to_string(),
                Some(ClarityVersion::Clarity2),
            )
            .unwrap(),
        );

        tx_call_foo_clar2.post_condition_mode = TransactionPostConditionMode::Allow;
        tx_call_foo_clar2.chain_id = 0x80000000;
        tx_call_foo_clar2.set_tx_fee(1);
        tx_call_foo_clar2.set_origin_nonce(2);

        let mut signer = StacksTransactionSigner::new(&tx_call_foo_clar2);
        signer.sign_origin(&privk).unwrap();

        let signed_call_foo_tx_clar2 = signer.get_tx().unwrap();

        let mut tx_test_call_foo = StacksTransaction::new(
            TransactionVersion::Testnet,
            auth.clone(),
            TransactionPayload::new_contract_call(
                addr.clone(),
                "call-foo",
                "call-do-it",
                vec![Value::some(Value::Principal(PrincipalData::Contract(
                    QualifiedContractIdentifier::parse(&format!("{}.foo-impl", &addr)).unwrap(),
                )))
                .unwrap()],
            )
            .unwrap(),
        );

        tx_test_call_foo.post_condition_mode = TransactionPostConditionMode::Allow;
        tx_test_call_foo.chain_id = 0x80000000;
        tx_test_call_foo.set_tx_fee(1);
        tx_test_call_foo.set_origin_nonce(3);

        let mut signer = StacksTransactionSigner::new(&tx_test_call_foo);
        signer.sign_origin(&privk).unwrap();

        let signed_test_call_foo_tx = signer.get_tx().unwrap();

        let contract_id = QualifiedContractIdentifier::new(
            StandardPrincipalData::from(addr.clone()),
            ContractName::from("trait-checkerror"),
        );

        // in 2.0: analysis error should cause contract publish to fail
        let mut conn = chainstate.block_begin(
            &TestBurnStateDB_20,
            &FIRST_BURNCHAIN_CONSENSUS_HASH,
            &FIRST_STACKS_BLOCK_HASH,
            &ConsensusHash([1u8; 20]),
            &BlockHeaderHash([1u8; 32]),
        );

        let (fee, _) = StacksChainState::process_transaction(
            &mut conn,
            &signed_foo_trait_tx,
            false,
            ASTRules::PrecheckSize,
        )
        .unwrap();
        assert_eq!(fee, 1);

        let (fee, _) = StacksChainState::process_transaction(
            &mut conn,
            &signed_foo_impl_tx,
            false,
            ASTRules::PrecheckSize,
        )
        .unwrap();
        assert_eq!(fee, 1);

        let (fee, tx_receipt) = StacksChainState::process_transaction(
            &mut conn,
            &signed_call_foo_tx_clar1,
            false,
            ASTRules::PrecheckSize,
        )
        .unwrap();
        assert_eq!(fee, 1);
        match tx_receipt.result {
            Value::Response(ResponseData {
                committed: false,
                data: _,
            }) => (),
            _ => panic!("expected the contract publish to fail"),
        }

        conn.commit_block();

        // in 2.05: analysis error should cause contract publish to fail
        let mut conn = chainstate.block_begin(
            &TestBurnStateDB_20,
            &FIRST_BURNCHAIN_CONSENSUS_HASH,
            &FIRST_STACKS_BLOCK_HASH,
            &ConsensusHash([2u8; 20]),
            &BlockHeaderHash([2u8; 32]),
        );

        let (fee, _) = StacksChainState::process_transaction(
            &mut conn,
            &signed_foo_trait_tx,
            false,
            ASTRules::PrecheckSize,
        )
        .unwrap();
        assert_eq!(fee, 1);

        let (fee, _) = StacksChainState::process_transaction(
            &mut conn,
            &signed_foo_impl_tx,
            false,
            ASTRules::PrecheckSize,
        )
        .unwrap();
        assert_eq!(fee, 1);

        let (fee, tx_receipt) = StacksChainState::process_transaction(
            &mut conn,
            &signed_call_foo_tx_clar1,
            false,
            ASTRules::PrecheckSize,
        )
        .unwrap();
        assert_eq!(fee, 1);
        match tx_receipt.result {
            Value::Response(ResponseData {
                committed: false,
                data: _,
            }) => (),
            _ => panic!("expected the contract publish to fail"),
        }

        let err = StacksChainState::process_transaction(
            &mut conn,
            &signed_test_call_foo_tx,
            false,
            ASTRules::PrecheckSize,
        )
        .unwrap_err();
        if let Error::ClarityError(clarity_error::Interpreter(InterpreterError::Unchecked(
            check_error,
        ))) = err
        {
        } else {
            panic!("Did not get unchecked interpreter error");
        }

        conn.commit_block();

        // in 2.1, using clarity 1: analysis error should cause contract publish to fail
        let mut conn = chainstate.block_begin(
            &TestBurnStateDB_21,
            &FIRST_BURNCHAIN_CONSENSUS_HASH,
            &FIRST_STACKS_BLOCK_HASH,
            &ConsensusHash([3u8; 20]),
            &BlockHeaderHash([3u8; 32]),
        );

        let (fee, _) = StacksChainState::process_transaction(
            &mut conn,
            &signed_foo_trait_tx,
            false,
            ASTRules::PrecheckSize,
        )
        .unwrap();
        assert_eq!(fee, 1);

        let (fee, _) = StacksChainState::process_transaction(
            &mut conn,
            &signed_foo_impl_tx,
            false,
            ASTRules::PrecheckSize,
        )
        .unwrap();
        assert_eq!(fee, 1);

        let (fee, tx_receipt) = StacksChainState::process_transaction(
            &mut conn,
            &signed_call_foo_tx_clar1,
            false,
            ASTRules::PrecheckSize,
        )
        .unwrap();
        assert_eq!(fee, 1);
        match tx_receipt.result {
            Value::Response(ResponseData {
                committed: false,
                data: _,
            }) => (),
            _ => panic!("expected the contract publish to fail"),
        }

        conn.commit_block();

        // in 2.1, using clarity 2: success
        let mut conn = chainstate.block_begin(
            &TestBurnStateDB_21,
            &FIRST_BURNCHAIN_CONSENSUS_HASH,
            &FIRST_STACKS_BLOCK_HASH,
            &ConsensusHash([4u8; 20]),
            &BlockHeaderHash([4u8; 32]),
        );

        let (fee, _) = StacksChainState::process_transaction(
            &mut conn,
            &signed_foo_trait_tx,
            false,
            ASTRules::PrecheckSize,
        )
        .unwrap();
        assert_eq!(fee, 1);

        let (fee, _) = StacksChainState::process_transaction(
            &mut conn,
            &signed_foo_impl_tx,
            false,
            ASTRules::PrecheckSize,
        )
        .unwrap();
        assert_eq!(fee, 1);

        let (fee, _) = StacksChainState::process_transaction(
            &mut conn,
            &signed_call_foo_tx_clar2,
            false,
            ASTRules::PrecheckSize,
        )
        .unwrap();
        assert_eq!(fee, 1);

        let (fee, tx_receipt) = StacksChainState::process_transaction(
            &mut conn,
            &signed_test_call_foo_tx,
            false,
            ASTRules::PrecheckSize,
        )
        .unwrap();
        assert_eq!(fee, 1);
        match tx_receipt.result {
            Value::Response(ResponseData {
                committed: true,
                data,
            }) => match *data {
                Value::Bool(true) => (),
                _ => panic!("expected (ok true) result"),
            },
            _ => panic!("expected successful call"),
        }

        conn.commit_block();
    }

    #[test]
    fn test_transitive_trait() {
        let privk = StacksPrivateKey::from_hex(
            "6d430bb91222408e7706c9001cfaeb91b08c2be6d5ac95779ab52c6b431950e001",
        )
        .unwrap();
        let auth = TransactionAuth::from_p2pkh(&privk).unwrap();
        let addr = auth.origin().address_testnet();

        let foo_trait = "
            (define-trait foo
                (
                    (do-it () (response bool uint))
                )
            )
            "
        .to_string();

        let transitive_trait = "
            (use-trait foo .foo.foo)
            (define-trait poo
                (
                    (do-it () (response bool uint))
                )
            )
        "
        .to_string();

        let foo_impl = "
            (impl-trait .foo.foo)

            (define-public (do-it)
                (ok true)
            )
            "
        .to_string();

        let call_foo = "
            (use-trait foo .transitive.foo)
            (define-public (call-do-it (f <foo>))
                (contract-call? f do-it)
            )
            "
        .to_string();

        let balances = vec![(addr.clone(), 1000000000)];

        let mut chainstate =
            instantiate_chainstate_with_balances(false, 0x80000000, function_name!(), balances);

        let mut tx_foo_trait = StacksTransaction::new(
            TransactionVersion::Testnet,
            auth.clone(),
            TransactionPayload::new_smart_contract(
                &"foo".to_string(),
                &foo_trait.to_string(),
                Some(ClarityVersion::Clarity1),
            )
            .unwrap(),
        );

        tx_foo_trait.post_condition_mode = TransactionPostConditionMode::Allow;
        tx_foo_trait.chain_id = 0x80000000;
        tx_foo_trait.set_tx_fee(1);
        tx_foo_trait.set_origin_nonce(0);

        let mut signer = StacksTransactionSigner::new(&tx_foo_trait);
        signer.sign_origin(&privk).unwrap();

        let signed_foo_trait_tx = signer.get_tx().unwrap();

        let mut tx_transitive_trait_clar1 = StacksTransaction::new(
            TransactionVersion::Testnet,
            auth.clone(),
            TransactionPayload::new_smart_contract(
                &"transitive".to_string(),
                &transitive_trait.to_string(),
                Some(ClarityVersion::Clarity1),
            )
            .unwrap(),
        );

        tx_transitive_trait_clar1.post_condition_mode = TransactionPostConditionMode::Allow;
        tx_transitive_trait_clar1.chain_id = 0x80000000;
        tx_transitive_trait_clar1.set_tx_fee(1);
        tx_transitive_trait_clar1.set_origin_nonce(1);

        let mut signer = StacksTransactionSigner::new(&tx_transitive_trait_clar1);
        signer.sign_origin(&privk).unwrap();

        let signed_transitive_trait_clar1_tx = signer.get_tx().unwrap();

        let mut tx_transitive_trait_clar2 = StacksTransaction::new(
            TransactionVersion::Testnet,
            auth.clone(),
            TransactionPayload::new_smart_contract(
                &"transitive".to_string(),
                &transitive_trait.to_string(),
                Some(ClarityVersion::Clarity2),
            )
            .unwrap(),
        );

        tx_transitive_trait_clar2.post_condition_mode = TransactionPostConditionMode::Allow;
        tx_transitive_trait_clar2.chain_id = 0x80000000;
        tx_transitive_trait_clar2.set_tx_fee(1);
        tx_transitive_trait_clar2.set_origin_nonce(1);

        let mut signer = StacksTransactionSigner::new(&tx_transitive_trait_clar2);
        signer.sign_origin(&privk).unwrap();

        let signed_transitive_trait_clar2_tx = signer.get_tx().unwrap();

        let mut tx_foo_impl = StacksTransaction::new(
            TransactionVersion::Testnet,
            auth.clone(),
            TransactionPayload::new_smart_contract(
                &"foo-impl".to_string(),
                &foo_impl.to_string(),
                Some(ClarityVersion::Clarity1),
            )
            .unwrap(),
        );

        tx_foo_impl.post_condition_mode = TransactionPostConditionMode::Allow;
        tx_foo_impl.chain_id = 0x80000000;
        tx_foo_impl.set_tx_fee(1);
        tx_foo_impl.set_origin_nonce(2);

        let mut signer = StacksTransactionSigner::new(&tx_foo_impl);
        signer.sign_origin(&privk).unwrap();

        let signed_foo_impl_tx = signer.get_tx().unwrap();

        let mut tx_call_foo_clar1 = StacksTransaction::new(
            TransactionVersion::Testnet,
            auth.clone(),
            TransactionPayload::new_smart_contract(
                &"call-foo".to_string(),
                &call_foo.to_string(),
                Some(ClarityVersion::Clarity1),
            )
            .unwrap(),
        );

        tx_call_foo_clar1.post_condition_mode = TransactionPostConditionMode::Allow;
        tx_call_foo_clar1.chain_id = 0x80000000;
        tx_call_foo_clar1.set_tx_fee(1);
        tx_call_foo_clar1.set_origin_nonce(3);

        let mut signer = StacksTransactionSigner::new(&tx_call_foo_clar1);
        signer.sign_origin(&privk).unwrap();

        let signed_call_foo_tx_clar1 = signer.get_tx().unwrap();

        let mut tx_call_foo_clar2 = StacksTransaction::new(
            TransactionVersion::Testnet,
            auth.clone(),
            TransactionPayload::new_smart_contract(
                &"call-foo".to_string(),
                &call_foo.to_string(),
                Some(ClarityVersion::Clarity2),
            )
            .unwrap(),
        );

        tx_call_foo_clar2.post_condition_mode = TransactionPostConditionMode::Allow;
        tx_call_foo_clar2.chain_id = 0x80000000;
        tx_call_foo_clar2.set_tx_fee(1);
        tx_call_foo_clar2.set_origin_nonce(3);

        let mut signer = StacksTransactionSigner::new(&tx_call_foo_clar2);
        signer.sign_origin(&privk).unwrap();

        let signed_call_foo_tx_clar2 = signer.get_tx().unwrap();

        let mut tx_test_call_foo = StacksTransaction::new(
            TransactionVersion::Testnet,
            auth.clone(),
            TransactionPayload::new_contract_call(
                addr.clone(),
                "call-foo",
                "call-do-it",
                vec![Value::Principal(PrincipalData::Contract(
                    QualifiedContractIdentifier::parse(&format!("{}.foo-impl", &addr)).unwrap(),
                ))],
            )
            .unwrap(),
        );

        tx_test_call_foo.post_condition_mode = TransactionPostConditionMode::Allow;
        tx_test_call_foo.chain_id = 0x80000000;
        tx_test_call_foo.set_tx_fee(1);
        tx_test_call_foo.set_origin_nonce(4);

        let mut signer = StacksTransactionSigner::new(&tx_test_call_foo);
        signer.sign_origin(&privk).unwrap();

        let signed_test_call_foo_tx = signer.get_tx().unwrap();

        let contract_id = QualifiedContractIdentifier::new(
            StandardPrincipalData::from(addr.clone()),
            ContractName::from("trait-checkerror"),
        );

        // in 2.0: calling call-foo invalidates the block
        let mut conn = chainstate.block_begin(
            &TestBurnStateDB_20,
            &FIRST_BURNCHAIN_CONSENSUS_HASH,
            &FIRST_STACKS_BLOCK_HASH,
            &ConsensusHash([1u8; 20]),
            &BlockHeaderHash([1u8; 32]),
        );

        let (fee, _) = StacksChainState::process_transaction(
            &mut conn,
            &signed_foo_trait_tx,
            false,
            ASTRules::PrecheckSize,
        )
        .unwrap();
        assert_eq!(fee, 1);

        let (fee, _) = StacksChainState::process_transaction(
            &mut conn,
            &signed_transitive_trait_clar1_tx,
            false,
            ASTRules::PrecheckSize,
        )
        .unwrap();
        assert_eq!(fee, 1);

        let (fee, _) = StacksChainState::process_transaction(
            &mut conn,
            &signed_foo_impl_tx,
            false,
            ASTRules::PrecheckSize,
        )
        .unwrap();
        assert_eq!(fee, 1);

        let (fee, tx_receipt) = StacksChainState::process_transaction(
            &mut conn,
            &signed_call_foo_tx_clar1,
            false,
            ASTRules::PrecheckSize,
        )
        .unwrap();
        assert_eq!(fee, 1);

        let err = StacksChainState::process_transaction(
            &mut conn,
            &signed_test_call_foo_tx,
            false,
            ASTRules::PrecheckSize,
        )
        .unwrap_err();
        if let Error::ClarityError(clarity_error::Interpreter(InterpreterError::Unchecked(
            check_error,
        ))) = err
        {
        } else {
            panic!("Did not get unchecked interpreter error");
        }
        assert_eq!(fee, 1);

        conn.commit_block();

        // in 2.05: calling call-foo invalidates the block
        let mut conn = chainstate.block_begin(
            &TestBurnStateDB_20,
            &FIRST_BURNCHAIN_CONSENSUS_HASH,
            &FIRST_STACKS_BLOCK_HASH,
            &ConsensusHash([2u8; 20]),
            &BlockHeaderHash([2u8; 32]),
        );

        let (fee, _) = StacksChainState::process_transaction(
            &mut conn,
            &signed_foo_trait_tx,
            false,
            ASTRules::PrecheckSize,
        )
        .unwrap();
        assert_eq!(fee, 1);

        let (fee, _) = StacksChainState::process_transaction(
            &mut conn,
            &signed_transitive_trait_clar1_tx,
            false,
            ASTRules::PrecheckSize,
        )
        .unwrap();
        assert_eq!(fee, 1);

        let (fee, _) = StacksChainState::process_transaction(
            &mut conn,
            &signed_foo_impl_tx,
            false,
            ASTRules::PrecheckSize,
        )
        .unwrap();
        assert_eq!(fee, 1);

        let (fee, tx_receipt) = StacksChainState::process_transaction(
            &mut conn,
            &signed_call_foo_tx_clar1,
            false,
            ASTRules::PrecheckSize,
        )
        .unwrap();
        assert_eq!(fee, 1);

        let err = StacksChainState::process_transaction(
            &mut conn,
            &signed_test_call_foo_tx,
            false,
            ASTRules::PrecheckSize,
        )
        .unwrap_err();
        if let Error::ClarityError(clarity_error::Interpreter(InterpreterError::Unchecked(
            check_error,
        ))) = err
        {
        } else {
            panic!("Did not get unchecked interpreter error");
        }

        conn.commit_block();

        // in 2.1, using clarity 1 for both `transitive` and `call-foo`: calling call-foo causes an analysis error
        let mut conn = chainstate.block_begin(
            &TestBurnStateDB_21,
            &FIRST_BURNCHAIN_CONSENSUS_HASH,
            &FIRST_STACKS_BLOCK_HASH,
            &ConsensusHash([3u8; 20]),
            &BlockHeaderHash([3u8; 32]),
        );

        let (fee, _) = StacksChainState::process_transaction(
            &mut conn,
            &signed_foo_trait_tx,
            false,
            ASTRules::PrecheckSize,
        )
        .unwrap();
        assert_eq!(fee, 1);

        let (fee, _) = StacksChainState::process_transaction(
            &mut conn,
            &signed_transitive_trait_clar1_tx,
            false,
            ASTRules::PrecheckSize,
        )
        .unwrap();
        assert_eq!(fee, 1);

        let (fee, _) = StacksChainState::process_transaction(
            &mut conn,
            &signed_foo_impl_tx,
            false,
            ASTRules::PrecheckSize,
        )
        .unwrap();
        assert_eq!(fee, 1);

        let (fee, tx_receipt) = StacksChainState::process_transaction(
            &mut conn,
            &signed_call_foo_tx_clar1,
            false,
            ASTRules::PrecheckSize,
        )
        .unwrap();
        assert_eq!(fee, 1);

        let (fee, tx_receipt) = StacksChainState::process_transaction(
            &mut conn,
            &signed_test_call_foo_tx,
            false,
            ASTRules::PrecheckSize,
        )
        .unwrap();
        assert_eq!(fee, 1);
        match tx_receipt.result {
            Value::Response(ResponseData {
                committed: false,
                data,
            }) => (),
            _ => panic!("expected successful call"),
        }
        assert_eq!(
            tx_receipt.vm_error,
            Some("TraitReferenceUnknown(\"foo\")".to_string())
        );

        conn.commit_block();

        // in 2.1, using clarity 1 for `transitive` and clarity 2 for `call-foo`: calling call-foo causes an analysis error
        let mut conn = chainstate.block_begin(
            &TestBurnStateDB_21,
            &FIRST_BURNCHAIN_CONSENSUS_HASH,
            &FIRST_STACKS_BLOCK_HASH,
            &ConsensusHash([4u8; 20]),
            &BlockHeaderHash([4u8; 32]),
        );

        let (fee, _) = StacksChainState::process_transaction(
            &mut conn,
            &signed_foo_trait_tx,
            false,
            ASTRules::PrecheckSize,
        )
        .unwrap();
        assert_eq!(fee, 1);

        let (fee, _) = StacksChainState::process_transaction(
            &mut conn,
            &signed_transitive_trait_clar1_tx,
            false,
            ASTRules::PrecheckSize,
        )
        .unwrap();
        assert_eq!(fee, 1);

        let (fee, _) = StacksChainState::process_transaction(
            &mut conn,
            &signed_foo_impl_tx,
            false,
            ASTRules::PrecheckSize,
        )
        .unwrap();
        assert_eq!(fee, 1);

        let (fee, tx_receipt) = StacksChainState::process_transaction(
            &mut conn,
            &signed_call_foo_tx_clar2,
            false,
            ASTRules::PrecheckSize,
        )
        .unwrap();
        assert_eq!(fee, 1);

        let (fee, tx_receipt) = StacksChainState::process_transaction(
            &mut conn,
            &signed_test_call_foo_tx,
            false,
            ASTRules::PrecheckSize,
        )
        .unwrap();
        assert_eq!(fee, 1);
        match tx_receipt.result {
            Value::Response(ResponseData {
                committed: false,
                data,
            }) => (),
            _ => panic!("expected successful call"),
        }
        assert_eq!(
            tx_receipt.vm_error,
            Some("TraitReferenceUnknown(\"foo\")".to_string())
        );

        conn.commit_block();

        // in 2.1, using clarity 2 for both `transitive` and `call-foo`: publishing call-foo triggers an analysis error
        let mut conn = chainstate.block_begin(
            &TestBurnStateDB_21,
            &FIRST_BURNCHAIN_CONSENSUS_HASH,
            &FIRST_STACKS_BLOCK_HASH,
            &ConsensusHash([5u8; 20]),
            &BlockHeaderHash([5u8; 32]),
        );

        let (fee, _) = StacksChainState::process_transaction(
            &mut conn,
            &signed_foo_trait_tx,
            false,
            ASTRules::PrecheckSize,
        )
        .unwrap();
        assert_eq!(fee, 1);

        let (fee, _) = StacksChainState::process_transaction(
            &mut conn,
            &signed_transitive_trait_clar2_tx,
            false,
            ASTRules::PrecheckSize,
        )
        .unwrap();
        assert_eq!(fee, 1);

        let (fee, _) = StacksChainState::process_transaction(
            &mut conn,
            &signed_foo_impl_tx,
            false,
            ASTRules::PrecheckSize,
        )
        .unwrap();
        assert_eq!(fee, 1);

        let (fee, tx_receipt) = StacksChainState::process_transaction(
            &mut conn,
            &signed_call_foo_tx_clar2,
            false,
            ASTRules::PrecheckSize,
        )
        .unwrap();
        assert_eq!(fee, 1);
        match tx_receipt.result {
            Value::Response(ResponseData {
                committed: false,
                data,
            }) => assert_eq!(*data, Value::none()),
            _ => panic!("expected error response"),
        }

        conn.commit_block();

        // in 2.1, using clarity 2 for `transitive` and clarity 1 for `call-foo`: publishing call-foo triggers an analysis error
        let mut conn = chainstate.block_begin(
            &TestBurnStateDB_21,
            &FIRST_BURNCHAIN_CONSENSUS_HASH,
            &FIRST_STACKS_BLOCK_HASH,
            &ConsensusHash([6u8; 20]),
            &BlockHeaderHash([6u8; 32]),
        );

        let (fee, _) = StacksChainState::process_transaction(
            &mut conn,
            &signed_foo_trait_tx,
            false,
            ASTRules::PrecheckSize,
        )
        .unwrap();
        assert_eq!(fee, 1);

        let (fee, _) = StacksChainState::process_transaction(
            &mut conn,
            &signed_transitive_trait_clar2_tx,
            false,
            ASTRules::PrecheckSize,
        )
        .unwrap();
        assert_eq!(fee, 1);

        let (fee, _) = StacksChainState::process_transaction(
            &mut conn,
            &signed_foo_impl_tx,
            false,
            ASTRules::PrecheckSize,
        )
        .unwrap();
        assert_eq!(fee, 1);

        let (fee, tx_receipt) = StacksChainState::process_transaction(
            &mut conn,
            &signed_call_foo_tx_clar1,
            false,
            ASTRules::PrecheckSize,
        )
        .unwrap();
        assert_eq!(fee, 1);
        match tx_receipt.result {
            Value::Response(ResponseData {
                committed: false,
                data,
            }) => assert_eq!(*data, Value::none()),
            _ => panic!("expected error response"),
        }

        conn.commit_block();
    }
}<|MERGE_RESOLUTION|>--- conflicted
+++ resolved
@@ -640,13 +640,8 @@
                     let amount_sent = asset_map
                         .get_fungible_tokens(&account_principal, &asset_id)
                         .unwrap_or(0);
-<<<<<<< HEAD
-                    if !condition_code.check(*amount_sent_condition as u128, amount_sent) {
+                    if !condition_code.check(u128::from(*amount_sent_condition), amount_sent) {
                         info!("Post-condition check failure on fungible asset {} owned by {}: {} {:?} {}", &asset_id, account_principal, amount_sent_condition, condition_code, amount_sent; "txid" => %txid);
-=======
-                    if !condition_code.check(u128::from(*amount_sent_condition), amount_sent) {
-                        info!("Post-condition check failure on fungible asset {} owned by {}: {} {:?} {}", &asset_id, account_principal, amount_sent_condition, condition_code, amount_sent);
->>>>>>> 18860131
                         return Ok(false);
                     }
 
@@ -976,22 +971,14 @@
                 // Their presence in this variant makes the transaction invalid.
                 if tx.post_conditions.len() > 0 {
                     let msg = format!("Invalid Stacks transaction: TokenTransfer transactions do not support post-conditions");
-<<<<<<< HEAD
-                    warn!("{}", &msg; "txid" => %tx.txid());
-=======
-                    info!("{}", &msg);
->>>>>>> 18860131
+                    info!("{}", &msg; "txid" => %tx.txid());
 
                     return Err(Error::InvalidStacksTransaction(msg, false));
                 }
 
                 if *addr == origin_account.principal {
                     let msg = format!("Invalid TokenTransfer: address tried to send to itself");
-<<<<<<< HEAD
-                    warn!("{}", &msg; "txid" => %tx.txid());
-=======
-                    info!("{}", &msg);
->>>>>>> 18860131
+                    info!("{}", &msg; "txid" => %tx.txid());
                     return Err(Error::InvalidStacksTransaction(msg, false));
                 }
 
@@ -9078,7 +9065,7 @@
             (as-contract
                 (stx-transfer? amount tx-sender recipient))
         )
-        
+
         (stx-transfer? u500000000 tx-sender (as-contract tx-sender))
         "#;
 
@@ -9243,7 +9230,7 @@
             (as-contract
                 (stx-transfer? amount tx-sender recipient))
         )
-        
+
         (stx-transfer? u500000000 tx-sender (as-contract tx-sender))
         "#;
 
