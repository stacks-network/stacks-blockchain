--- conflicted
+++ resolved
@@ -916,23 +916,15 @@
                     &format!("(get-reward-set-pox-address u{} u{})", reward_cycle, i),
                 )?
                 .expect_optional()
-<<<<<<< HEAD
+                .expect("FATAL: unexpected PoX structure")
                 .unwrap_or_else(|| {
                     panic!(
                         "FATAL: missing PoX address in slot {} out of {} in reward cycle {}",
                         i, num_addrs, reward_cycle
                     )
                 })
-                .expect_tuple();
-=======
-                .expect("FATAL: unexpected PoX structure")
-                .expect(&format!(
-                    "FATAL: missing PoX address in slot {} out of {} in reward cycle {}",
-                    i, num_addrs, reward_cycle
-                ))
                 .expect_tuple()
                 .expect("FATAL: unexpected PoX structure");
->>>>>>> 074fd76e
 
             let pox_addr_tuple = tuple_data
                 .get("pox-addr")
@@ -1005,23 +997,15 @@
                     &format!("(get-reward-set-pox-address u{} u{})", reward_cycle, i),
                 )?
                 .expect_optional()
-<<<<<<< HEAD
+                .expect("FATAL: unexpected PoX structure")
                 .unwrap_or_else(|| {
                     panic!(
                         "FATAL: missing PoX address in slot {} out of {} in reward cycle {}",
                         i, num_addrs, reward_cycle
                     )
                 })
-                .expect_tuple();
-=======
-                .expect("FATAL: unexpected PoX structure")
-                .expect(&format!(
-                    "FATAL: missing PoX address in slot {} out of {} in reward cycle {}",
-                    i, num_addrs, reward_cycle
-                ))
                 .expect_tuple()
                 .expect("FATAL: unexpected PoX structure");
->>>>>>> 074fd76e
 
             let pox_addr_tuple = tuple
                 .get("pox-addr")
@@ -1109,23 +1093,15 @@
                     &format!("(get-reward-set-pox-address u{} u{})", reward_cycle, i),
                 )?
                 .expect_optional()
-<<<<<<< HEAD
+                .expect("FATAL: unexpected PoX structure")
                 .unwrap_or_else(|| {
                     panic!(
                         "FATAL: missing PoX address in slot {} out of {} in reward cycle {}",
                         i, num_addrs, reward_cycle
                     )
                 })
-                .expect_tuple();
-=======
-                .expect("FATAL: unexpected PoX structure")
-                .expect(&format!(
-                    "FATAL: missing PoX address in slot {} out of {} in reward cycle {}",
-                    i, num_addrs, reward_cycle
-                ))
                 .expect_tuple()
                 .expect("FATAL: unexpected PoX structure");
->>>>>>> 074fd76e
 
             let pox_addr_tuple = tuple
                 .get("pox-addr")
@@ -1211,23 +1187,14 @@
                     POX_4_NAME,
                     &format!("(get-reward-set-pox-address u{} u{})", reward_cycle, i),
                 )?
-<<<<<<< HEAD
-                .expect_optional()
+                .expect_optional()?
                 .unwrap_or_else(|| {
                     panic!(
                         "FATAL: missing PoX address in slot {} out of {} in reward cycle {}",
                         i, num_addrs, reward_cycle
                     )
                 })
-                .expect_tuple();
-=======
-                .expect_optional()?
-                .expect(&format!(
-                    "FATAL: missing PoX address in slot {} out of {} in reward cycle {}",
-                    i, num_addrs, reward_cycle
-                ))
                 .expect_tuple()?;
->>>>>>> 074fd76e
 
             let pox_addr_tuple = tuple
                 .get("pox-addr")
