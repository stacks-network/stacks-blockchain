// Copyright (C) 2013-2020 Blockstack PBC, a public benefit corporation
// Copyright (C) 2020-2024 Stacks Open Internet Foundation
//
// This program is free software: you can redistribute it and/or modify
// it under the terms of the GNU General Public License as published by
// the Free Software Foundation, either version 3 of the License, or
// (at your option) any later version.
//
// This program is distributed in the hope that it will be useful,
// but WITHOUT ANY WARRANTY; without even the implied warranty of
// MERCHANTABILITY or FITNESS FOR A PARTICULAR PURPOSE.  See the
// GNU General Public License for more details.
//
// You should have received a copy of the GNU General Public License
// along with this program.  If not, see <http://www.gnu.org/licenses/>.

use std::collections::{BTreeMap, HashMap, HashSet};
use std::fs;
use std::ops::{Deref, DerefMut};
use std::path::PathBuf;

use clarity::vm::ast::ASTRules;
use clarity::vm::costs::{ExecutionCost, LimitedCostTracker};
use clarity::vm::database::{BurnStateDB, ClarityDatabase};
use clarity::vm::events::StacksTransactionEvent;
use clarity::vm::types::{PrincipalData, StacksAddressExtensions, TupleData};
use clarity::vm::{ClarityVersion, SymbolicExpression, Value};
use lazy_static::{__Deref, lazy_static};
use rusqlite::types::{FromSql, FromSqlError};
use rusqlite::{params, Connection, OpenFlags, OptionalExtension, ToSql, NO_PARAMS};
use sha2::{Digest as Sha2Digest, Sha512_256};
use stacks_common::bitvec::BitVec;
use stacks_common::codec::{
    read_next, write_next, Error as CodecError, StacksMessageCodec, MAX_MESSAGE_LEN,
    MAX_PAYLOAD_LEN,
};
use stacks_common::consts::{
    FIRST_BURNCHAIN_CONSENSUS_HASH, FIRST_STACKS_BLOCK_HASH, MINER_REWARD_MATURITY,
};
use stacks_common::types::chainstate::{
    BlockHeaderHash, BurnchainHeaderHash, ConsensusHash, StacksAddress, StacksBlockId,
    StacksPrivateKey, StacksPublicKey, TrieHash, VRFSeed,
};
use stacks_common::types::{PrivateKey, StacksEpochId};
use stacks_common::util::hash::{to_hex, Hash160, MerkleHashFunc, MerkleTree, Sha512Trunc256Sum};
use stacks_common::util::retry::BoundReader;
use stacks_common::util::secp256k1::MessageSignature;
use stacks_common::util::vrf::{VRFProof, VRFPublicKey, VRF};
use stacks_common::util::{get_epoch_time_secs, sleep_ms};
use wsts::curve::point::Point;

use self::signer_set::SignerCalculation;
use super::burn::db::sortdb::{
    get_ancestor_sort_id, get_ancestor_sort_id_tx, get_block_commit_by_txid, SortitionHandle,
    SortitionHandleConn, SortitionHandleTx,
};
use super::burn::operations::{DelegateStxOp, StackStxOp, TransferStxOp};
use super::stacks::boot::{
    PoxVersions, RawRewardSetEntry, RewardSet, BOOT_TEST_POX_4_AGG_KEY_CONTRACT,
    BOOT_TEST_POX_4_AGG_KEY_FNAME, SIGNERS_MAX_LIST_SIZE, SIGNERS_NAME, SIGNERS_PK_LEN,
};
use super::stacks::db::accounts::MinerReward;
use super::stacks::db::blocks::StagingUserBurnSupport;
use super::stacks::db::{
    ChainstateTx, ClarityTx, MinerPaymentSchedule, MinerPaymentTxFees, MinerRewardInfo,
    StacksBlockHeaderTypes, StacksDBTx, StacksEpochReceipt, StacksHeaderInfo,
};
use super::stacks::events::{StacksTransactionReceipt, TransactionOrigin};
use super::stacks::{
    Error as ChainstateError, StacksBlock, StacksBlockHeader, StacksMicroblock, StacksTransaction,
    TenureChangeError, TenureChangePayload, ThresholdSignature, TransactionPayload,
};
use crate::burnchains::{Burnchain, PoxConstants, Txid};
use crate::chainstate::burn::db::sortdb::SortitionDB;
use crate::chainstate::burn::operations::{LeaderBlockCommitOp, LeaderKeyRegisterOp};
use crate::chainstate::burn::{BlockSnapshot, SortitionHash};
use crate::chainstate::coordinator::{BlockEventDispatcher, Error};
use crate::chainstate::nakamoto::signer_set::NakamotoSigners;
use crate::chainstate::nakamoto::tenure::NAKAMOTO_TENURES_SCHEMA;
use crate::chainstate::stacks::address::PoxAddress;
use crate::chainstate::stacks::boot::{POX_4_NAME, SIGNERS_UPDATE_STATE};
use crate::chainstate::stacks::db::{DBConfig as ChainstateConfig, StacksChainState};
use crate::chainstate::stacks::index::marf::MarfConnection;
use crate::chainstate::stacks::{
    TenureChangeCause, MINER_BLOCK_CONSENSUS_HASH, MINER_BLOCK_HEADER_HASH,
};
use crate::clarity::vm::clarity::{ClarityConnection, TransactionConnection};
use crate::clarity_vm::clarity::{
    ClarityInstance, ClarityTransactionConnection, Error as ClarityError, PreCommitClarityBlock,
};
use crate::clarity_vm::database::SortitionDBRef;
use crate::core::BOOT_BLOCK_HASH;
use crate::net::stackerdb::StackerDBConfig;
use crate::net::Error as net_error;
use crate::util_lib::boot;
use crate::util_lib::boot::boot_code_id;
use crate::util_lib::db::{
    query_int, query_row, query_row_panic, query_rows, sqlite_open, tx_begin_immediate, u64_to_sql,
    DBConn, Error as DBError, FromRow,
};
use crate::{chainstate, monitoring};

pub mod coordinator;
pub mod miner;
pub mod signer_set;
pub mod staging_blocks;
pub mod tenure;
pub mod test_signers;
#[cfg(test)]
pub mod tests;

pub use self::staging_blocks::{
    NakamotoStagingBlocksConn, NakamotoStagingBlocksConnRef, NakamotoStagingBlocksTx,
};

pub const NAKAMOTO_BLOCK_VERSION: u8 = 0;

define_named_enum!(HeaderTypeNames {
    Nakamoto("nakamoto"),
    Epoch2("epoch2"),
});

impl ToSql for HeaderTypeNames {
    fn to_sql(&self) -> rusqlite::Result<rusqlite::types::ToSqlOutput<'_>> {
        self.get_name_str().to_sql()
    }
}

impl FromSql for HeaderTypeNames {
    fn column_result(value: rusqlite::types::ValueRef<'_>) -> rusqlite::types::FromSqlResult<Self> {
        Self::lookup_by_name(value.as_str()?).ok_or_else(|| FromSqlError::InvalidType)
    }
}

lazy_static! {
    pub static ref FIRST_STACKS_BLOCK_ID: StacksBlockId = StacksBlockId::new(&FIRST_BURNCHAIN_CONSENSUS_HASH, &FIRST_STACKS_BLOCK_HASH);

    pub static ref NAKAMOTO_CHAINSTATE_SCHEMA_1: Vec<String> = vec![
    r#"
    -- Table for storing calculated reward sets. This must be in the Chainstate DB because calculation occurs
    --   during block processing.
    CREATE TABLE nakamoto_reward_sets (
                     index_block_hash TEXT NOT NULL,
                     reward_set TEXT NOT NULL,
                     PRIMARY KEY (index_block_hash)
    );"#.into(),
    NAKAMOTO_TENURES_SCHEMA.into(),
    r#"
      -- Table for Nakamoto block headers
      CREATE TABLE nakamoto_block_headers (
          -- The following fields all correspond to entries in the StacksHeaderInfo struct
                     block_height INTEGER NOT NULL,
                     -- root hash of the internal, not-consensus-critical MARF that allows us to track chainstate/fork metadata
                     index_root TEXT NOT NULL,
                     -- burn header hash corresponding to the consensus hash (NOT guaranteed to be unique, since we can 
                     --    have 2+ blocks per burn block if there's a PoX fork)
                     burn_header_hash TEXT NOT NULL,
                     -- height of the burnchain block header that generated this consensus hash
                     burn_header_height INT NOT NULL,
                     -- timestamp from burnchain block header that generated this consensus hash
                     burn_header_timestamp INT NOT NULL,
                     -- size of this block, in bytes.
                     -- encoded as TEXT for compatibility
                     block_size TEXT NOT NULL,
          -- The following fields all correspond to entries in the NakamotoBlockHeader struct
                     version INTEGER NOT NULL,
                     -- this field is the total number of blocks in the chain history (including this block)
                     chain_length INTEGER NOT NULL,
                     -- this field is the total amount of BTC spent in the chain history (including this block)
                     burn_spent INTEGER NOT NULL,
                     -- the consensus hash of the burnchain block that selected this block's miner's block-commit
                     consensus_hash TEXT NOT NULL,
                     -- the parent StacksBlockId
                     parent_block_id TEXT NOT NULL,
                     -- Merkle root of a Merkle tree constructed out of all the block's transactions
                     tx_merkle_root TEXT NOT NULL,
                     -- root hash of the Stacks chainstate MARF
                     state_index_root TEXT NOT NULL,
                     -- miner's signature over the block
                     miner_signature TEXT NOT NULL,
                     -- signers' signature over the block
                     signer_signature TEXT NOT NULL,
                     -- bitvec capturing stacker participation in signature
                     signer_bitvec TEXT NOT NULL,
          -- The following fields are not part of either the StacksHeaderInfo struct
          --   or its contained NakamotoBlockHeader struct, but are used for querying
                     -- what kind of header this is (nakamoto or stacks 2.x)
                     header_type TEXT NOT NULL,
                     -- hash of the block
                     block_hash TEXT NOT NULL,
                     -- index_block_hash is the hash of the block hash and consensus hash of the burn block that selected it, 
                     -- and is guaranteed to be globally unique (across all Stacks forks and across all PoX forks).
                     -- index_block_hash is the block hash fed into the MARF index.
                     index_block_hash TEXT NOT NULL,
                     -- the ExecutionCost of the block
                     cost TEXT NOT NULL,
                     -- the total cost up to and including this block in the current tenure
                     total_tenure_cost TEXT NOT NULL,
                     -- this field is true if this is the first block of a new tenure
                     tenure_changed INTEGER NOT NULL,
                     -- this field tracks the total tx fees so far in this tenure. it is a text-serialized u128
                     tenure_tx_fees TEXT NOT NULL,
                     -- nakamoto block's VRF proof, if this is a tenure-start block
                     vrf_proof TEXT,

              PRIMARY KEY(consensus_hash,block_hash)
          );
          CREATE INDEX nakamoto_block_headers_by_consensus_hash ON nakamoto_block_headers(consensus_hash);
    "#.into(),
        format!(
            r#"ALTER TABLE payments
               ADD COLUMN schedule_type TEXT NOT NULL DEFAULT "{}";
            "#,
            HeaderTypeNames::Epoch2.get_name_str()),
        r#"
        UPDATE db_config SET version = "4";
        "#.into(),
    ];
}

/// Matured miner reward schedules
#[derive(Debug, Clone)]
pub struct MaturedMinerPaymentSchedules {
    /// miners whose rewards matured
    pub latest_miners: Vec<MinerPaymentSchedule>,
    /// parent to be paid (epoch2 only)
    pub parent_miner: MinerPaymentSchedule,
}

impl MaturedMinerPaymentSchedules {
    pub fn genesis(mainnet: bool) -> Self {
        Self {
            latest_miners: vec![],
            parent_miner: MinerPaymentSchedule::genesis(mainnet),
        }
    }
}

/// Calculated matured miner rewards, from scheduled rewards
#[derive(Debug, Clone)]
pub struct MaturedMinerRewards {
    /// this block's reward recipient
    /// NOTE: in epoch2, if a PoisonMicroblock report was successful, then the recipient is the
    /// reporter, not the miner.
    pub recipient: MinerReward,
    /// the parent block's reward.
    /// this is all of the fees they accumulated during their tenure.
    pub parent_reward: MinerReward,
    /// metadata about the block miner's reward
    pub reward_info: MinerRewardInfo,
}

impl MaturedMinerRewards {
    /// Get the list of miner rewards this struct represents
    pub fn consolidate(&self) -> Vec<MinerReward> {
        vec![self.recipient.clone(), self.parent_reward.clone()]
    }
}

/// Result of preparing to produce or validate a block
pub struct SetupBlockResult<'a, 'b> {
    /// Handle to the ClarityVM
    pub clarity_tx: ClarityTx<'a, 'b>,
    /// Transaction receipts from any Stacks-on-Bitcoin transactions and epoch transition events
    pub tx_receipts: Vec<StacksTransactionReceipt>,
    /// Miner rewards that can be paid now
    pub matured_miner_rewards_opt: Option<MaturedMinerRewards>,
    /// Epoch in which this block was set up
    pub evaluated_epoch: StacksEpochId,
    /// Whether or not we applied an epoch transition in this block
    pub applied_epoch_transition: bool,
    /// stack-stx Stacks-on-Bitcoin txs
    pub burn_stack_stx_ops: Vec<StackStxOp>,
    /// transfer-stx Stacks-on-Bitcoin txs
    pub burn_transfer_stx_ops: Vec<TransferStxOp>,
    /// delegate-stx Stacks-on-Bitcoin txs
    pub burn_delegate_stx_ops: Vec<DelegateStxOp>,
    /// STX auto-unlock events from PoX
    pub auto_unlock_events: Vec<StacksTransactionEvent>,
    /// Result of a signer set calculation if one occurred
    pub signer_set_calc: Option<SignerCalculation>,
}

#[derive(Debug, Clone, PartialEq, Serialize, Deserialize)]
pub struct NakamotoBlockHeader {
    pub version: u8,
    /// The total number of StacksBlock and NakamotoBlocks preceding
    /// this block in this block's history.
    pub chain_length: u64,
    /// Total amount of BTC spent producing the sortition that
    /// selected this block's miner.
    pub burn_spent: u64,
    /// The consensus hash of the burnchain block that selected this tenure.  The consensus hash
    /// uniquely identifies this tenure, including across all Bitcoin forks.
    pub consensus_hash: ConsensusHash,
    /// The index block hash of the immediate parent of this block.
    /// This is the hash of the parent block's hash and consensus hash.
    pub parent_block_id: StacksBlockId,
    /// The root of a SHA512/256 merkle tree over all this block's
    /// contained transactions
    pub tx_merkle_root: Sha512Trunc256Sum,
    /// The MARF trie root hash after this block has been processed
    pub state_index_root: TrieHash,
    /// Recoverable ECDSA signature from the tenure's miner.
    pub miner_signature: MessageSignature,
    /// Schnorr signature over the block header from the signer set active during the tenure.
    pub signer_signature: ThresholdSignature,
    /// A bitvec which represents the signers that participated in this block signature.
    /// The maximum number of entries in the bitvec is 4000.
    pub signer_bitvec: BitVec<4000>,
}

impl FromRow<NakamotoBlockHeader> for NakamotoBlockHeader {
    fn from_row(row: &rusqlite::Row) -> Result<NakamotoBlockHeader, DBError> {
        let version = row.get("version")?;
        let chain_length_i64: i64 = row.get("chain_length")?;
        let chain_length = chain_length_i64
            .try_into()
            .map_err(|_| DBError::ParseError)?;
        let burn_spent_i64: i64 = row.get("burn_spent")?;
        let burn_spent = burn_spent_i64.try_into().map_err(|_| DBError::ParseError)?;
        let consensus_hash = row.get("consensus_hash")?;
        let parent_block_id = row.get("parent_block_id")?;
        let tx_merkle_root = row.get("tx_merkle_root")?;
        let state_index_root = row.get("state_index_root")?;
        let signer_signature = row.get("signer_signature")?;
        let miner_signature = row.get("miner_signature")?;
        let signer_bitvec = row.get("signer_bitvec")?;

        Ok(NakamotoBlockHeader {
            version,
            chain_length,
            burn_spent,
            consensus_hash,
            parent_block_id,
            tx_merkle_root,
            state_index_root,
            signer_signature,
            miner_signature,
            signer_bitvec,
        })
    }
}

#[derive(Debug, Clone, PartialEq, Serialize, Deserialize)]
pub struct NakamotoBlock {
    pub header: NakamotoBlockHeader,
    pub txs: Vec<StacksTransaction>,
}

pub struct NakamotoChainState;

impl StacksMessageCodec for NakamotoBlockHeader {
    fn consensus_serialize<W: std::io::Write>(&self, fd: &mut W) -> Result<(), CodecError> {
        write_next(fd, &self.version)?;
        write_next(fd, &self.chain_length)?;
        write_next(fd, &self.burn_spent)?;
        write_next(fd, &self.consensus_hash)?;
        write_next(fd, &self.parent_block_id)?;
        write_next(fd, &self.tx_merkle_root)?;
        write_next(fd, &self.state_index_root)?;
        write_next(fd, &self.miner_signature)?;
        write_next(fd, &self.signer_signature)?;
        write_next(fd, &self.signer_bitvec)?;

        Ok(())
    }

    fn consensus_deserialize<R: std::io::Read>(fd: &mut R) -> Result<Self, CodecError> {
        Ok(NakamotoBlockHeader {
            version: read_next(fd)?,
            chain_length: read_next(fd)?,
            burn_spent: read_next(fd)?,
            consensus_hash: read_next(fd)?,
            parent_block_id: read_next(fd)?,
            tx_merkle_root: read_next(fd)?,
            state_index_root: read_next(fd)?,
            miner_signature: read_next(fd)?,
            signer_signature: read_next(fd)?,
            signer_bitvec: read_next(fd)?,
        })
    }
}

impl NakamotoBlockHeader {
    /// Calculate the message digest for miners to sign.
    /// This includes all fields _except_ the signatures.
    pub fn miner_signature_hash(&self) -> Sha512Trunc256Sum {
        self.miner_signature_hash_inner()
            .expect("BUG: failed to calculate miner signature hash")
    }

    /// Calculate the message digest for signers to sign.
    /// This includes all fields _except_ the signer signature.
    pub fn signer_signature_hash(&self) -> Sha512Trunc256Sum {
        self.signer_signature_hash_inner()
            .expect("BUG: failed to calculate signer signature hash")
    }

    /// Inner calculation of the message digest for miners to sign.
    /// This includes all fields _except_ the signatures.
    fn miner_signature_hash_inner(&self) -> Result<Sha512Trunc256Sum, CodecError> {
        let mut hasher = Sha512_256::new();
        let fd = &mut hasher;
        write_next(fd, &self.version)?;
        write_next(fd, &self.chain_length)?;
        write_next(fd, &self.burn_spent)?;
        write_next(fd, &self.consensus_hash)?;
        write_next(fd, &self.parent_block_id)?;
        write_next(fd, &self.tx_merkle_root)?;
        write_next(fd, &self.state_index_root)?;
        Ok(Sha512Trunc256Sum::from_hasher(hasher))
    }

    /// Inner calculation of the message digest for stackers to sign.
    /// This includes all fields _except_ the stacker signature.
    fn signer_signature_hash_inner(&self) -> Result<Sha512Trunc256Sum, CodecError> {
        let mut hasher = Sha512_256::new();
        let fd = &mut hasher;
        write_next(fd, &self.version)?;
        write_next(fd, &self.chain_length)?;
        write_next(fd, &self.burn_spent)?;
        write_next(fd, &self.consensus_hash)?;
        write_next(fd, &self.parent_block_id)?;
        write_next(fd, &self.tx_merkle_root)?;
        write_next(fd, &self.state_index_root)?;
        write_next(fd, &self.miner_signature)?;
        write_next(fd, &self.signer_bitvec)?;
        Ok(Sha512Trunc256Sum::from_hasher(hasher))
    }

    pub fn recover_miner_pk(&self) -> Option<StacksPublicKey> {
        let signed_hash = self.miner_signature_hash();
        let recovered_pk =
            StacksPublicKey::recover_to_pubkey(signed_hash.bits(), &self.miner_signature).ok()?;

        Some(recovered_pk)
    }

    pub fn block_hash(&self) -> BlockHeaderHash {
        BlockHeaderHash::from_serializer(self)
            .expect("BUG: failed to serialize block header hash struct")
    }

    pub fn block_id(&self) -> StacksBlockId {
        StacksBlockId::new(&self.consensus_hash, &self.block_hash())
    }

    pub fn is_first_mined(&self) -> bool {
        self.parent_block_id == StacksBlockId::first_mined()
    }

    /// Sign the block header by the miner
    pub fn sign_miner(&mut self, privk: &StacksPrivateKey) -> Result<(), ChainstateError> {
        let sighash = self.miner_signature_hash().0;
        let sig = privk
            .sign(&sighash)
            .map_err(|se| net_error::SigningError(se.to_string()))?;
        self.miner_signature = sig;
        Ok(())
    }

    /// Make an "empty" header whose block data needs to be filled in.
    /// This is used by the miner code.
    pub fn from_parent_empty(
        chain_length: u64,
        burn_spent: u64,
        consensus_hash: ConsensusHash,
        parent_block_id: StacksBlockId,
    ) -> NakamotoBlockHeader {
        NakamotoBlockHeader {
            version: NAKAMOTO_BLOCK_VERSION,
            chain_length,
            burn_spent,
            consensus_hash,
            parent_block_id,
            tx_merkle_root: Sha512Trunc256Sum([0u8; 32]),
            state_index_root: TrieHash([0u8; 32]),
            miner_signature: MessageSignature::empty(),
            signer_signature: ThresholdSignature::empty(),
            signer_bitvec: BitVec::zeros(1).expect("BUG: bitvec of length-1 failed to construct"),
        }
    }

    /// Make a completely empty header
    pub fn empty() -> NakamotoBlockHeader {
        NakamotoBlockHeader {
            version: 0,
            chain_length: 0,
            burn_spent: 0,
            consensus_hash: ConsensusHash([0u8; 20]),
            parent_block_id: StacksBlockId([0u8; 32]),
            tx_merkle_root: Sha512Trunc256Sum([0u8; 32]),
            state_index_root: TrieHash([0u8; 32]),
            miner_signature: MessageSignature::empty(),
            signer_signature: ThresholdSignature::empty(),
            signer_bitvec: BitVec::zeros(1).expect("BUG: bitvec of length-1 failed to construct"),
        }
    }

    /// Make a genesis header (testing only)
    pub fn genesis() -> NakamotoBlockHeader {
        NakamotoBlockHeader {
            version: 0,
            chain_length: 0,
            burn_spent: 0,
            consensus_hash: FIRST_BURNCHAIN_CONSENSUS_HASH.clone(),
            parent_block_id: StacksBlockId(BOOT_BLOCK_HASH.0.clone()),
            tx_merkle_root: Sha512Trunc256Sum([0u8; 32]),
            state_index_root: TrieHash([0u8; 32]),
            miner_signature: MessageSignature::empty(),
            signer_signature: ThresholdSignature::empty(),
            signer_bitvec: BitVec::zeros(1).expect("BUG: bitvec of length-1 failed to construct"),
        }
    }
}

impl NakamotoBlock {
    /// Find all positionally-valid tenure changes in this block.
    /// They must be the first transactions.
    /// Return their indexes into self.txs
    fn find_tenure_changes(&self) -> Vec<usize> {
        let mut ret = vec![];
        for (i, tx) in self.txs.iter().enumerate() {
            if let TransactionPayload::TenureChange(..) = &tx.payload {
                ret.push(i);
            } else {
                break;
            }
        }
        ret
    }

    pub fn is_first_mined(&self) -> bool {
        self.header.is_first_mined()
    }

    /// Get the tenure-change transaction in Nakamoto.
    /// If it's present, then it's the first transaction (i.e. tx 0).
    /// NOTE: this does _not_ return a tenure-extend transaction payload.
    pub fn get_tenure_change_tx_payload(&self) -> Option<&TenureChangePayload> {
        if self.is_wellformed_tenure_start_block() != Ok(true) {
            // no tenure-change, or invalid
            return None;
        }

        // if it exists, it's the first
        self.txs.get(0).and_then(|tx| {
            if let TransactionPayload::TenureChange(ref tc) = &tx.payload {
                Some(tc)
            } else {
                None
            }
        })
    }

    /// Get the tenure-extend transaction in Nakamoto.
    /// If it's present, then it's the first transaction (i.e. tx 0)
    /// NOTE: this does _not_ return a tenure-change transaction payload.
    pub fn get_tenure_extend_tx_payload(&self) -> Option<&TenureChangePayload> {
        if self.is_wellformed_tenure_extend_block() != Ok(true) {
            // no tenure-extend, or invalid
            return None;
        }

        // if it exists, it's the first
        self.txs.get(0).and_then(|tx| {
            if let TransactionPayload::TenureChange(ref tc) = &tx.payload {
                Some(tc)
            } else {
                None
            }
        })
    }

    /// Get the tenure-change or tenure-extend transaction in Nakamoto, if it exists.
    /// At most one will exist.
    pub fn get_tenure_tx_payload(&self) -> Option<&TenureChangePayload> {
        if let Some(payload) = self.get_tenure_change_tx_payload() {
            return Some(payload);
        }
        if let Some(payload) = self.get_tenure_extend_tx_payload() {
            return Some(payload);
        }
        return None;
    }

    /// Get the coinbase transaction in Nakamoto.
    /// It's the first non-TenureChange transaction (i.e. tx 1)
    pub fn get_coinbase_tx(&self) -> Option<&StacksTransaction> {
        if self.is_wellformed_tenure_start_block() != Ok(true) {
            // not a tenure-change block, or invalid
            return None;
        }

        // there is one coinbase.
        // go find it.
        self.txs
            .iter()
            .find(|tx| matches!(tx.payload, TransactionPayload::Coinbase(..)))
    }

    /// Get the VRF proof from this block.
    /// It's Some(..) only if there's a coinbase
    pub fn get_vrf_proof(&self) -> Option<&VRFProof> {
        self.get_coinbase_tx()
            .map(|coinbase_tx| {
                if let TransactionPayload::Coinbase(_, _, vrf_proof) = &coinbase_tx.payload {
                    vrf_proof.as_ref()
                } else {
                    // actually unreachable
                    None
                }
            })
            .flatten()
    }

    /// Try to get the first transaction in the block as a tenure-change
    /// Return Some(tenure-change-payload) if it's a tenure change
    /// Return None if not
    fn try_get_tenure_change_payload(&self) -> Option<&TenureChangePayload> {
        if self.txs.len() == 0 {
            return None;
        }
        if let TransactionPayload::TenureChange(ref tc) = &self.txs[0].payload {
            Some(tc)
        } else {
            None
        }
    }

    /// Determine if this is a well-formed tenure-extend block.
    /// * It has exactly one TenureChange, and it does _not_ require a sortiton (it's `cause` is
    /// `Extended`)
    /// * Its consensus hash and previous consensus hash values point to this block.
    /// * There is no coinbase
    /// * There are no other TenureChange transactions
    ///
    /// Returns Ok(true) if the above are true
    /// Returns Ok(false) if it is not a tenure-extend block
    /// Returns Err(()) if this block cannot be a valid block
    pub fn is_wellformed_tenure_extend_block(&self) -> Result<bool, ()> {
        // find coinbases
        let has_coinbase = self
            .txs
            .iter()
            .find(|tx| matches!(&tx.payload, TransactionPayload::Coinbase(..)))
            .is_some();

        if has_coinbase {
            // can't be
            return Ok(false);
        }

        // find all tenure changes, even if they're not sortition-induced
        let tenure_change_positions = self
            .txs
            .iter()
            .enumerate()
            .filter_map(|(i, tx)| {
                if let TransactionPayload::TenureChange(..) = &tx.payload {
                    Some(i)
                } else {
                    None
                }
            })
            .collect::<Vec<_>>();

        if tenure_change_positions.len() == 0 {
            return Ok(false);
        }

        if tenure_change_positions.len() > 1 {
            // invalid
            warn!(
                "Invalid block -- {} tenure txs",
                tenure_change_positions.len()
            );
            return Err(());
        }

        let Some(tc_payload) = self.try_get_tenure_change_payload() else {
            warn!("Invalid block -- tx at index 0 is not a tenure tx",);
            return Err(());
        };
        if tc_payload.cause != TenureChangeCause::Extended {
            // not a tenure-extend, and can't be valid since all other tenure-change types require
            // a coinbase (which is not present)
            warn!("Invalid block -- tenure tx cause is not an extension");
            return Err(());
        }

        if tc_payload.previous_tenure_end != self.header.parent_block_id {
            // discontinuous
            warn!(
                "Invalid block -- discontiguous";
                "previosu_tenure_end" => %tc_payload.previous_tenure_end,
                "parent_block_id" => %self.header.parent_block_id
            );
            return Err(());
        }

        if tc_payload.tenure_consensus_hash != self.header.consensus_hash
            || tc_payload.prev_tenure_consensus_hash != self.header.consensus_hash
        {
            // tenure-extends don't change the current miner
            warn!(
                "Invalid block -- tenure extend tx must have the same consensus hash and previous consensus hash as the block header";
                "tenure_consensus_hash" => %tc_payload.tenure_consensus_hash,
                "prev_tenure_consensus_hash" => %tc_payload.prev_tenure_consensus_hash,
                "consensus_hash" => %self.header.consensus_hash,
            );
            return Err(());
        }

        Ok(true)
    }

    /// Determine if this is a well-formed first block in a tenure.
    /// * It has exactly one TenureChange, and it requires a sortition and points to the parent of
    /// this block (this checks `cause` and `previous_tenure_end`)
    /// * It then has a Nakamoto coinbase
    /// * Coinbases and TenureChanges do not occur anywhere else
    ///
    /// Returns Ok(true) if the above are true
    /// Returns Ok(false) if this is not a tenure-start block
    /// Returns Err(()) if this block cannot be a valid block
    pub fn is_wellformed_tenure_start_block(&self) -> Result<bool, ()> {
        // sanity check -- this may contain no coinbases or tenure-changes
        let coinbase_positions = self
            .txs
            .iter()
            .enumerate()
            .filter_map(|(i, tx)| {
                if let TransactionPayload::Coinbase(..) = &tx.payload {
                    Some(i)
                } else {
                    None
                }
            })
            .collect::<Vec<_>>();

        // find all tenure changes, even if they're not sortition-induced
        let tenure_change_positions = self
            .txs
            .iter()
            .enumerate()
            .filter_map(|(i, tx)| {
                if let TransactionPayload::TenureChange(..) = &tx.payload {
                    Some(i)
                } else {
                    None
                }
            })
            .collect::<Vec<_>>();

        if coinbase_positions.len() == 0 && tenure_change_positions.len() == 0 {
            // can't be a first block in a tenure
            return Ok(false);
        }

        if coinbase_positions.len() > 1 || tenure_change_positions.len() > 1 {
            // never valid to have more than one of each
            warn!(
                "Invalid block -- have {} coinbases and {} tenure txs",
                coinbase_positions.len(),
                tenure_change_positions.len()
            );
            return Err(());
        }

        if coinbase_positions.len() == 1 && tenure_change_positions.len() == 0 {
            // coinbase unaccompanied by a tenure change
            warn!("Invalid block -- have coinbase without tenure change");
            return Err(());
        }

        if coinbase_positions.len() == 0 && tenure_change_positions.len() == 1 {
            // this is possibly a block with a tenure-extend transaction.
            // It must be the first tx
            if tenure_change_positions[0] != 0 {
                // wrong position
                warn!(
                    "Invalid block -- tenure change positions = {:?}, expected [0]",
                    &tenure_change_positions,
                );
                return Err(());
            }

            // must be a non-sortition-triggered tenure change
            let TransactionPayload::TenureChange(tc_payload) = &self.txs[0].payload else {
                // this transaction is not a tenure change
                // (should be unreachable)
                warn!("Invalid block -- first transaction is not a tenure change");
                return Err(());
            };

            if tc_payload.cause.expects_sortition() {
                // not valid
                warn!("Invalid block -- no coinbase, but tenure change expects sortition");
                return Err(());
            }

            // not a tenure-start block, but syntactically valid w.r.t. tenure changes
            return Ok(false);
        }

        // have both a coinbase and a tenure-change
        let coinbase_idx = 1;
        let tc_idx = 0;
        if coinbase_positions[0] != coinbase_idx && tenure_change_positions[0] != tc_idx {
            // invalid -- expect exactly one sortition-induced tenure change and exactly one coinbase expected,
            // and the tenure change must be the first transaction and the coinbase must be the second transaction
            warn!("Invalid block -- coinbase and/or tenure change txs are in the wrong position -- ({:?}, {:?}) != [{}], [{}]", &coinbase_positions, &tenure_change_positions, coinbase_idx, tc_idx);
            return Err(());
        }
        let Some(tc_payload) = self.try_get_tenure_change_payload() else {
            warn!("Invalid block -- tx at index 0 is not a tenure tx",);
            return Err(());
        };
        if !tc_payload.cause.expects_sortition() {
            // the only tenure change allowed in a block with a coinbase is a sortition-triggered
            // tenure change
            warn!("Invalid block -- tenure change does not expect a sortition");
            return Err(());
        }
        if tc_payload.previous_tenure_end != self.header.parent_block_id {
            // discontinuous
            warn!(
                "Invalid block -- discontiguous -- {} != {}",
                &tc_payload.previous_tenure_end, &self.header.parent_block_id
            );
            return Err(());
        }

        // must be a Nakamoto coinbase
        let TransactionPayload::Coinbase(_, _, vrf_proof_opt) = &self.txs[coinbase_idx].payload
        else {
            // this transaction is not a coinbase (but this should be unreachable)
            warn!(
                "Invalid block -- tx index {} is not a coinbase",
                coinbase_idx
            );
            return Err(());
        };
        if vrf_proof_opt.is_none() {
            // not a Nakamoto coinbase
            warn!("Invalid block -- no VRF proof in coinbase");
            return Err(());
        }

        return Ok(true);
    }

    /// Verify that the VRF seed of this block's block-commit is the hash of the parent tenure's
    /// VRF seed.
    pub fn validate_vrf_seed(
        &self,
        sortdb_conn: &Connection,
        chainstate_conn: &Connection,
        block_commit: &LeaderBlockCommitOp,
    ) -> Result<(), ChainstateError> {
        // the block-commit from the miner who created this coinbase must have a VRF seed that
        // is the hash of the parent tenure's VRF proof.
        let parent_vrf_proof = NakamotoChainState::get_parent_vrf_proof(
            chainstate_conn,
            sortdb_conn,
            &self.header.consensus_hash,
            &block_commit.txid,
        )?;
        if !block_commit.new_seed.is_from_proof(&parent_vrf_proof) {
            warn!("Invalid Nakamoto block-commit: seed does not match parent VRF proof";
                  "block_id" => %self.block_id(),
                  "commit_seed" => %block_commit.new_seed,
                  "proof_seed" => %VRFSeed::from_proof(&parent_vrf_proof),
                  "parent_vrf_proof" => %parent_vrf_proof.to_hex(),
                  "block_commit" => format!("{:?}", &block_commit)
            );
            return Err(ChainstateError::InvalidStacksBlock(
                "Invalid Nakamoto block: bad VRF proof".into(),
            ));
        }
        Ok(())
    }

    pub fn block_id(&self) -> StacksBlockId {
        self.header.block_id()
    }

    /// Get the miner's public key hash160 from this signature
    pub(crate) fn recover_miner_pubkh(&self) -> Result<Hash160, ChainstateError> {
        let recovered_miner_pubk = self.header.recover_miner_pk().ok_or_else(|| {
            warn!(
                "Nakamoto Stacks block downloaded with unrecoverable miner public key";
                "block_hash" => %self.header.block_hash(),
                "block_id" => %self.header.block_id(),
            );
            return ChainstateError::InvalidStacksBlock("Unrecoverable miner public key".into());
        })?;

        let recovered_miner_hash160 = Hash160::from_node_public_key(&recovered_miner_pubk);
        Ok(recovered_miner_hash160)
    }

    /// Verify the miner signature over this block.
    pub(crate) fn check_miner_signature(
        &self,
        miner_pubkey_hash160: &Hash160,
    ) -> Result<(), ChainstateError> {
        let recovered_miner_hash160 = self.recover_miner_pubkh()?;
        if &recovered_miner_hash160 != miner_pubkey_hash160 {
            warn!(
                "Nakamoto Stacks block signature mismatch: {recovered_miner_hash160} != {miner_pubkey_hash160} from leader-key";
                "block_hash" => %self.header.block_hash(),
                "block_id" => %self.header.block_id(),
            );
            return Err(ChainstateError::InvalidStacksBlock(
                "Invalid miner signature".into(),
            ));
        }

        Ok(())
    }

    /// Verify that if this block has a tenure-change, that it is consistent with our header's
    /// consensus_hash and miner_signature.  If there is no tenure change tx in this block, then
    /// this is a no-op.
    ///
    /// This check applies to both tenure-changes and tenure-extends
    pub(crate) fn check_tenure_tx(&self) -> Result<(), ChainstateError> {
        // If this block has a tenure-change, then verify that the miner public key is the same as
        // the leader key.  This is required for all tenure-change causes.
        let Some(tc_payload) = self.get_tenure_tx_payload() else {
            return Ok(());
        };

        // in all cases, the miner public key must match that of the tenure change
        let recovered_miner_hash160 = self.recover_miner_pubkh()?;
        if tc_payload.pubkey_hash != recovered_miner_hash160 {
            warn!(
                "Invalid tenure-change transaction -- bad miner pubkey hash160";
                "block_hash" => %self.header.block_hash(),
                "block_id" => %self.header.block_id(),
                "pubkey_hash" => %tc_payload.pubkey_hash,
                "recovered_miner_hash160" => %recovered_miner_hash160
            );
            return Err(ChainstateError::InvalidStacksBlock(
                "Invalid tenure change -- bad miner pubkey hash160".into(),
            ));
        }

        // in all cases, the tenure change's consensus hash must match the block's consensus
        // hash
        if tc_payload.tenure_consensus_hash != self.header.consensus_hash {
            warn!(
                "Invalid tenure-change transaction -- bad consensus hash";
                "block_hash" => %self.header.block_hash(),
                "block_id" => %self.header.block_id(),
                "consensus_hash" => %self.header.consensus_hash,
                "tc_payload.tenure_consensus_hash" => %tc_payload.tenure_consensus_hash
            );
            return Err(ChainstateError::InvalidStacksBlock(
                "Invalid tenure change -- bad consensus hash".into(),
            ));
        }

        Ok(())
    }

    /// Verify that if this block has a coinbase, that its VRF proof is consistent with the leader
    /// public key's VRF key. If there is no coinbase tx, then this is a no-op.
    pub(crate) fn check_coinbase_tx(
        &self,
        leader_vrf_key: &VRFPublicKey,
        sortition_hash: &SortitionHash,
    ) -> Result<(), ChainstateError> {
        // If this block has a coinbase, then verify that its VRF proof was generated by this
        // block's miner.  We'll verify that the seed of this block-commit was generated from the
        // parnet tenure's VRF proof via the `validate_vrf_seed()` method, which requires that we
        // already have the parent block.
        if let Some(coinbase_tx) = self.get_coinbase_tx() {
            let (_, _, vrf_proof_opt) = coinbase_tx
                .try_as_coinbase()
                .expect("FATAL: `get_coinbase_tx()` did not return a coinbase");
            let vrf_proof = vrf_proof_opt.ok_or(ChainstateError::InvalidStacksBlock(
                "Nakamoto coinbase must have a VRF proof".into(),
            ))?;

            // this block's VRF proof must have ben generated from the last sortition's sortition
            // hash (which includes the last commit's VRF seed)
            let valid = match VRF::verify(leader_vrf_key, vrf_proof, sortition_hash.as_bytes()) {
                Ok(v) => v,
                Err(e) => {
                    warn!(
                        "Invalid Stacks block header {}: failed to verify VRF proof: {}",
                        self.header.block_hash(),
                        e
                    );
                    false
                }
            };

            if !valid {
                warn!("Invalid Nakamoto block: leader VRF key did not produce a valid proof";
                      "block_id" => %self.block_id(),
                      "leader_public_key" => %leader_vrf_key.to_hex(),
                      "sortition_hash" => %sortition_hash
                );
                return Err(ChainstateError::InvalidStacksBlock(
                    "Invalid Nakamoto block: leader VRF key did not produce a valid proof".into(),
                ));
            }
        }
        Ok(())
    }

    /// Validate this Nakamoto block header against burnchain state.
    /// Used to determine whether or not we'll keep a block around (even if we don't yet have its parent).
    ///
    /// Arguments
    /// -- `tenure_burn_chain_tip` is the BlockSnapshot containing the block-commit for this block's
    /// tenure.  It is not always the tip of the burnchain.
    /// -- `expected_burn` is the total number of burnchain tokens spent
    /// -- `leader_key` is the miner's leader key registration transaction
    ///
    /// Verifies the following:
    /// -- (self.header.consensus_hash) that this block falls into this block-commit's tenure
    /// -- (self.header.burn_spent) that this block's burn total matches `burn_tip`'s total burn
    /// -- (self.header.miner_signature) that this miner signed this block
    /// -- if this block has a tenure change, then it's consistent with the miner's public key and
    /// self.header.consensus_hash
    /// -- if this block has a coinbase, then that it's VRF proof was generated by this miner
    pub fn validate_against_burnchain(
        &self,
        tenure_burn_chain_tip: &BlockSnapshot,
        expected_burn: u64,
        leader_key: &LeaderKeyRegisterOp,
    ) -> Result<(), ChainstateError> {
        // this block's consensus hash must match the sortition that selected it
        if tenure_burn_chain_tip.consensus_hash != self.header.consensus_hash {
            warn!("Invalid Nakamoto block: consensus hash does not match sortition";
                  "consensus_hash" => %self.header.consensus_hash,
                  "sortition.consensus_hash" => %tenure_burn_chain_tip.consensus_hash
            );
            return Err(ChainstateError::InvalidStacksBlock(
                "Invalid Nakamoto block: invalid consensus hash".into(),
            ));
        }

        // this block must commit to all of the work seen so far
        if self.header.burn_spent != expected_burn {
            warn!("Invalid Nakamoto block header: invalid total burns";
                  "header.burn_spent" => self.header.burn_spent,
                  "expected_burn" => expected_burn,
            );
            return Err(ChainstateError::InvalidStacksBlock(
                "Invalid Nakamoto block: invalid total burns".into(),
            ));
        }

        // miner must have signed this block
        let miner_pubkey_hash160 = leader_key
            .interpret_nakamoto_signing_key()
            .ok_or(ChainstateError::NoSuchBlockError)
            .map_err(|e| {
                warn!(
                    "Leader key did not contain a hash160 of the miner signing public key";
                    "leader_key" => ?leader_key,
                );
                e
            })?;

        self.check_miner_signature(&miner_pubkey_hash160)?;
        self.check_tenure_tx()?;
        self.check_coinbase_tx(
            &leader_key.public_key,
            &tenure_burn_chain_tip.sortition_hash,
        )?;

        // not verified by this method:
        // * chain_length       (need parent block header)
        // * parent_block_id    (need parent block header)
        // * block-commit seed  (need parent block)
        // * tx_merkle_root     (already verified; validated on deserialization)
        // * state_index_root   (validated on process_block())
        // * stacker signature  (validated on accept_block())
        Ok(())
    }

    /// Static sanity checks on transactions.
    /// Verifies:
    /// * the block is non-empty
    /// * that all txs are unique
    /// * that all txs use the given network
    /// * that all txs use the given chain ID
    /// * if this is a tenure-start tx, that:
    ///    * it has a well-formed coinbase
    ///    * it has a sortition-induced tenure change transaction
    /// * that only epoch-permitted transactions are present
    pub fn validate_transactions_static(
        &self,
        mainnet: bool,
        chain_id: u32,
        epoch_id: StacksEpochId,
    ) -> bool {
        if self.txs.is_empty() {
            return false;
        }
        if !StacksBlock::validate_transactions_unique(&self.txs) {
            return false;
        }
        if !StacksBlock::validate_transactions_network(&self.txs, mainnet) {
            return false;
        }
        if !StacksBlock::validate_transactions_chain_id(&self.txs, chain_id) {
            return false;
        }
        let valid_tenure_start = self.is_wellformed_tenure_start_block();
        if valid_tenure_start == Ok(true) {
            if self.get_coinbase_tx().is_none() {
                return false;
            }
            if self.get_tenure_change_tx_payload().is_none() {
                return false;
            }
        } else if valid_tenure_start.is_err() {
            // bad tenure change
            warn!("Not a well-formed tenure-start block");
            return false;
        }
        let valid_tenure_extend = self.is_wellformed_tenure_extend_block();
        if valid_tenure_extend == Ok(true) {
            if self.get_tenure_extend_tx_payload().is_none() {
                return false;
            }
        } else if valid_tenure_extend.is_err() {
            // bad tenure extend
            warn!("Not a well-formed tenure-extend block");
            return false;
        }
        if !StacksBlock::validate_transactions_static_epoch(&self.txs, epoch_id) {
            return false;
        }
        return true;
    }
}

impl NakamotoChainState {
    /// Infallibly set a block as processed.
    /// Does not return until it succeeds.
    fn infallible_set_block_processed(
        stacks_chain_state: &mut StacksChainState,
        block_id: &StacksBlockId,
    ) {
        loop {
            let Ok(staging_block_tx) = stacks_chain_state.staging_db_tx_begin().map_err(|e| {
                warn!("Failed to begin staging DB tx: {:?}", &e);
                e
            }) else {
                sleep_ms(1000);
                continue;
            };

            let Ok(_) = staging_block_tx.set_block_processed(block_id).map_err(|e| {
                warn!("Failed to mark {} as processed: {:?}", block_id, &e);
                e
            }) else {
                sleep_ms(1000);
                continue;
            };

            let Ok(_) = staging_block_tx.commit().map_err(|e| {
                warn!(
                    "Failed to commit staging block tx for {}: {:?}",
                    block_id, &e
                );
                e
            }) else {
                sleep_ms(1000);
                continue;
            };

            break;
        }
    }

    /// Infallibly set a block as orphaned.
    /// Does not return until it succeeds.
    fn infallible_set_block_orphaned(
        stacks_chain_state: &mut StacksChainState,
        block_id: &StacksBlockId,
    ) {
        loop {
            let Ok(staging_block_tx) = stacks_chain_state.staging_db_tx_begin().map_err(|e| {
                warn!("Failed to begin staging DB tx: {:?}", &e);
                e
            }) else {
                sleep_ms(1000);
                continue;
            };

            let Ok(_) = staging_block_tx.set_block_orphaned(&block_id).map_err(|e| {
                warn!("Failed to mark {} as orphaned: {:?}", &block_id, &e);
                e
            }) else {
                sleep_ms(1000);
                continue;
            };

            let Ok(_) = staging_block_tx.commit().map_err(|e| {
                warn!(
                    "Failed to commit staging block tx for {}: {:?}",
                    &block_id, &e
                );
                e
            }) else {
                sleep_ms(1000);
                continue;
            };

            break;
        }
    }

    /// Process the next ready block.
    /// If there exists a ready Nakamoto block, then this method returns Ok(Some(..)) with the
    /// receipt.  Otherwise, it returns Ok(None).
    ///
    /// It returns Err(..) on DB error, or if the child block does not connect to the parent.
    /// The caller should keep calling this until it gets Ok(None)
    pub fn process_next_nakamoto_block<'a, T: BlockEventDispatcher>(
        stacks_chain_state: &mut StacksChainState,
        sort_tx: &mut SortitionHandleTx,
        dispatcher_opt: Option<&'a T>,
    ) -> Result<Option<StacksEpochReceipt>, ChainstateError> {
        let nakamoto_blocks_db = stacks_chain_state.nakamoto_blocks_db();
        let Some((next_ready_block, block_size)) =
            nakamoto_blocks_db.next_ready_nakamoto_block(stacks_chain_state.db(), sort_tx)?
        else {
            // no more blocks
            return Ok(None);
        };

        let block_id = next_ready_block.block_id();

        // find corresponding snapshot
        let next_ready_block_snapshot = SortitionDB::get_block_snapshot_consensus(
            sort_tx,
            &next_ready_block.header.consensus_hash,
        )?
        .unwrap_or_else(|| {
            panic!(
                "CORRUPTION: staging Nakamoto block {}/{} does not correspond to a burn block",
                &next_ready_block.header.consensus_hash,
                &next_ready_block.header.block_hash()
            )
        });

        debug!("Process staging Nakamoto block";
               "consensus_hash" => %next_ready_block.header.consensus_hash,
               "block_hash" => %next_ready_block.header.block_hash(),
               "burn_block_hash" => %next_ready_block_snapshot.burn_header_hash
        );

        let (mut chainstate_tx, clarity_instance) = stacks_chain_state.chainstate_tx_begin()?;

        // find parent header
        let Some(parent_header_info) =
            Self::get_block_header(&chainstate_tx.tx, &next_ready_block.header.parent_block_id)?
        else {
            // no parent; cannot process yet
            debug!("Cannot process Nakamoto block: missing parent header";
                   "consensus_hash" => %next_ready_block.header.consensus_hash,
                   "block_hash" => %next_ready_block.header.block_hash(),
                   "parent_block_id" => %next_ready_block.header.parent_block_id
            );
            return Ok(None);
        };

        // sanity check -- must attach to parent
        let parent_block_id = StacksBlockId::new(
            &parent_header_info.consensus_hash,
            &parent_header_info.anchored_header.block_hash(),
        );
        if parent_block_id != next_ready_block.header.parent_block_id {
            drop(chainstate_tx);

            let msg = "Discontinuous Nakamoto Stacks block";
            warn!("{}", &msg;
                  "child parent_block_id" => %next_ready_block.header.parent_block_id,
                  "expected parent_block_id" => %parent_block_id
            );
            let staging_block_tx = stacks_chain_state.staging_db_tx_begin()?;
            staging_block_tx.set_block_orphaned(&block_id)?;
            staging_block_tx.commit()?;
            return Err(ChainstateError::InvalidStacksBlock(msg.into()));
        }

        // find commit and sortition burns if this is a tenure-start block
        let Ok(new_tenure) = next_ready_block.is_wellformed_tenure_start_block() else {
            return Err(ChainstateError::InvalidStacksBlock(
                "Invalid Nakamoto block: invalid tenure change tx(s)".into(),
            ));
        };

        let (commit_burn, sortition_burn) = if new_tenure {
            // find block-commit to get commit-burn
            let block_commit = sort_tx
                .get_block_commit(
                    &next_ready_block_snapshot.winning_block_txid,
                    &next_ready_block_snapshot.sortition_id,
                )?
                .expect("FATAL: no block-commit for tenure-start block");

            let sort_burn = SortitionDB::get_block_burn_amount(
                sort_tx.deref().deref(),
                &next_ready_block_snapshot,
            )?;
            (block_commit.burn_fee, sort_burn)
        } else {
            (0, 0)
        };

        // attach the block to the chain state and calculate the next chain tip.
        let pox_constants = sort_tx.context.pox_constants.clone();

        // NOTE: because block status is updated in a separate transaction, we need `chainstate_tx`
        // and `clarity_instance` to go out of scope before we can issue the it (since we need a
        // mutable reference to `stacks_chain_state` to start it).  This means ensuring that, in the
        // `Ok(..)` case, the `clarity_commit` gets dropped beforehand.  In order to do this, we first
        // run `::append_block()` here, and capture both the Ok(..) and Err(..) results as
        // Option<..>'s.  Then, if we errored, we can explicitly drop the `Ok(..)` option (even
        // though it will always be None), which gets the borrow-checker to believe that it's safe
        // to access `stacks_chain_state` again.  In the `Ok(..)` case, it's instead sufficient so
        // simply commit the block before beginning the second transaction to mark it processed.
        let (ok_opt, err_opt) = match NakamotoChainState::append_block(
            &mut chainstate_tx,
            clarity_instance,
            sort_tx,
            &pox_constants,
            &parent_header_info,
            &next_ready_block_snapshot.burn_header_hash,
            next_ready_block_snapshot
                .block_height
                .try_into()
                .expect("Failed to downcast u64 to u32"),
            next_ready_block_snapshot.burn_header_timestamp,
            &next_ready_block,
            block_size,
            commit_burn,
            sortition_burn,
        ) {
            Ok(next_chain_tip_info) => (Some(next_chain_tip_info), None),
            Err(e) => (None, Some(e)),
        };

        if let Some(e) = err_opt {
            // force rollback
            drop(ok_opt);
            drop(chainstate_tx);

            warn!(
                "Failed to append {}/{}: {:?}",
                &next_ready_block.header.consensus_hash,
                &next_ready_block.header.block_hash(),
                &e
            );

            // as a separate transaction, mark this block as processed and orphaned.
            // This is done separately so that the staging blocks DB, which receives writes
            // from the network to store blocks, will be available for writes while a block is
            // being processed. Therefore, it's *very important* that block-processing happens
            // within the same, single thread.  Also, it's *very important* that this update
            // succeeds, since *we have already processed* the block.
            Self::infallible_set_block_orphaned(stacks_chain_state, &block_id);
            return Err(e);
        };

        let (receipt, clarity_commit) = ok_opt.expect("FATAL: unreachable");

        assert_eq!(
            receipt.header.anchored_header.block_hash(),
            next_ready_block.header.block_hash()
        );
        assert_eq!(
            receipt.header.consensus_hash,
            next_ready_block.header.consensus_hash
        );

        // set stacks block accepted
        sort_tx.set_stacks_block_accepted(
            &next_ready_block.header.consensus_hash,
            &next_ready_block.header.block_hash(),
            next_ready_block.header.chain_length,
        )?;

        // this will panic if the Clarity commit fails.
        clarity_commit.commit();
        chainstate_tx.commit()
            .unwrap_or_else(|e| {
                error!("Failed to commit chainstate transaction after committing Clarity block. The chainstate database is now corrupted.";
                       "error" => ?e);
                panic!()
            });

        // as a separate transaction, mark this block as processed.
        // This is done separately so that the staging blocks DB, which receives writes
        // from the network to store blocks, will be available for writes while a block is
        // being processed. Therefore, it's *very important* that block-processing happens
        // within the same, single thread.  Also, it's *very important* that this update
        // succeeds, since *we have already processed* the block.
        Self::infallible_set_block_processed(stacks_chain_state, &block_id);

        // announce the block, if we're connected to an event dispatcher
        if let Some(dispatcher) = dispatcher_opt {
            let block_event = (
                next_ready_block,
                parent_header_info.anchored_header.block_hash(),
            )
                .into();
            dispatcher.announce_block(
                &block_event,
                &receipt.header.clone(),
                &receipt.tx_receipts,
                &parent_block_id,
                next_ready_block_snapshot.winning_block_txid,
                &receipt.matured_rewards,
                receipt.matured_rewards_info.as_ref(),
                receipt.parent_burn_block_hash,
                receipt.parent_burn_block_height,
                receipt.parent_burn_block_timestamp,
                &receipt.anchored_block_cost,
                &receipt.parent_microblocks_cost,
                &pox_constants,
            );
        }

        Ok(Some(receipt))
    }

    /// Get the expected total burnchain tokens spent so far for a given block.
    /// * if the block has a tenure-change tx, then this is the tx's sortition consensus hash's
    /// snapshot's burn total (since the miner will have produced this tenure-change tx in reaction
    /// to the arrival of this new sortition)
    /// * otherwise, it's the highest processed tenure's sortition consensus hash's snapshot's burn
    /// total.
    ///
    /// TODO: unit test
    pub(crate) fn get_expected_burns<SH: SortitionHandle>(
        sort_handle: &mut SH,
        chainstate_conn: &Connection,
        block: &NakamotoBlock,
    ) -> Result<u64, ChainstateError> {
        let burn_view_ch = if let Some(tenure_payload) = block.get_tenure_tx_payload() {
            tenure_payload.burn_view_consensus_hash
        } else {
            // if there's no new tenure for this block, the burn total should be the same as its parent
            let parent = Self::get_block_header(chainstate_conn, &block.header.parent_block_id)?
                .ok_or_else(|| {
                    warn!("Could not load expected burns -- no parent block";
                          "block_id" => %block.block_id(),
                          "parent_block_id" => %block.header.parent_block_id
                    );
                    ChainstateError::NoSuchBlockError
                })?;

            return Ok(parent.anchored_header.total_burns());
        };
        let burn_view_sn =
            SortitionDB::get_block_snapshot_consensus(sort_handle.sqlite(), &burn_view_ch)?
                .ok_or_else(|| {
                    warn!("Could not load expected burns -- no such burn view";
                          "burn_view_consensus_hash" => %burn_view_ch
                    );
                    ChainstateError::NoSuchBlockError
                })?;
        Ok(burn_view_sn.total_burn)
    }

    /// Validate that a Nakamoto block attaches to the burn chain state.
    /// Called before inserting the block into the staging DB.
    /// Wraps `NakamotoBlock::validate_against_burnchain()`, and
    /// verifies that all transactions in the block are allowed in this epoch.
    pub fn validate_nakamoto_block_burnchain(
        db_handle: &SortitionHandleConn,
        expected_burn: u64,
        block: &NakamotoBlock,
        mainnet: bool,
        chain_id: u32,
    ) -> Result<(), ChainstateError> {
        // find the sortition-winning block commit for this block, as well as the block snapshot
        // containing the parent block-commit.  This is the snapshot that corresponds to when the
        // miner begain its tenure; it may not be the burnchain tip.
        let block_hash = block.header.block_hash();
        let consensus_hash = &block.header.consensus_hash;

        let sort_tip = SortitionDB::get_canonical_burn_chain_tip(db_handle)?;

        // burn chain tip that selected this commit's block (the tenure sortition)
        let Some(tenure_burn_chain_tip) =
            SortitionDB::get_block_snapshot_consensus(db_handle, consensus_hash)?
        else {
            warn!("No sortition for {}", &consensus_hash);
            return Err(ChainstateError::InvalidStacksBlock(
                "No sortition for block's consensus hash".into(),
            ));
        };

        // tenure sortition is canonical
        let Some(ancestor_sort_id) = get_ancestor_sort_id(
            db_handle,
            tenure_burn_chain_tip.block_height,
            &sort_tip.sortition_id,
        )?
        else {
            // not canonical
            warn!("Invalid consensus hash: snapshot is not canonical"; "consensus_hash" => %consensus_hash);
            return Err(ChainstateError::InvalidStacksBlock(
                "No sortition for block's consensus hash -- not canonical".into(),
            ));
        };
        if ancestor_sort_id != tenure_burn_chain_tip.sortition_id {
            // not canonical
            warn!("Invalid consensus hash: snapshot is not canonical"; "consensus_hash" => %consensus_hash);
            return Err(ChainstateError::InvalidStacksBlock(
                "No sortition for block's consensus hash -- not canonical".into(),
            ));
        };

        // the block-commit itself
        let Some(block_commit) = db_handle.get_block_commit_by_txid(
            &tenure_burn_chain_tip.sortition_id,
            &tenure_burn_chain_tip.winning_block_txid,
        )?
        else {
            warn!(
                "No block commit for {} in sortition for {}",
                &tenure_burn_chain_tip.winning_block_txid, &consensus_hash
            );
            return Err(ChainstateError::InvalidStacksBlock(
                "No block-commit in sortition for block's consensus hash".into(),
            ));
        };

        // key register of the winning miner
        let leader_key = db_handle
            .get_leader_key_at(
                u64::from(block_commit.key_block_ptr),
                u32::from(block_commit.key_vtxindex),
            )?
            .expect("FATAL: have block commit but no leader key");

        // attaches to burn chain
        if let Err(e) =
            block.validate_against_burnchain(&tenure_burn_chain_tip, expected_burn, &leader_key)
        {
            warn!(
                "Invalid Nakamoto block, could not validate on burnchain";
                "consensus_hash" => %consensus_hash,
                "block_hash" => %block_hash,
                "error" => ?e
            );

            return Err(e);
        }

        // check the _next_ block's tenure, since when Nakamoto's miner activates, the current chain tip
        // will be in epoch 2.5 (the next block will be epoch 3.0)
        let cur_epoch = SortitionDB::get_stacks_epoch(
            db_handle.deref(),
            tenure_burn_chain_tip.block_height + 1,
        )?
        .expect("FATAL: no epoch defined for current Stacks block");

        // static checks on transactions all pass
        let valid = block.validate_transactions_static(mainnet, chain_id, cur_epoch.epoch_id);
        if !valid {
            warn!(
                "Invalid Nakamoto block, transactions failed static checks: {}/{} (epoch {})",
                consensus_hash, block_hash, cur_epoch.epoch_id
            );
            return Err(ChainstateError::InvalidStacksBlock(
                "Invalid Nakamoto block: failed static transaction checks".into(),
            ));
        }

        Ok(())
    }

    /// Insert a Nakamoto block into the staging blocks DB
    pub(crate) fn store_block(
        staging_db_tx: &NakamotoStagingBlocksTx,
        block: NakamotoBlock,
        burn_attachable: bool,
    ) -> Result<(), ChainstateError> {
        let block_id = block.block_id();
        staging_db_tx.execute(
            "INSERT INTO nakamoto_staging_blocks (
                     block_hash,
                     consensus_hash,
                     parent_block_id,
                     burn_attachable,
                     orphaned,
                     processed,

                     height,
                     index_block_hash,
                     download_time,
                     arrival_time,
                     processed_time,
                     data
            ) VALUES (?1, ?2, ?3, ?4, ?5, ?6, ?7, ?8, ?9, ?10, ?11, ?12)",
            params![
                &block.header.block_hash(),
                &block.header.consensus_hash,
                &block.header.parent_block_id,
                if burn_attachable { 1 } else { 0 },
                0,
                0,
                u64_to_sql(block.header.chain_length)?,
                &block_id,
                0,
                0,
                0,
                block.serialize_to_vec(),
            ],
        )?;
        if burn_attachable {
            staging_db_tx.set_burn_block_processed(&block.header.consensus_hash)?;
        }
        Ok(())
    }

    /// Accept a Nakamoto block into the staging blocks DB.
    /// Fails if:
    /// * the public key cannot be recovered from the miner's signature
    /// * the stackers during the tenure didn't sign it
    /// * a DB error occurs
    /// Does nothing if:
    /// * we already have the block
    /// Returns true if we stored the block; false if not.
    pub fn accept_block(
        config: &ChainstateConfig,
        block: NakamotoBlock,
        db_handle: &mut SortitionHandleConn,
        staging_db_tx: &NakamotoStagingBlocksTx,
        headers_conn: &Connection,
        aggregate_public_key: &Point,
    ) -> Result<bool, ChainstateError> {
        test_debug!("Consider Nakamoto block {}", &block.block_id());
        // do nothing if we already have this block
        if let Some(_) = Self::get_block_header(headers_conn, &block.header.block_id())? {
            debug!("Already have block {}", &block.header.block_id());
            return Ok(false);
        }

        // if this is the first tenure block, then make sure it's well-formed
        block.is_wellformed_tenure_start_block().map_err(|_| {
            warn!(
                "Block {} is not a well-formed first tenure block",
                &block.block_id()
            );
            ChainstateError::InvalidStacksBlock("Not a well-formed first-tenure block".into())
        })?;

        // if this is a tenure-extend block, then make sure it's well-formed
        block.is_wellformed_tenure_extend_block().map_err(|_| {
            warn!(
                "Block {} is not a well-formed tenure-extend block",
                &block.block_id()
            );
            ChainstateError::InvalidStacksBlock("Not a well-formed tenure-extend block".into())
        })?;

        let Ok(expected_burn) = Self::get_expected_burns(db_handle, headers_conn, &block) else {
            warn!("Unacceptable Nakamoto block: unable to find its paired sortition";
                  "block_id" => %block.block_id(),
            );
            return Ok(false);
        };

        // this block must be consistent with its miner's leader-key and block-commit, and must
        // contain only transactions that are valid in this epoch.
        if let Err(e) = Self::validate_nakamoto_block_burnchain(
            db_handle,
            expected_burn,
            &block,
            config.mainnet,
            config.chain_id,
        ) {
            warn!("Unacceptable Nakamoto block; will not store";
                  "block_id" => %block.block_id(),
                  "error" => ?e
            );
            return Ok(false);
        };

        let schnorr_signature = &block.header.signer_signature.0;
        if !db_handle.expects_signer_signature(
            &block.header.consensus_hash,
            schnorr_signature,
            &block.header.signer_signature_hash().0,
            aggregate_public_key,
        )? {
            let msg = format!("Received block, but the stacker signature does not match the active stacking cycle");
            warn!("{}", msg; "aggregate_key" => %aggregate_public_key);
            return Err(ChainstateError::InvalidStacksBlock(msg));
        }

        // if the burnchain block of this Stacks block's tenure has been processed, then it
        // is ready to be processed from the perspective of the burnchain
        let burn_attachable =
            SortitionDB::has_block_snapshot_consensus(&db_handle, &block.header.consensus_hash)?;

        let _block_id = block.block_id();
        Self::store_block(staging_db_tx, block, burn_attachable)?;
        test_debug!("Stored Nakamoto block {}", &_block_id);
        Ok(true)
    }

    /// Get the aggregate public key for the given block from the signers-voting contract
    fn load_aggregate_public_key<SH: SortitionHandle>(
        sortdb: &SortitionDB,
        sort_handle: &SH,
        chainstate: &mut StacksChainState,
        for_burn_block_height: u64,
        at_block_id: &StacksBlockId,
    ) -> Result<Point, ChainstateError> {
        // Get the current reward cycle
        let Some(rc) = sort_handle.pox_constants().block_height_to_reward_cycle(
            sort_handle.first_burn_block_height(),
            for_burn_block_height,
        ) else {
            // This should be unreachable, but we'll return an error just in case.
            let msg = format!(
                "BUG: Failed to determine reward cycle of burn block height: {}.",
                for_burn_block_height
            );
            warn!("{msg}");
            return Err(ChainstateError::InvalidStacksBlock(msg));
        };

        debug!(
            "get-approved-aggregate-key at block {}, cycle {}",
            at_block_id, rc
        );
        match chainstate.get_aggregate_public_key_pox_4(sortdb, at_block_id, rc)? {
            Some(key) => Ok(key),
            None => {
                warn!(
                    "Failed to get aggregate public key";
                    "block_id" => %at_block_id,
                    "reward_cycle" => rc,
                );
                Err(ChainstateError::InvalidStacksBlock(
                    "Failed to get aggregate public key".into(),
                ))
            }
        }
    }

    /// Get the aggregate public key for a block.
    /// TODO: The block at which the aggregate public key is queried needs to be better defined.
    /// See https://github.com/stacks-network/stacks-core/issues/4109
    pub fn get_aggregate_public_key<SH: SortitionHandle>(
        chainstate: &mut StacksChainState,
        sortdb: &SortitionDB,
        sort_handle: &SH,
        block: &NakamotoBlock,
    ) -> Result<Point, ChainstateError> {
        let block_sn =
            SortitionDB::get_block_snapshot_consensus(sortdb.conn(), &block.header.consensus_hash)?
                .ok_or(ChainstateError::DBError(DBError::NotFoundError))?;
        let aggregate_key_block_header =
            Self::get_canonical_block_header(chainstate.db(), sortdb)?.unwrap();

        let aggregate_public_key = Self::load_aggregate_public_key(
            sortdb,
            sort_handle,
            chainstate,
            block_sn.block_height,
            &aggregate_key_block_header.index_block_hash(),
        )?;
        Ok(aggregate_public_key)
    }

    /// Return the total ExecutionCost consumed during the tenure up to and including
    ///  `block`
    pub fn get_total_tenure_cost_at(
        chainstate_conn: &Connection,
        block: &StacksBlockId,
    ) -> Result<Option<ExecutionCost>, ChainstateError> {
        let qry = "SELECT total_tenure_cost FROM nakamoto_block_headers WHERE index_block_hash = ?";
        chainstate_conn
            .query_row(qry, &[block], |row| row.get(0))
            .optional()
            .map_err(ChainstateError::from)
    }

    /// Return the total transactions fees during the tenure up to and including
    ///  `block`
    pub fn get_total_tenure_tx_fees_at(
        chainstate_conn: &Connection,
        block: &StacksBlockId,
    ) -> Result<Option<u128>, ChainstateError> {
        let qry = "SELECT tenure_tx_fees FROM nakamoto_block_headers WHERE index_block_hash = ?";
        let tx_fees_str: Option<String> = chainstate_conn
            .query_row(qry, &[block], |row| row.get(0))
            .optional()?;
        tx_fees_str
            .map(|x| x.parse())
            .transpose()
            .map_err(|_| ChainstateError::DBError(DBError::ParseError))
    }

    /// Return a Nakamoto StacksHeaderInfo at a given coinbase height in the fork identified by `tip_index_hash`.
    /// * For Stacks 2.x, this is the Stacks block's header
    /// * For Stacks 3.x (Nakamoto), this is the first block in the miner's tenure.
    pub fn get_header_by_coinbase_height(
        tx: &mut StacksDBTx,
        tip_index_hash: &StacksBlockId,
        coinbase_height: u64,
    ) -> Result<Option<StacksHeaderInfo>, ChainstateError> {
        // query for block header info at the tenure-height, then check if in fork
        let qry = "SELECT DISTINCT tenure_id_consensus_hash AS consensus_hash FROM nakamoto_tenures WHERE coinbase_height = ?1";

        let candidate_chs: Vec<ConsensusHash> =
            query_rows(tx.tx(), qry, &[u64_to_sql(coinbase_height)?])?;

        if candidate_chs.len() == 0 {
            // no nakamoto_tenures at that tenure height, check if there's a stack block header where
            //   block_height = coinbase_height
            let Some(ancestor_at_height) = tx
                .get_ancestor_block_hash(coinbase_height, tip_index_hash)?
                .map(|ancestor| Self::get_block_header(tx.tx(), &ancestor))
                .transpose()?
                .flatten()
            else {
                warn!("No such epoch2 ancestor";
                      "coinbase_height" => coinbase_height,
                      "tip_index_hash" => %tip_index_hash,
                );
                return Ok(None);
            };
            // only return if it is an epoch-2 block, because that's
            // the only case where block_height can be interpreted as
            // tenure height.
            if ancestor_at_height.is_epoch_2_block() {
                return Ok(Some(ancestor_at_height));
            } else {
                return Ok(None);
            }
        }

        for candidate_ch in candidate_chs.into_iter() {
            let Some(candidate) = Self::get_block_header_by_consensus_hash(tx, &candidate_ch)?
            else {
                continue;
            };
            let Ok(Some(ancestor_at_height)) =
                tx.get_ancestor_block_hash(candidate.stacks_block_height, tip_index_hash)
            else {
                // if there's an error or no result, this candidate doesn't match, so try next candidate
                continue;
            };
            if ancestor_at_height == candidate.index_block_hash() {
                return Ok(Some(candidate));
            }
        }
        Ok(None)
    }

    /// Load an epoch2 header
    pub fn get_block_header_epoch2(
        chainstate_conn: &Connection,
        index_block_hash: &StacksBlockId,
    ) -> Result<Option<StacksHeaderInfo>, ChainstateError> {
        let sql = "SELECT * FROM block_headers WHERE index_block_hash = ?1";
        let result = query_row_panic(chainstate_conn, sql, &[&index_block_hash], || {
            "FATAL: multiple rows for the same block hash".to_string()
        })?;

        Ok(result)
    }

    /// Load block header (either Epoch-2 rules or Nakamoto) by `index_block_hash`
    pub fn get_block_header(
        chainstate_conn: &Connection,
        index_block_hash: &StacksBlockId,
    ) -> Result<Option<StacksHeaderInfo>, ChainstateError> {
        let sql = "SELECT * FROM nakamoto_block_headers WHERE index_block_hash = ?1";
        let result = query_row_panic(chainstate_conn, sql, &[&index_block_hash], || {
            "FATAL: multiple rows for the same block hash".to_string()
        })?;
        if result.is_some() {
            return Ok(result);
        }

        Self::get_block_header_epoch2(chainstate_conn, index_block_hash)
    }

    /// Does a block header exist?
    /// Works for both Nakamoto and epoch2 blocks, as long as check_epoch2 is true
    pub fn has_block_header(
        chainstate_conn: &Connection,
        index_block_hash: &StacksBlockId,
        check_epoch2: bool,
    ) -> Result<bool, ChainstateError> {
        let sql = "SELECT 1 FROM nakamoto_block_headers WHERE index_block_hash = ?1";
        let result: Option<i64> =
            query_row_panic(chainstate_conn, sql, &[&index_block_hash], || {
                "FATAL: multiple rows for the same block hash".to_string()
            })?;
        if result.is_some() {
            return Ok(true);
        }

        if !check_epoch2 {
            return Ok(false);
        }

        // check epoch 2
        let sql = "SELECT 1 FROM block_headers WHERE index_block_hash = ?1";
        let result: Option<i64> =
            query_row_panic(chainstate_conn, sql, &[&index_block_hash], || {
                "FATAL: multiple rows for the same block hash".to_string()
            })?;

        Ok(result.is_some())
    }

    /// Load the canonical Stacks block header (either epoch-2 rules or Nakamoto)
    pub fn get_canonical_block_header(
        chainstate_conn: &Connection,
        sortdb: &SortitionDB,
    ) -> Result<Option<StacksHeaderInfo>, ChainstateError> {
        let (consensus_hash, block_hash) =
            SortitionDB::get_canonical_stacks_chain_tip_hash(sortdb.conn())?;
        Self::get_block_header(
            chainstate_conn,
            &StacksBlockId::new(&consensus_hash, &block_hash),
        )
    }

    /// Get the tenure-start block header of a given consensus hash.
    /// It might be an epoch 2.x block header
    pub fn get_block_header_by_consensus_hash(
        chainstate_conn: &Connection,
        consensus_hash: &ConsensusHash,
    ) -> Result<Option<StacksHeaderInfo>, ChainstateError> {
        let nakamoto_header_info =
            Self::get_nakamoto_tenure_start_block_header(chainstate_conn, consensus_hash)?;
        if nakamoto_header_info.is_some() {
            return Ok(nakamoto_header_info);
        }

        // parent might be epoch 2
        let epoch2_header_info = StacksChainState::get_stacks_block_header_info_by_consensus_hash(
            chainstate_conn,
            consensus_hash,
        )?;
        Ok(epoch2_header_info)
    }

    /// Get the VRF proof for a Stacks block.
    /// This works for either Nakamoto or epoch 2.x
    pub fn get_block_vrf_proof(
        chainstate_conn: &Connection,
        consensus_hash: &ConsensusHash,
    ) -> Result<Option<VRFProof>, ChainstateError> {
        let Some(start_header) = NakamotoChainState::get_block_header_by_consensus_hash(
            chainstate_conn,
            consensus_hash,
        )?
        else {
            return Ok(None);
        };

        let vrf_proof = match start_header.anchored_header {
            StacksBlockHeaderTypes::Epoch2(epoch2_header) => Some(epoch2_header.proof),
            StacksBlockHeaderTypes::Nakamoto(..) => {
                NakamotoChainState::get_nakamoto_tenure_vrf_proof(chainstate_conn, consensus_hash)?
            }
        };

        Ok(vrf_proof)
    }

    /// Get the VRF proof of the parent tenure (either Nakamoto or epoch 2.x) of the block
    /// identified by the given consensus hash.
    /// The parent must already have been processed.
    ///
    /// `consensus_hash` identifies the child block.
    /// `block_commit_txid` identifies the child block's tenure's block-commit tx
    ///
    /// Returns the proof of this block's parent tenure on success.
    ///
    /// Returns InvalidStacksBlock if the sortition for `consensus_hash` does not exist, or if its
    /// parent sortition doesn't exist (i.e. the sortition DB is missing something)
    ///
    /// Returns NoSuchBlockError if the block header for `consensus_hash` does not exist, or if the
    /// parent block header info does not exist (i.e. the chainstate DB is missing something)
    pub fn get_parent_vrf_proof(
        chainstate_conn: &Connection,
        sortdb_conn: &Connection,
        consensus_hash: &ConsensusHash,
        block_commit_txid: &Txid,
    ) -> Result<VRFProof, ChainstateError> {
        let sn = SortitionDB::get_block_snapshot_consensus(sortdb_conn, consensus_hash)?.ok_or(
            ChainstateError::InvalidStacksBlock("No sortition for consensus hash".into()),
        )?;

        let parent_sortition_id = SortitionDB::get_block_commit_parent_sortition_id(
            sortdb_conn,
            &block_commit_txid,
            &sn.sortition_id,
        )?
        .ok_or(ChainstateError::InvalidStacksBlock(
            "Parent block-commit is not in this block's sortition history".into(),
        ))?;

        let parent_sn = SortitionDB::get_block_snapshot(sortdb_conn, &parent_sortition_id)?.ok_or(
            ChainstateError::InvalidStacksBlock(
                "Parent block-commit does not have a sortition".into(),
            ),
        )?;

        let parent_vrf_proof =
            Self::get_block_vrf_proof(chainstate_conn, &parent_sn.consensus_hash)?
                .ok_or(ChainstateError::NoSuchBlockError)
                .map_err(|e| {
                    warn!("Nakamoto block has no parent";
                      "block consensus_hash" => %consensus_hash);
                    e
                })?;

        Ok(parent_vrf_proof)
    }

    /// Get the status of a Nakamoto block.
    /// Returns Some(accepted?, orphaned?) on success
    /// Returns None if there's no such block
    /// Returns Err on DBError
    pub fn get_nakamoto_block_status(
        staging_blocks_conn: NakamotoStagingBlocksConnRef,
        headers_conn: &Connection,
        consensus_hash: &ConsensusHash,
        block_hash: &BlockHeaderHash,
    ) -> Result<Option<(bool, bool)>, ChainstateError> {
        let sql = "SELECT processed, orphaned FROM nakamoto_staging_blocks WHERE consensus_hash = ?1 AND block_hash = ?2";
        let args: &[&dyn ToSql] = &[consensus_hash, block_hash];
        let Some((processed, orphaned)) = query_row_panic(&staging_blocks_conn, sql, args, || {
            "FATAL: multiple rows for the same consensus hash and block hash".to_string()
        })
        .map_err(ChainstateError::DBError)?
        .map(|(processed, orphaned): (u32, u32)| (processed != 0, orphaned != 0)) else {
            // not present
            return Ok(None);
        };

        if processed || orphaned {
            return Ok(Some((processed, orphaned)));
        }

        // this can report a false negative since we set the `processed` and `orphaned` flags in a
        // separate transaction after processing a block, so handle that here
        // look for the block
        if Self::has_block_header(
            headers_conn,
            &StacksBlockId::new(consensus_hash, block_hash),
            false,
        )? {
            // was processed, but the staging DB has not yet been updated.
            return Ok(Some((true, false)));
        } else {
            // not processed yet, so return whatever was in the staging DB
            return Ok(Some((processed, orphaned)));
        }
    }

    /// Get the VRF proof for a Nakamoto block, if it exists.
    /// Returns None if the Nakamoto block's VRF proof is not found (e.g. because there is no
    /// Nakamoto block)
    pub fn get_nakamoto_tenure_vrf_proof(
        chainstate_conn: &Connection,
        consensus_hash: &ConsensusHash,
    ) -> Result<Option<VRFProof>, ChainstateError> {
        let sql = "SELECT vrf_proof FROM nakamoto_block_headers WHERE consensus_hash = ?1 AND tenure_changed = 1";
        let args: &[&dyn ToSql] = &[consensus_hash];
        let proof_bytes: Option<String> = query_row(chainstate_conn, sql, args)?;
        if let Some(bytes) = proof_bytes {
            let proof = VRFProof::from_hex(&bytes)
                .ok_or(DBError::Corruption)
                .map_err(|e| {
                    warn!("Failed to load VRF proof: could not decode";
                          "vrf_proof" => %bytes,
                          "consensus_hash" => %consensus_hash
                    );
                    e
                })?;
            Ok(Some(proof))
        } else {
            Ok(None)
        }
    }

    /// Verify that a nakamoto block's block-commit's VRF seed is consistent with the VRF proof
    fn check_block_commit_vrf_seed(
        chainstate_conn: &Connection,
        sortdb_conn: &Connection,
        block: &NakamotoBlock,
    ) -> Result<(), ChainstateError> {
        // get the block-commit for this block
        let sn =
            SortitionDB::get_block_snapshot_consensus(sortdb_conn, &block.header.consensus_hash)?
                .ok_or(ChainstateError::NoSuchBlockError)
                .map_err(|e| {
                    warn!("No block-commit for block"; "block_id" => %block.block_id());
                    e
                })?;

        let block_commit =
            get_block_commit_by_txid(sortdb_conn, &sn.sortition_id, &sn.winning_block_txid)?
                .ok_or(ChainstateError::NoSuchBlockError)
                .map_err(|e| {
                    warn!("No block-commit for block"; "block_id" => %block.block_id());
                    e
                })?;

        block.validate_vrf_seed(sortdb_conn, chainstate_conn, &block_commit)
    }

    /// Insert a nakamoto block header that is paired with an
    /// already-existing block commit and snapshot
    ///
    /// `header` should be a pointer to the header in `tip_info`.
    pub(crate) fn insert_stacks_block_header(
        chainstate_tx: &Connection,
        tip_info: &StacksHeaderInfo,
        header: &NakamotoBlockHeader,
        vrf_proof: Option<&VRFProof>,
        block_cost: &ExecutionCost,
        total_tenure_cost: &ExecutionCost,
        tenure_changed: bool,
        tenure_tx_fees: u128,
    ) -> Result<(), ChainstateError> {
        assert_eq!(tip_info.stacks_block_height, header.chain_length,);
        assert!(tip_info.burn_header_timestamp < u64::try_from(i64::MAX).unwrap());

        let StacksHeaderInfo {
            index_root,
            consensus_hash,
            burn_header_hash,
            stacks_block_height,
            burn_header_height,
            burn_header_timestamp,
            ..
        } = tip_info;

        let block_size_str = format!("{}", tip_info.anchored_block_size);

        let block_hash = header.block_hash();

        let index_block_hash = StacksBlockId::new(&consensus_hash, &block_hash);

        assert!(*stacks_block_height < u64::try_from(i64::MAX).unwrap());

        let vrf_proof_bytes = vrf_proof.map(|proof| proof.to_hex());

        let args: &[&dyn ToSql] = &[
            &u64_to_sql(*stacks_block_height)?,
            &index_root,
            &consensus_hash,
            &burn_header_hash,
            &burn_header_height,
            &u64_to_sql(*burn_header_timestamp)?,
            &block_size_str,
            &HeaderTypeNames::Nakamoto,
            &header.version,
            &u64_to_sql(header.chain_length)?,
            &u64_to_sql(header.burn_spent)?,
            &header.miner_signature,
            &header.signer_signature,
            &header.tx_merkle_root,
            &header.state_index_root,
            &block_hash,
            &index_block_hash,
            block_cost,
            total_tenure_cost,
            &tenure_tx_fees.to_string(),
            &header.parent_block_id,
            if tenure_changed { &1i64 } else { &0i64 },
            &vrf_proof_bytes.as_ref(),
            &header.signer_bitvec,
        ];

        chainstate_tx.execute(
            "INSERT INTO nakamoto_block_headers
                    (block_height,  index_root, consensus_hash,
                     burn_header_hash, burn_header_height,
                     burn_header_timestamp, block_size,

                     header_type,
                     version, chain_length, burn_spent,
                     miner_signature, signer_signature, tx_merkle_root, state_index_root,

                     block_hash,
                     index_block_hash,
                     cost,
                     total_tenure_cost,
                     tenure_tx_fees,
                     parent_block_id,
                     tenure_changed,
                     vrf_proof,
                     signer_bitvec
                    )
                    VALUES (?1, ?2, ?3, ?4, ?5, ?6, ?7, ?8, ?9, ?10, ?11, ?12, ?13, ?14, ?15, ?16, ?17, ?18, ?19, ?20, ?21, ?22, ?23, ?24)",
            args
        )?;

        Ok(())
    }

    /// Append a Stacks block to an existing Stacks block, and grant the miner the block reward.
    /// Return the new Stacks header info.
    fn advance_tip(
        headers_tx: &mut StacksDBTx,
        parent_tip: &StacksBlockHeaderTypes,
        parent_consensus_hash: &ConsensusHash,
        new_tip: &NakamotoBlockHeader,
        new_vrf_proof: Option<&VRFProof>,
        new_burn_header_hash: &BurnchainHeaderHash,
        new_burnchain_height: u32,
        new_burnchain_timestamp: u64,
        block_reward: Option<&MinerPaymentSchedule>,
        mature_miner_payouts_opt: Option<MaturedMinerRewards>,
        anchor_block_cost: &ExecutionCost,
        total_tenure_cost: &ExecutionCost,
        block_size: u64,
        applied_epoch_transition: bool,
        burn_stack_stx_ops: Vec<StackStxOp>,
        burn_transfer_stx_ops: Vec<TransferStxOp>,
        burn_delegate_stx_ops: Vec<DelegateStxOp>,
        new_tenure: bool,
        block_fees: u128,
    ) -> Result<StacksHeaderInfo, ChainstateError> {
        if new_tip.parent_block_id
            != StacksBlockId::new(&FIRST_BURNCHAIN_CONSENSUS_HASH, &FIRST_STACKS_BLOCK_HASH)
        {
            // not the first-ever block, so linkage must occur
            match parent_tip {
                StacksBlockHeaderTypes::Epoch2(..) => {
                    assert_eq!(
                        new_tip.parent_block_id,
                        StacksBlockId::new(&parent_consensus_hash, &parent_tip.block_hash())
                    );
                }
                StacksBlockHeaderTypes::Nakamoto(nakamoto_header) => {
                    // nakamoto blocks link to their parent via index block hashes
                    assert_eq!(new_tip.parent_block_id, nakamoto_header.block_id());
                }
            }
        }

        assert_eq!(
            parent_tip
                .height()
                .checked_add(1)
                .expect("Block height overflow"),
            new_tip.chain_length
        );

        let parent_hash = new_tip.parent_block_id.clone();
        let new_block_hash = new_tip.block_hash();
        let index_block_hash = new_tip.block_id();

        // store each indexed field
        test_debug!("Headers index_put_begin {parent_hash}-{index_block_hash}");
        let root_hash =
            headers_tx.put_indexed_all(&parent_hash, &index_block_hash, &vec![], &vec![])?;
        test_debug!("Headers index_indexed_all finished {parent_hash}-{index_block_hash}");

        let new_tip_info = StacksHeaderInfo {
            anchored_header: new_tip.clone().into(),
            microblock_tail: None,
            index_root: root_hash,
            stacks_block_height: new_tip.chain_length,
            consensus_hash: new_tip.consensus_hash.clone(),
            burn_header_hash: new_burn_header_hash.clone(),
            burn_header_height: new_burnchain_height,
            burn_header_timestamp: new_burnchain_timestamp,
            anchored_block_size: block_size,
        };

        let tenure_fees = block_fees
            + if new_tenure {
                0
            } else {
                Self::get_total_tenure_tx_fees_at(&headers_tx, &parent_hash)?.ok_or_else(|| {
                    warn!(
                        "Failed to fetch parent block's total tx fees";
                        "parent_block_id" => %parent_hash,
                        "block_id" => %index_block_hash,
                    );
                    ChainstateError::NoSuchBlockError
                })?
            };

        Self::insert_stacks_block_header(
            headers_tx.deref_mut(),
            &new_tip_info,
            &new_tip,
            new_vrf_proof,
            anchor_block_cost,
            total_tenure_cost,
            new_tenure,
            tenure_fees,
        )?;
        if let Some(block_reward) = block_reward {
            StacksChainState::insert_miner_payment_schedule(
                headers_tx.deref_mut(),
                block_reward,
                &[],
            )?;
        }
        StacksChainState::store_burnchain_txids(
            headers_tx.deref(),
            &index_block_hash,
            burn_stack_stx_ops,
            burn_transfer_stx_ops,
            burn_delegate_stx_ops,
        )?;

        if let Some(matured_miner_payouts) = mature_miner_payouts_opt {
            let rewarded_miner_block_id = StacksBlockId::new(
                &matured_miner_payouts.reward_info.from_block_consensus_hash,
                &matured_miner_payouts.reward_info.from_stacks_block_hash,
            );
            let rewarded_parent_miner_block_id = StacksBlockId::new(
                &matured_miner_payouts
                    .reward_info
                    .from_parent_block_consensus_hash,
                &matured_miner_payouts
                    .reward_info
                    .from_parent_stacks_block_hash,
            );

            StacksChainState::insert_matured_child_miner_reward(
                headers_tx.deref_mut(),
                &rewarded_parent_miner_block_id,
                &rewarded_miner_block_id,
                &matured_miner_payouts.recipient,
            )?;
            StacksChainState::insert_matured_parent_miner_reward(
                headers_tx.deref_mut(),
                &rewarded_parent_miner_block_id,
                &rewarded_miner_block_id,
                &matured_miner_payouts.parent_reward,
            )?;
        }

        if applied_epoch_transition {
            debug!("Block {} applied an epoch transition", &index_block_hash);
            let sql = "INSERT INTO epoch_transitions (block_id) VALUES (?)";
            let args: &[&dyn ToSql] = &[&index_block_hash];
            headers_tx.deref_mut().execute(sql, args)?;
        }

        debug!(
            "Advanced to new tip! {}/{}",
            &new_tip.consensus_hash, new_block_hash,
        );
        Ok(new_tip_info)
    }

    pub fn write_reward_set(
        tx: &mut ChainstateTx,
        block_id: &StacksBlockId,
        reward_set: &RewardSet,
    ) -> Result<(), ChainstateError> {
        let sql = "INSERT INTO nakamoto_reward_sets (index_block_hash, reward_set) VALUES (?, ?)";
        let args = rusqlite::params![block_id, &reward_set.metadata_serialize(),];
        tx.execute(sql, args)?;
        Ok(())
    }

    pub fn get_reward_set(
        chainstate_db: &Connection,
        block_id: &StacksBlockId,
    ) -> Result<Option<RewardSet>, ChainstateError> {
        let sql = "SELECT reward_set FROM nakamoto_reward_sets WHERE index_block_hash = ?";
        chainstate_db
            .query_row(sql, &[block_id], |row| {
                let reward_set: String = row.get(0)?;
                let reward_set = RewardSet::metadata_deserialize(&reward_set)
                    .map_err(|s| FromSqlError::Other(s.into()))?;
                Ok(reward_set)
            })
            .optional()
            .map_err(ChainstateError::from)
    }

    /// Begin block-processing and return all of the pre-processed state within a
    /// `SetupBlockResult`.
    ///
    /// * Find the matured miner rewards that must be applied in this block
    /// * Begin the Clarity transaction
    /// * Load up the tenure's execution cost thus far
    /// * Apply an epoch transition, if necessary
    /// * Handle auto-unlock for PoX
    /// * Process any new Stacks-on-Bitcoin transactions
    ///
    /// Called in both follower and miner block assembly paths.
    /// Arguments:
    /// * chainstate_tx: transaction against the chainstate MARF
    /// * clarity_instance: connection to the chainstate Clarity instance
    /// * sortition_dbconn: connection to the sortition DB MARF
    /// * pox_constants: PoX parameters
    /// * parent_consensus_hash, parent_header_hash, parent_stacks_height, parent_burn_height:
    /// pointer to the already-processed parent Stacks block
    /// * burn_header_hash, burn_header_height: pointer to the Bitcoin block that identifies the
    /// tenure of this block to be processed
    /// * new_tenure: whether or not this block is the start of a new tenure
    /// * coinbase_height: the number of tenures that this block confirms (including epoch2 blocks)
    ///   (this is equivalent to the number of coinbases)
    /// * tenure_extend: whether or not to reset the tenure's ongoing execution cost
    ///
    /// Returns clarity_tx, list of receipts, microblock execution cost,
    /// microblock fees, microblock burns, list of microblock tx receipts,
    /// miner rewards tuples, the stacks epoch id, and a boolean that
    /// represents whether the epoch transition has been applied.
    pub fn setup_block<'a, 'b>(
        chainstate_tx: &'b mut ChainstateTx,
        clarity_instance: &'a mut ClarityInstance,
        sortition_dbconn: &'b dyn SortitionDBRef,
        first_block_height: u64,
        pox_constants: &PoxConstants,
        parent_consensus_hash: ConsensusHash,
        parent_header_hash: BlockHeaderHash,
        _parent_stacks_height: u64,
        parent_burn_height: u32,
        burn_header_hash: BurnchainHeaderHash,
        burn_header_height: u32,
        new_tenure: bool,
        coinbase_height: u64,
        tenure_extend: bool,
    ) -> Result<SetupBlockResult<'a, 'b>, ChainstateError> {
        let parent_index_hash = StacksBlockId::new(&parent_consensus_hash, &parent_header_hash);
        let parent_sortition_id = sortition_dbconn
            .get_sortition_id_from_consensus_hash(&parent_consensus_hash)
            .expect("Failed to get parent SortitionID from ConsensusHash");
        let tip_index_hash = StacksBlockId::new(&parent_consensus_hash, &parent_header_hash);

        // find matured miner rewards, so we can grant them within the Clarity DB tx.
        let matured_rewards_schedule_opt = if new_tenure {
            Self::get_matured_miner_reward_schedules(
                chainstate_tx,
                &tip_index_hash,
                coinbase_height,
            )?
        } else {
            // no rewards if mid-tenure
            None
        };

        // TODO: only need to do this if this is a tenure-start block
        let (stacking_burn_ops, transfer_burn_ops, delegate_burn_ops) =
            StacksChainState::get_stacking_and_transfer_and_delegate_burn_ops(
                chainstate_tx,
                &parent_index_hash,
                sortition_dbconn.sqlite_conn(),
                &burn_header_hash,
                burn_header_height.into(),
            )?;

        let mut clarity_tx = StacksChainState::chainstate_block_begin(
            chainstate_tx,
            clarity_instance,
            sortition_dbconn.as_burn_state_db(),
            &parent_consensus_hash,
            &parent_header_hash,
            &MINER_BLOCK_CONSENSUS_HASH,
            &MINER_BLOCK_HEADER_HASH,
        );

        // now that we have access to the ClarityVM, we can account for reward deductions from
        // PoisonMicroblocks if we have new rewards scheduled
        let matured_rewards_opt = matured_rewards_schedule_opt
            .map(|matured_rewards_schedule| {
                Self::calculate_matured_miner_rewards(
                    &mut clarity_tx,
                    sortition_dbconn.sqlite_conn(),
                    // coinbase_height + 1,
                    coinbase_height,
                    matured_rewards_schedule,
                )
            })
            .transpose()?
            .flatten();

        // Nakamoto must load block cost from parent if this block isn't a tenure change.
        // If this is a tenure-extend, then the execution cost is reset.
        let initial_cost = if new_tenure || tenure_extend {
            ExecutionCost::zero()
        } else {
            let parent_cost_total =
                Self::get_total_tenure_cost_at(&chainstate_tx.deref().deref(), &parent_index_hash)?
                    .ok_or_else(|| {
                        ChainstateError::InvalidStacksBlock(format!(
                    "Failed to load total tenure cost from parent. parent_stacks_block_id = {}",
                    &parent_index_hash
                ))
                    })?;
            parent_cost_total
        };

        clarity_tx.reset_cost(initial_cost);

        // is this stacks block the first of a new epoch?
        let (applied_epoch_transition, mut tx_receipts) =
            StacksChainState::process_epoch_transition(&mut clarity_tx, burn_header_height)?;

        debug!(
            "Setup block: Processed epoch transition";
            "parent_consensus_hash" => %parent_consensus_hash,
            "parent_header_hash" => %parent_header_hash,
        );

        let evaluated_epoch = clarity_tx.get_epoch();

        let auto_unlock_events = if evaluated_epoch >= StacksEpochId::Epoch21 {
            let unlock_events = StacksChainState::check_and_handle_reward_start(
                burn_header_height.into(),
                sortition_dbconn.as_burn_state_db(),
                sortition_dbconn,
                &mut clarity_tx,
                parent_burn_height,
                &parent_sortition_id,
            )?;
            debug!(
                "Setup block: Processed unlock events";
                "parent_consensus_hash" => %parent_consensus_hash,
                "parent_header_hash" => %parent_header_hash,
            );
            unlock_events
        } else {
            vec![]
        };

        let active_pox_contract = pox_constants.active_pox_contract(burn_header_height.into());

        // process stacking & transfer operations from burnchain ops
        tx_receipts.extend(StacksChainState::process_stacking_ops(
            &mut clarity_tx,
            stacking_burn_ops.clone(),
            active_pox_contract,
        ));
        tx_receipts.extend(StacksChainState::process_transfer_ops(
            &mut clarity_tx,
            transfer_burn_ops.clone(),
        ));
        debug!(
            "Setup block: Processed burnchain stacking and transfer ops";
            "parent_consensus_hash" => %parent_consensus_hash,
            "parent_header_hash" => %parent_header_hash,
        );

        // DelegateStx ops are allowed from epoch 2.1 onward.
        // The query for the delegate ops only returns anything in and after Epoch 2.1,
        // but we do a second check here just to be safe.
        if evaluated_epoch >= StacksEpochId::Epoch21 {
            tx_receipts.extend(StacksChainState::process_delegate_ops(
                &mut clarity_tx,
                delegate_burn_ops.clone(),
                active_pox_contract,
            ));
            debug!(
                "Setup block: Processed burnchain delegate ops";
                "parent_consensus_hash" => %parent_consensus_hash,
                "parent_header_hash" => %parent_header_hash,
            );
        }

        // Handle signer stackerdb updates
        let signer_set_calc;
        if evaluated_epoch >= StacksEpochId::Epoch25 {
            signer_set_calc = NakamotoSigners::check_and_handle_prepare_phase_start(
                &mut clarity_tx,
                first_block_height,
                &pox_constants,
                burn_header_height.into(),
                coinbase_height,
            )?;
        } else {
            signer_set_calc = None;
        }

        debug!(
            "Setup block: completed setup";
            "parent_consensus_hash" => %parent_consensus_hash,
            "parent_header_hash" => %parent_header_hash,
        );

        Ok(SetupBlockResult {
            clarity_tx,
            tx_receipts,
            matured_miner_rewards_opt: matured_rewards_opt,
            evaluated_epoch,
            applied_epoch_transition,
            burn_stack_stx_ops: stacking_burn_ops,
            burn_transfer_stx_ops: transfer_burn_ops,
            auto_unlock_events,
            burn_delegate_stx_ops: delegate_burn_ops,
            signer_set_calc,
        })
    }

    /// This function is called in both `append_block` in blocks.rs (follower) and
    /// `mine_anchored_block` in miner.rs.
    /// Processes matured miner rewards, alters liquid supply of ustx, processes
    /// stx lock events, and marks the microblock public key as used
    /// Returns stx lockup events.
    pub fn finish_block(
        clarity_tx: &mut ClarityTx,
        miner_payouts: Option<&MaturedMinerRewards>,
    ) -> Result<Vec<StacksTransactionEvent>, ChainstateError> {
        // add miner payments
        if let Some(ref rewards) = miner_payouts {
            // grant in order by miner, then users
            let matured_ustx = StacksChainState::process_matured_miner_rewards(
                clarity_tx,
                &rewards.recipient,
                &[],
                &rewards.parent_reward,
            )?;

            clarity_tx.increment_ustx_liquid_supply(matured_ustx);
        }

        // process unlocks
        let (new_unlocked_ustx, lockup_events) = StacksChainState::process_stx_unlocks(clarity_tx)?;

        clarity_tx.increment_ustx_liquid_supply(new_unlocked_ustx);

        Ok(lockup_events)
    }

<<<<<<< HEAD
=======
    /// Set the aggregate public key for verifying stacker signatures.
    /// TODO: rely on signer voting instead
    /// DO NOT USE IN MAINNET
    pub(crate) fn set_aggregate_public_key(
        clarity_tx: &mut ClarityTx,
        first_block_height: u64,
        pox_constants: &PoxConstants,
        burn_header_height: u64,
    ) {
        let mainnet = clarity_tx.config.mainnet;
        let chain_id = clarity_tx.config.chain_id;
        assert!(!mainnet);

        let my_reward_cycle = pox_constants
            .block_height_to_reward_cycle(
                first_block_height,
                burn_header_height
                    .try_into()
                    .expect("Burn block height exceeded u32"),
            )
            .expect("FATAL: block height occurs before first block height");

        let parent_reward_cycle = my_reward_cycle.saturating_sub(1);
        debug!(
            "Try setting aggregate public key in reward cycle {}, parent {}",
            my_reward_cycle, parent_reward_cycle
        );

        // execute `set-aggregate-public-key` using `clarity-tx`
        let Some(aggregate_public_key) = clarity_tx
            .connection()
            .with_readonly_clarity_env(
                mainnet,
                chain_id,
                ClarityVersion::Clarity2,
                StacksAddress::burn_address(mainnet).into(),
                None,
                LimitedCostTracker::Free,
                |vm_env| {
                    vm_env.execute_contract_allow_private(
                        &boot_code_id(POX_4_NAME, mainnet),
                        "get-aggregate-public-key",
                        &[SymbolicExpression::atom_value(Value::UInt(u128::from(
                            parent_reward_cycle,
                        )))],
                        true,
                    )
                },
            )
            .ok()
            .map(|agg_key_value| {
                let agg_key_opt = agg_key_value
                    .expect_optional()
                    .expect("FATAL: not an optional")
                    .map(|agg_key_buff| {
                        Value::buff_from(agg_key_buff.expect_buff(33).expect("FATAL: not a buff"))
                            .expect("failed to reconstruct buffer")
                    });
                agg_key_opt
            })
            .flatten()
        else {
            panic!(
                "No aggregate public key in parent cycle {}",
                parent_reward_cycle
            );
        };

        clarity_tx.connection().as_transaction(|tx| {
            tx.with_abort_callback(
                |vm_env| {
                    vm_env.execute_in_env(
                        StacksAddress::burn_address(mainnet).into(),
                        None,
                        None,
                        |vm_env| {
                            vm_env.execute_contract_allow_private(
                                &boot_code_id(POX_4_NAME, mainnet),
                                "set-aggregate-public-key",
                                &vec![
                                    SymbolicExpression::atom_value(Value::UInt(u128::from(
                                        my_reward_cycle,
                                    ))),
                                    SymbolicExpression::atom_value(aggregate_public_key),
                                ],
                                false,
                            )
                        },
                    )
                },
                |_, _| false,
            )
            .expect("FATAL: failed to set aggregate public key")
        });
    }

>>>>>>> 0b482e3b
    /// Append a Nakamoto Stacks block to the Stacks chain state.
    /// NOTE: This does _not_ set the block as processed!  The caller must do this.
    fn append_block<'a>(
        chainstate_tx: &mut ChainstateTx,
        clarity_instance: &'a mut ClarityInstance,
        burn_dbconn: &mut SortitionHandleTx,
        pox_constants: &PoxConstants,
        parent_chain_tip: &StacksHeaderInfo,
        chain_tip_burn_header_hash: &BurnchainHeaderHash,
        chain_tip_burn_header_height: u32,
        chain_tip_burn_header_timestamp: u64,
        block: &NakamotoBlock,
        block_size: u64,
        burnchain_commit_burn: u64,
        burnchain_sortition_burn: u64,
    ) -> Result<(StacksEpochReceipt, PreCommitClarityBlock<'a>), ChainstateError> {
        debug!(
            "Process block {:?} with {} transactions",
            &block.header.block_hash().to_hex(),
            block.txs.len()
        );

        let ast_rules = ASTRules::PrecheckSize;
        let next_block_height = block.header.chain_length;
        let first_block_height = burn_dbconn.context.first_block_height;

        // check that this block attaches to the `parent_chain_tip`
        let (parent_ch, parent_block_hash) = if block.is_first_mined() {
            (
                FIRST_BURNCHAIN_CONSENSUS_HASH.clone(),
                FIRST_STACKS_BLOCK_HASH.clone(),
            )
        } else {
            (
                parent_chain_tip.consensus_hash.clone(),
                parent_chain_tip.anchored_header.block_hash(),
            )
        };

        let parent_block_id = StacksBlockId::new(&parent_ch, &parent_block_hash);
        if parent_block_id != block.header.parent_block_id {
            warn!("Error processing nakamoto block: Parent consensus hash does not match db view";
                  "db.parent_block_id" => %parent_block_id,
                  "header.parent_block_id" => %block.header.parent_block_id);
            return Err(ChainstateError::InvalidStacksBlock(
                "Parent block does not match".into(),
            ));
        }

        // look up this block's sortition's burnchain block hash and height.
        // It must exist in the same Bitcoin fork as our `burn_dbconn`.
        let (burn_header_hash, burn_header_height) =
            Self::check_sortition_exists(burn_dbconn, &block.header.consensus_hash)?;
        let block_hash = block.header.block_hash();

        let new_tenure = match block.is_wellformed_tenure_start_block() {
            Ok(true) => true,
            Ok(false) => {
                // this block is mined in the ongoing tenure.
                if !Self::check_tenure_continuity(
                    chainstate_tx,
                    burn_dbconn.sqlite(),
                    &parent_ch,
                    &block.header,
                )? {
                    // this block is not part of the ongoing tenure; it's invalid
                    return Err(ChainstateError::ExpectedTenureChange);
                }
                false
            }
            Err(_) => {
                return Err(ChainstateError::InvalidStacksBlock(
                    "Invalid tenure changes in nakamoto block".into(),
                ));
            }
        };

        let tenure_extend = match block.is_wellformed_tenure_extend_block() {
            Ok(true) => {
                if new_tenure {
                    return Err(ChainstateError::InvalidStacksBlock(
                        "Both started and extended tenure".into(),
                    ));
                }
                true
            }
            Ok(false) => false,
            Err(_) => {
                return Err(ChainstateError::InvalidStacksBlock(
                    "Invalid tenure extend in nakamoto block".into(),
                ));
            }
        };

        let parent_coinbase_height = if block.is_first_mined() {
            0
        } else {
            Self::get_coinbase_height(chainstate_tx.deref(), &parent_block_id)?.ok_or_else(
                || {
                    warn!(
                        "Parent of Nakamoto block in block headers DB yet";
                        "block_hash" => %block.header.block_hash(),
                        "parent_block_hash" => %parent_block_hash,
                        "parent_block_id" => %parent_block_id
                    );
                    ChainstateError::NoSuchBlockError
                },
            )?
        };

        // verify VRF proof, if present
        // only need to do this once per tenure
        // get the resulting vrf proof bytes
        let vrf_proof_opt = if new_tenure {
            Self::check_block_commit_vrf_seed(chainstate_tx.deref(), burn_dbconn, block)?;
            Some(
                block
                    .get_vrf_proof()
                    .ok_or(ChainstateError::InvalidStacksBlock(
                        "Invalid Nakamoto block: has coinbase but no VRF proof".into(),
                    ))?,
            )
        } else {
            None
        };

        // process the tenure-change if it happened, so that when block-processing begins, it happens in whatever the
        // current tenure is
        let coinbase_height = Self::advance_nakamoto_tenure(
            chainstate_tx,
            burn_dbconn,
            block,
            parent_coinbase_height,
        )?;
        if new_tenure {
            // tenure height must have advanced
            if coinbase_height
                != parent_coinbase_height
                    .checked_add(1)
                    .expect("Too many tenures")
            {
                // this should be unreachable
                return Err(ChainstateError::InvalidStacksBlock(
                    "Could not advance tenure, even though tenure changed".into(),
                ));
            }
        } else {
            if coinbase_height != parent_coinbase_height {
                // this should be unreachable
                return Err(ChainstateError::InvalidStacksBlock(
                    "Advanced tenure even though a new tenure did not happen".into(),
                ));
            }
        }

        // begin processing this block
        let SetupBlockResult {
            mut clarity_tx,
            mut tx_receipts,
            matured_miner_rewards_opt,
            evaluated_epoch,
            applied_epoch_transition,
            burn_stack_stx_ops,
            burn_transfer_stx_ops,
            burn_delegate_stx_ops,
            mut auto_unlock_events,
            signer_set_calc,
        } = Self::setup_block(
            chainstate_tx,
            clarity_instance,
            burn_dbconn,
            first_block_height,
            pox_constants,
            parent_ch,
            parent_block_hash,
            parent_chain_tip.stacks_block_height,
            parent_chain_tip.burn_header_height,
            burn_header_hash,
            burn_header_height.try_into().map_err(|_| {
                ChainstateError::InvalidStacksBlock("Burn block height exceeded u32".into())
            })?,
            new_tenure,
            coinbase_height,
            tenure_extend,
        )?;

        let starting_cost = clarity_tx.cost_so_far();

        debug!(
            "Append nakamoto block";
            "block" => format!("{}/{block_hash}", block.header.consensus_hash),
            "parent_block" => %block.header.parent_block_id,
            "stacks_height" => next_block_height,
            "total_burns" => block.header.burn_spent,
            "evaluated_epoch" => %evaluated_epoch
        );

        // process anchored block
        let (block_fees, txs_receipts) = match StacksChainState::process_block_transactions(
            &mut clarity_tx,
            &block.txs,
            0,
            ast_rules,
        ) {
            Err(e) => {
                let msg = format!("Invalid Stacks block {}: {:?}", &block_hash, &e);
                warn!("{}", &msg);

                clarity_tx.rollback_block();
                return Err(ChainstateError::InvalidStacksBlock(msg));
            }
            Ok((block_fees, _block_burns, txs_receipts)) => (block_fees, txs_receipts),
        };

        tx_receipts.extend(txs_receipts.into_iter());

        let total_tenure_cost = clarity_tx.cost_so_far();
        let mut block_execution_cost = total_tenure_cost.clone();
        block_execution_cost.sub(&starting_cost).map_err(|_e| {
            ChainstateError::InvalidStacksBlock("Block execution cost was negative".into())
        })?;

        // obtain reward info for receipt -- consolidate miner, user, and parent rewards into a
        // single list, but keep the miner/user/parent/info tuple for advancing the chain tip
        let matured_rewards = matured_miner_rewards_opt
            .as_ref()
            .map(|matured_miner_rewards| matured_miner_rewards.consolidate())
            .unwrap_or(vec![]);

        let mut lockup_events =
            match Self::finish_block(&mut clarity_tx, matured_miner_rewards_opt.as_ref()) {
                Err(ChainstateError::InvalidStacksBlock(e)) => {
                    clarity_tx.rollback_block();
                    return Err(ChainstateError::InvalidStacksBlock(e));
                }
                Err(e) => return Err(e),
                Ok(lockup_events) => lockup_events,
            };

        // if any, append lockups events to the coinbase receipt
        if lockup_events.len() > 0 {
            // Receipts are appended in order, so the first receipt should be
            // the one of the coinbase transaction
            if let Some(receipt) = tx_receipts.get_mut(0) {
                if receipt.is_coinbase_tx() {
                    receipt.events.append(&mut lockup_events);
                }
            } else {
                warn!("Unable to attach lockups events, block's first transaction is not a coinbase transaction")
            }
        }
        // if any, append auto unlock events to the coinbase receipt
        if auto_unlock_events.len() > 0 {
            // Receipts are appended in order, so the first receipt should be
            // the one of the coinbase transaction
            if let Some(receipt) = tx_receipts.get_mut(0) {
                if receipt.is_coinbase_tx() {
                    receipt.events.append(&mut auto_unlock_events);
                }
            } else {
                warn!("Unable to attach auto unlock events, block's first transaction is not a coinbase transaction")
            }
        }

        // verify that the resulting chainstate matches the block's state root
        let root_hash = clarity_tx.seal();
        if root_hash != block.header.state_index_root {
            let msg = format!(
                "Block {} state root mismatch: expected {}, got {}",
                &block_hash, block.header.state_index_root, root_hash,
            );
            warn!("{}", &msg);

            clarity_tx.rollback_block();
            return Err(ChainstateError::InvalidStacksBlock(msg));
        }

        debug!("Reached state root {}", root_hash;
               "block_cost" => %block_execution_cost);

        // good to go!
        let block_limit = clarity_tx
            .block_limit()
            .ok_or_else(|| ChainstateError::InvalidChainstateDB)?;
        let clarity_commit =
            clarity_tx.precommit_to_block(&block.header.consensus_hash, &block_hash);

        // calculate the reward for this tenure
        let scheduled_miner_reward = if new_tenure {
            Some(Self::calculate_scheduled_tenure_reward(
                chainstate_tx,
                burn_dbconn,
                block,
                evaluated_epoch,
                parent_coinbase_height,
                chain_tip_burn_header_height.into(),
                burnchain_commit_burn,
                burnchain_sortition_burn,
            )?)
        } else {
            None
        };

        // extract matured rewards info -- we'll need it for the receipt
        let matured_rewards_info_opt = matured_miner_rewards_opt
            .as_ref()
            .map(|rewards| rewards.reward_info.clone());

        let new_tip = Self::advance_tip(
            &mut chainstate_tx.tx,
            &parent_chain_tip.anchored_header,
            &parent_chain_tip.consensus_hash,
            &block.header,
            vrf_proof_opt,
            chain_tip_burn_header_hash,
            chain_tip_burn_header_height,
            chain_tip_burn_header_timestamp,
            scheduled_miner_reward.as_ref(),
            matured_miner_rewards_opt,
            &block_execution_cost,
            &total_tenure_cost,
            block_size,
            applied_epoch_transition,
            burn_stack_stx_ops,
            burn_transfer_stx_ops,
            burn_delegate_stx_ops,
            new_tenure,
            block_fees,
        )
        .expect("FATAL: failed to advance chain tip");

        let new_block_id = new_tip.index_block_hash();
        chainstate_tx.log_transactions_processed(&new_block_id, &tx_receipts);

        // store the reward set calculated during this block if it happened
        // NOTE: miner and proposal evaluation should not invoke this because
        //  it depends on knowing the StacksBlockId.
        let signers_updated = signer_set_calc.is_some();
        if let Some(signer_calculation) = signer_set_calc {
            Self::write_reward_set(chainstate_tx, &new_block_id, &signer_calculation.reward_set)?
        }

        monitoring::set_last_block_transaction_count(u64::try_from(block.txs.len()).unwrap());
        monitoring::set_last_execution_cost_observed(&block_execution_cost, &block_limit);

        // get burn block stats, for the transaction receipt
        let (parent_burn_block_hash, parent_burn_block_height, parent_burn_block_timestamp) =
            if block.is_first_mined() {
                (BurnchainHeaderHash([0; 32]), 0, 0)
            } else {
                let sn = SortitionDB::get_block_snapshot_consensus(burn_dbconn, &parent_ch)?
                    .ok_or_else(|| {
                        // shouldn't happen
                        warn!(
                            "CORRUPTION: {} does not correspond to a burn block",
                            &parent_ch
                        );
                        ChainstateError::InvalidStacksBlock("No parent consensus hash".into())
                    })?;
                (
                    sn.burn_header_hash,
                    sn.block_height,
                    sn.burn_header_timestamp,
                )
            };

        let epoch_receipt = StacksEpochReceipt {
            header: new_tip,
            tx_receipts,
            matured_rewards,
            matured_rewards_info: matured_rewards_info_opt,
            parent_microblocks_cost: ExecutionCost::zero(),
            anchored_block_cost: block_execution_cost,
            parent_burn_block_hash,
            parent_burn_block_height: u32::try_from(parent_burn_block_height).unwrap_or(0), // shouldn't be fatal
            parent_burn_block_timestamp,
            evaluated_epoch,
            epoch_transition: applied_epoch_transition,
            signers_updated,
        };

        Ok((epoch_receipt, clarity_commit))
    }

    /// Create a StackerDB config for the .miners contract.
    /// It has two slots -- one for the past two sortition winners.
    pub fn make_miners_stackerdb_config(
        sortdb: &SortitionDB,
        tip: &BlockSnapshot,
    ) -> Result<StackerDBConfig, ChainstateError> {
        let ih = sortdb.index_handle(&tip.sortition_id);
        let last_winner_snapshot = ih.get_last_snapshot_with_sortition(tip.block_height)?;
        let parent_winner_snapshot = ih.get_last_snapshot_with_sortition(
            last_winner_snapshot.block_height.saturating_sub(1),
        )?;

        let mut miner_key_hash160s = vec![];

        // go get their corresponding leader keys, but preserve the miner's relative position in
        // the stackerdb signer list -- if a miner was in slot 0, then it should stay in slot 0
        // after a sortition (and vice versa for 1)
        let sns = if last_winner_snapshot.num_sortitions % 2 == 0 {
            [last_winner_snapshot, parent_winner_snapshot]
        } else {
            [parent_winner_snapshot, last_winner_snapshot]
        };

        for sn in sns {
            // find the commit
            let Some(block_commit) =
                ih.get_block_commit_by_txid(&sn.sortition_id, &sn.winning_block_txid)?
            else {
                warn!(
                    "No block commit for {} in sortition for {}",
                    &sn.winning_block_txid, &sn.consensus_hash
                );
                return Err(ChainstateError::InvalidStacksBlock(
                    "No block-commit in sortition for block's consensus hash".into(),
                ));
            };

            // key register of the winning miner
            let leader_key = ih
                .get_leader_key_at(
                    u64::from(block_commit.key_block_ptr),
                    u32::from(block_commit.key_vtxindex),
                )?
                .expect("FATAL: have block commit but no leader key");

            // the leader key should always be valid (i.e. the unwrap_or() should be unreachable),
            // but be defensive and just use the "null" address
            miner_key_hash160s.push(
                leader_key
                    .interpret_nakamoto_signing_key()
                    .unwrap_or(Hash160([0x00; 20])),
            );
        }

        let signers = miner_key_hash160s
            .into_iter()
            .map(|hash160|
                // each miner gets one slot
                (
                    StacksAddress {
                        version: 1, // NOTE: the version is ignored in stackerdb; we only care about the hashbytes
                        bytes: hash160
                    },
                    1
                ))
            .collect();

        Ok(StackerDBConfig {
            chunk_size: MAX_PAYLOAD_LEN.into(),
            signers,
            write_freq: 5,
            max_writes: u32::MAX,  // no limit on number of writes
            max_neighbors: 200, // TODO: const -- just has to be equal to or greater than the number of signers
            hint_replicas: vec![], // TODO: is there a way to get the IP addresses of stackers' preferred nodes?
        })
    }

    /// Get the slot number for the given miner's public key.
    /// Returns Some(u32) if the miner is in the StackerDB config.
    /// Returns None if the miner is not in the StackerDB config.
    /// Returns an error if the miner is in the StackerDB config but the slot number is invalid.
    pub fn get_miner_slot(
        sortdb: &SortitionDB,
        tip: &BlockSnapshot,
        miner_pubkey: &StacksPublicKey,
    ) -> Result<Option<u32>, ChainstateError> {
        let miner_hash160 = Hash160::from_node_public_key(&miner_pubkey);
        let stackerdb_config = Self::make_miners_stackerdb_config(sortdb, &tip)?;

        // find out which slot we're in
        let Some(slot_id_res) =
            stackerdb_config
                .signers
                .iter()
                .enumerate()
                .find_map(|(i, (addr, _))| {
                    if addr.bytes == miner_hash160 {
                        Some(u32::try_from(i).map_err(|_| {
                            CodecError::OverflowError(
                                "stackerdb config slot ID cannot fit into u32".into(),
                            )
                        }))
                    } else {
                        None
                    }
                })
        else {
            // miner key does not match any slot
            warn!("Miner is not in the miners StackerDB config";
                  "miner" => %miner_hash160,
                  "stackerdb_slots" => format!("{:?}", &stackerdb_config.signers));

            return Ok(None);
        };
        Ok(Some(slot_id_res?))
    }

    /// Boot code instantiation for the aggregate public key.
    /// TODO: This should be removed once it's possible for stackers to vote on the aggregate
    /// public key
    /// DO NOT USE IN MAINNET
    pub fn aggregate_public_key_bootcode(clarity_tx: &mut ClarityTx, apk: &Point) {
        let agg_pub_key = to_hex(&apk.compress().data);
        let contract_content = format!(
            "(define-read-only ({}) 0x{})",
            BOOT_TEST_POX_4_AGG_KEY_FNAME, agg_pub_key
        );
        // NOTE: this defaults to a testnet address to prevent it from ever working on
        // mainnet
        let contract_id = boot_code_id(BOOT_TEST_POX_4_AGG_KEY_CONTRACT, false);
        clarity_tx.connection().as_transaction(|clarity| {
            let (ast, analysis) = clarity
                .analyze_smart_contract(
                    &contract_id,
                    ClarityVersion::Clarity2,
                    &contract_content,
                    ASTRules::PrecheckSize,
                )
                .unwrap();
            clarity
                .initialize_smart_contract(
                    &contract_id,
                    ClarityVersion::Clarity2,
                    &ast,
                    &contract_content,
                    None,
                    |_, _| false,
                )
                .unwrap();
            clarity.save_analysis(&contract_id, &analysis).unwrap();
        })
    }
}

impl StacksMessageCodec for NakamotoBlock {
    fn consensus_serialize<W: std::io::Write>(&self, fd: &mut W) -> Result<(), CodecError> {
        write_next(fd, &self.header)?;
        write_next(fd, &self.txs)
    }

    fn consensus_deserialize<R: std::io::Read>(fd: &mut R) -> Result<Self, CodecError> {
        let (header, txs) = {
            let mut bound_read = BoundReader::from_reader(fd, u64::from(MAX_MESSAGE_LEN));
            let header: NakamotoBlockHeader = read_next(&mut bound_read)?;
            let txs: Vec<_> = read_next(&mut bound_read)?;
            (header, txs)
        };

        // all transactions are unique
        if !StacksBlock::validate_transactions_unique(&txs) {
            warn!("Invalid block: Found duplicate transaction"; "block_hash" => header.block_hash());
            return Err(CodecError::DeserializeError(
                "Invalid block: found duplicate transaction".to_string(),
            ));
        }

        // header and transactions must be consistent
        let txid_vecs = txs.iter().map(|tx| tx.txid().as_bytes().to_vec()).collect();

        let merkle_tree = MerkleTree::new(&txid_vecs);
        let tx_merkle_root: Sha512Trunc256Sum = merkle_tree.root();

        if tx_merkle_root != header.tx_merkle_root {
            warn!("Invalid block: Tx Merkle root mismatch"; "block_hash" => header.block_hash());
            return Err(CodecError::DeserializeError(
                "Invalid block: tx Merkle root mismatch".to_string(),
            ));
        }

        Ok(NakamotoBlock { header, txs })
    }
}<|MERGE_RESOLUTION|>--- conflicted
+++ resolved
@@ -2645,105 +2645,6 @@
         Ok(lockup_events)
     }
 
-<<<<<<< HEAD
-=======
-    /// Set the aggregate public key for verifying stacker signatures.
-    /// TODO: rely on signer voting instead
-    /// DO NOT USE IN MAINNET
-    pub(crate) fn set_aggregate_public_key(
-        clarity_tx: &mut ClarityTx,
-        first_block_height: u64,
-        pox_constants: &PoxConstants,
-        burn_header_height: u64,
-    ) {
-        let mainnet = clarity_tx.config.mainnet;
-        let chain_id = clarity_tx.config.chain_id;
-        assert!(!mainnet);
-
-        let my_reward_cycle = pox_constants
-            .block_height_to_reward_cycle(
-                first_block_height,
-                burn_header_height
-                    .try_into()
-                    .expect("Burn block height exceeded u32"),
-            )
-            .expect("FATAL: block height occurs before first block height");
-
-        let parent_reward_cycle = my_reward_cycle.saturating_sub(1);
-        debug!(
-            "Try setting aggregate public key in reward cycle {}, parent {}",
-            my_reward_cycle, parent_reward_cycle
-        );
-
-        // execute `set-aggregate-public-key` using `clarity-tx`
-        let Some(aggregate_public_key) = clarity_tx
-            .connection()
-            .with_readonly_clarity_env(
-                mainnet,
-                chain_id,
-                ClarityVersion::Clarity2,
-                StacksAddress::burn_address(mainnet).into(),
-                None,
-                LimitedCostTracker::Free,
-                |vm_env| {
-                    vm_env.execute_contract_allow_private(
-                        &boot_code_id(POX_4_NAME, mainnet),
-                        "get-aggregate-public-key",
-                        &[SymbolicExpression::atom_value(Value::UInt(u128::from(
-                            parent_reward_cycle,
-                        )))],
-                        true,
-                    )
-                },
-            )
-            .ok()
-            .map(|agg_key_value| {
-                let agg_key_opt = agg_key_value
-                    .expect_optional()
-                    .expect("FATAL: not an optional")
-                    .map(|agg_key_buff| {
-                        Value::buff_from(agg_key_buff.expect_buff(33).expect("FATAL: not a buff"))
-                            .expect("failed to reconstruct buffer")
-                    });
-                agg_key_opt
-            })
-            .flatten()
-        else {
-            panic!(
-                "No aggregate public key in parent cycle {}",
-                parent_reward_cycle
-            );
-        };
-
-        clarity_tx.connection().as_transaction(|tx| {
-            tx.with_abort_callback(
-                |vm_env| {
-                    vm_env.execute_in_env(
-                        StacksAddress::burn_address(mainnet).into(),
-                        None,
-                        None,
-                        |vm_env| {
-                            vm_env.execute_contract_allow_private(
-                                &boot_code_id(POX_4_NAME, mainnet),
-                                "set-aggregate-public-key",
-                                &vec![
-                                    SymbolicExpression::atom_value(Value::UInt(u128::from(
-                                        my_reward_cycle,
-                                    ))),
-                                    SymbolicExpression::atom_value(aggregate_public_key),
-                                ],
-                                false,
-                            )
-                        },
-                    )
-                },
-                |_, _| false,
-            )
-            .expect("FATAL: failed to set aggregate public key")
-        });
-    }
-
->>>>>>> 0b482e3b
     /// Append a Nakamoto Stacks block to the Stacks chain state.
     /// NOTE: This does _not_ set the block as processed!  The caller must do this.
     fn append_block<'a>(
