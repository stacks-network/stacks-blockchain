// Copyright (C) 2013-2020 Blockstack PBC, a public benefit corporation
// Copyright (C) 2020-2023 Stacks Open Internet Foundation
//
// This program is free software: you can redistribute it and/or modify
// it under the terms of the GNU General Public License as published by
// the Free Software Foundation, either version 3 of the License, or
// (at your option) any later version.
//
// This program is distributed in the hope that it will be useful,
// but WITHOUT ANY WARRANTY; without even the implied warranty of
// MERCHANTABILITY or FITNESS FOR A PARTICULAR PURPOSE.  See the
// GNU General Public License for more details.
//
// You should have received a copy of the GNU General Public License
// along with this program.  If not, see <http://www.gnu.org/licenses/>.

use std::collections::{HashMap, HashSet};
use std::convert::TryFrom;
use std::fmt;
use std::io;
use std::io::prelude::*;
use std::io::{Read, Write};
use std::mem;
use std::net::SocketAddr;
use std::str;
use std::str::FromStr;
use std::time::SystemTime;

use clarity::vm::ast::parser::v1::CLARITY_NAME_REGEX;
use clarity::vm::representations::MAX_STRING_LEN;
use clarity::vm::types::{StandardPrincipalData, TraitIdentifier};
use clarity::vm::{
    representations::{
        CONTRACT_NAME_REGEX_STRING, PRINCIPAL_DATA_REGEX_STRING, STANDARD_PRINCIPAL_REGEX_STRING,
    },
    types::{PrincipalData, BOUND_VALUE_SERIALIZATION_HEX},
    ClarityName, ContractName, Value,
};
use percent_encoding::percent_decode_str;
use regex::{Captures, Regex};
use serde::{Deserialize, Serialize};
use serde_json;
use stacks_common::util::hash::hex_bytes;
use stacks_common::util::hash::to_hex;
use stacks_common::util::hash::Hash160;
use stacks_common::util::log;
use stacks_common::util::retry::BoundReader;
use stacks_common::util::retry::RetryReader;
use time;
use url::{form_urlencoded, Url};

<<<<<<< HEAD
use super::FeeRateEstimateRequestBody;
=======
use libstackerdb::STACKERDB_MAX_CHUNK_SIZE;

>>>>>>> f4808469
use crate::burnchains::{Address, Txid};
use crate::chainstate::burn::ConsensusHash;
use crate::chainstate::stacks::StacksBlockHeader;
use crate::chainstate::stacks::TransactionPayload;
use crate::chainstate::stacks::{
    StacksBlock, StacksMicroblock, StacksPublicKey, StacksTransaction,
};
use crate::codec::{
    read_next, write_next, Error as codec_error, StacksMessageCodec, MAX_MESSAGE_LEN,
    MAX_PAYLOAD_LEN,
};
use crate::deps::httparse;
use crate::net::atlas::Attachment;
use crate::net::ClientError;
use crate::net::Error as net_error;
use crate::net::Error::ClarityError;
use crate::net::ExtendedStacksHeader;
use crate::net::HttpContentType;
use crate::net::HttpRequestMetadata;
use crate::net::HttpRequestPreamble;
use crate::net::HttpRequestType;
use crate::net::HttpResponseMetadata;
use crate::net::HttpResponsePreamble;
use crate::net::HttpResponseType;
use crate::net::HttpVersion;
use crate::net::MemPoolSyncData;
use crate::net::MessageSequence;
use crate::net::NeighborAddress;
use crate::net::PeerAddress;
use crate::net::PeerHost;
use crate::net::ProtocolFamily;
use crate::net::StackerDBChunkData;
use crate::net::StacksHttpMessage;
use crate::net::StacksHttpPreamble;
use crate::net::UnconfirmedTransactionResponse;
use crate::net::UnconfirmedTransactionStatus;
use crate::net::HTTP_PREAMBLE_MAX_ENCODED_SIZE;
use crate::net::HTTP_PREAMBLE_MAX_NUM_HEADERS;
use crate::net::HTTP_REQUEST_ID_RESERVED;
use crate::net::MAX_HEADERS;
use crate::net::MAX_MICROBLOCKS_UNCONFIRMED;
use crate::net::{CallReadOnlyRequestBody, TipRequest};
use crate::net::{GetAttachmentResponse, GetAttachmentsInvResponse, PostTransactionRequestBody};
<<<<<<< HEAD
=======
use clarity::vm::ast::parser::v1::CLARITY_NAME_REGEX;
use clarity::vm::types::{StandardPrincipalData, TraitIdentifier};
use clarity::vm::{
    representations::{
        CONTRACT_NAME_REGEX_STRING, PRINCIPAL_DATA_REGEX_STRING, STANDARD_PRINCIPAL_REGEX_STRING,
    },
    types::{PrincipalData, QualifiedContractIdentifier, BOUND_VALUE_SERIALIZATION_HEX},
    ClarityName, ContractName, Value,
};
use stacks_common::util::hash::hex_bytes;
use stacks_common::util::hash::to_hex;
use stacks_common::util::hash::Hash160;
use stacks_common::util::log;
use stacks_common::util::retry::BoundReader;
use stacks_common::util::retry::RetryReader;

use crate::chainstate::stacks::StacksBlockHeader;
use crate::chainstate::stacks::TransactionPayload;
use crate::codec::{
    read_next, write_next, Error as codec_error, StacksMessageCodec, MAX_MESSAGE_LEN,
    MAX_PAYLOAD_LEN,
};
>>>>>>> f4808469
use crate::types::chainstate::{BlockHeaderHash, StacksAddress, StacksBlockId};

const MAX_BLOCK_PROPOSAL_LENGTH: u32 = 1024 * 1024 * 15;
pub const PATH_STR_POST_BLOCK_PROPOSAL: &'static str = "/v2/block_proposal";

lazy_static! {
    static ref PATH_GETINFO: Regex = Regex::new(r#"^/v2/info$"#).unwrap();
    static ref PATH_GETPOXINFO: Regex = Regex::new(r#"^/v2/pox$"#).unwrap();
    static ref PATH_GETNEIGHBORS: Regex = Regex::new(r#"^/v2/neighbors$"#).unwrap();
    static ref PATH_GETHEADERS: Regex = Regex::new(r#"^/v2/headers/([0-9]+)$"#).unwrap();
    static ref PATH_GETBLOCK: Regex = Regex::new(r#"^/v2/blocks/([0-9a-f]{64})$"#).unwrap();
    static ref PATH_GETMICROBLOCKS_INDEXED: Regex =
        Regex::new(r#"^/v2/microblocks/([0-9a-f]{64})$"#).unwrap();
    static ref PATH_GETMICROBLOCKS_CONFIRMED: Regex =
        Regex::new(r#"^/v2/microblocks/confirmed/([0-9a-f]{64})$"#).unwrap();
    static ref PATH_GETMICROBLOCKS_UNCONFIRMED: Regex =
        Regex::new(r#"^/v2/microblocks/unconfirmed/([0-9a-f]{64})/([0-9]{1,5})$"#).unwrap();
    static ref PATH_GETTRANSACTION_UNCONFIRMED: Regex =
        Regex::new(r#"^/v2/transactions/unconfirmed/([0-9a-f]{64})$"#).unwrap();
    static ref PATH_POSTTRANSACTION: Regex = Regex::new(r#"^/v2/transactions$"#).unwrap();
    static ref PATH_POST_FEE_RATE_ESIMATE: Regex = Regex::new(r#"^/v2/fees/transaction$"#).unwrap();
    static ref PATH_POSTBLOCK: Regex = Regex::new(r#"^/v2/blocks/upload/([0-9a-f]{40})$"#).unwrap();
    static ref PATH_POSTMICROBLOCK: Regex = Regex::new(r#"^/v2/microblocks$"#).unwrap();
    static ref PATH_GET_ACCOUNT: Regex = Regex::new(&format!(
        "^/v2/accounts/(?P<principal>{})$",
        *PRINCIPAL_DATA_REGEX_STRING
    ))
    .unwrap();
    static ref PATH_GET_DATA_VAR: Regex = Regex::new(&format!(
        "^/v2/data_var/(?P<address>{})/(?P<contract>{})/(?P<varname>{})$",
        *STANDARD_PRINCIPAL_REGEX_STRING, *CONTRACT_NAME_REGEX_STRING, *CLARITY_NAME_REGEX
    ))
    .unwrap();
    static ref PATH_GET_CONSTANT_VAL: Regex = Regex::new(&format!(
        "^/v2/constant_val/(?P<address>{})/(?P<contract>{})/(?P<constname>{})$",
        *STANDARD_PRINCIPAL_REGEX_STRING, *CONTRACT_NAME_REGEX_STRING, *CLARITY_NAME_REGEX
    ))
    .unwrap();
    static ref PATH_GET_MAP_ENTRY: Regex = Regex::new(&format!(
        "^/v2/map_entry/(?P<address>{})/(?P<contract>{})/(?P<map>{})$",
        *STANDARD_PRINCIPAL_REGEX_STRING, *CONTRACT_NAME_REGEX_STRING, *CLARITY_NAME_REGEX
    ))
    .unwrap();
    static ref PATH_POST_CALL_READ_ONLY: Regex = Regex::new(&format!(
        "^/v2/contracts/call-read/(?P<address>{})/(?P<contract>{})/(?P<function>{})$",
        *STANDARD_PRINCIPAL_REGEX_STRING, *CONTRACT_NAME_REGEX_STRING, *CLARITY_NAME_REGEX
    ))
    .unwrap();
    static ref PATH_GET_CONTRACT_SRC: Regex = Regex::new(&format!(
        "^/v2/contracts/source/(?P<address>{})/(?P<contract>{})$",
        *STANDARD_PRINCIPAL_REGEX_STRING, *CONTRACT_NAME_REGEX_STRING
    ))
    .unwrap();
    static ref PATH_GET_IS_TRAIT_IMPLEMENTED: Regex = Regex::new(&format!(
        "^/v2/traits/(?P<address>{})/(?P<contract>{})/(?P<traitContractAddr>{})/(?P<traitContractName>{})/(?P<traitName>{})$",
        *STANDARD_PRINCIPAL_REGEX_STRING, *CONTRACT_NAME_REGEX_STRING, *STANDARD_PRINCIPAL_REGEX_STRING, *CONTRACT_NAME_REGEX_STRING, *CLARITY_NAME_REGEX
    ))
    .unwrap();
    static ref PATH_GET_CONTRACT_ABI: Regex = Regex::new(&format!(
        "^/v2/contracts/interface/(?P<address>{})/(?P<contract>{})$",
        *STANDARD_PRINCIPAL_REGEX_STRING, *CONTRACT_NAME_REGEX_STRING
    ))
    .unwrap();
    static ref PATH_GET_TRANSFER_COST: Regex = Regex::new("^/v2/fees/transfer$").unwrap();
    static ref PATH_GET_ATTACHMENTS_INV: Regex = Regex::new("^/v2/attachments/inv$").unwrap();
    static ref PATH_GET_ATTACHMENT: Regex =
        Regex::new(r#"^/v2/attachments/([0-9a-f]{40})$"#).unwrap();
    static ref PATH_POST_MEMPOOL_QUERY: Regex =
        Regex::new(r#"^/v2/mempool/query$"#).unwrap();
    static ref PATH_GET_STACKERDB_METADATA: Regex =
        Regex::new(&format!(
            r#"^/v2/stackerdb/(?P<address>{})/(?P<contract>{})$"#,
            *STANDARD_PRINCIPAL_REGEX_STRING, *CONTRACT_NAME_REGEX_STRING
        )).unwrap();
    static ref PATH_GET_STACKERDB_CHUNK: Regex =
        Regex::new(&format!(
            r#"^/v2/stackerdb/(?P<address>{})/(?P<contract>{})/(?P<slot_id>[0-9]+)$"#,
            *STANDARD_PRINCIPAL_REGEX_STRING, *CONTRACT_NAME_REGEX_STRING
        )).unwrap();
    static ref PATH_GET_STACKERDB_VERSIONED_CHUNK: Regex =
        Regex::new(&format!(
            r#"^/v2/stackerdb/(?P<address>{})/(?P<contract>{})/(?P<slot_id>[0-9]+)/(?P<slot_version>[0-9]+)$"#,
            *STANDARD_PRINCIPAL_REGEX_STRING, *CONTRACT_NAME_REGEX_STRING
        )).unwrap();
    static ref PATH_POST_STACKERDB_CHUNK: Regex =
        Regex::new(&format!(
            r#"/v2/stackerdb/(?P<address>{})/(?P<contract>{})/chunks$"#,
            *STANDARD_PRINCIPAL_REGEX_STRING, *CONTRACT_NAME_REGEX_STRING
        )).unwrap();
    static ref PATH_OPTIONS_WILDCARD: Regex = Regex::new("^/v2/.{0,4096}$").unwrap();
    static ref PATH_POST_BLOCK_PROPOSAL: Regex = Regex::new(&format!("^{PATH_STR_POST_BLOCK_PROPOSAL}$")).unwrap();
}

/// HTTP headers that we really care about
#[derive(Debug, Clone, PartialEq)]
pub(crate) enum HttpReservedHeader {
    ContentLength(u32),
    ContentType(HttpContentType),
    XRequestID(u32),
    Host(PeerHost),
    CanonicalStacksTipHeight(u64),
}

/// Stacks block accepted struct
#[derive(Debug, Clone, PartialEq, Serialize, Deserialize)]
pub struct StacksBlockAcceptedData {
    pub stacks_block_id: StacksBlockId,
    pub accepted: bool,
}

impl FromStr for PeerHost {
    type Err = net_error;

    fn from_str(header: &str) -> Result<PeerHost, net_error> {
        // we're looser than the RFC allows for DNS names -- anything that doesn't parse to an IP
        // address will be parsed to a DNS name.
        // try as IP:port
        match header.parse::<SocketAddr>() {
            Ok(socketaddr) => Ok(PeerHost::IP(
                PeerAddress::from_socketaddr(&socketaddr),
                socketaddr.port(),
            )),
            Err(_) => {
                // maybe missing :port
                let hostport = format!("{}:80", header);
                match hostport.parse::<SocketAddr>() {
                    Ok(socketaddr) => Ok(PeerHost::IP(
                        PeerAddress::from_socketaddr(&socketaddr),
                        socketaddr.port(),
                    )),
                    Err(_) => {
                        // try as DNS-name:port
                        let host;
                        let port;
                        let parts: Vec<&str> = header.split(":").collect();
                        if parts.len() == 0 {
                            return Err(net_error::DeserializeError(
                                "Failed to parse PeerHost: no parts".to_string(),
                            ));
                        } else if parts.len() == 1 {
                            // no port
                            host = Some(parts[0].to_string());
                            port = Some(80);
                        } else {
                            let np = parts.len();
                            if parts[np - 1].chars().all(char::is_numeric) {
                                // ends in :port
                                let host_str = parts[0..np - 1].join(":");
                                if host_str.len() == 0 {
                                    return Err(net_error::DeserializeError(
                                        "Empty host".to_string(),
                                    ));
                                }
                                host = Some(host_str);

                                let port_res = parts[np - 1].parse::<u16>();
                                port = match port_res {
                                    Ok(p) => Some(p),
                                    Err(_) => {
                                        return Err(net_error::DeserializeError(
                                            "Failed to parse PeerHost: invalid port".to_string(),
                                        ));
                                    }
                                };
                            } else {
                                // only host
                                host = Some(header.to_string());
                                port = Some(80);
                            }
                        }

                        match (host, port) {
                            (Some(h), Some(p)) => Ok(PeerHost::DNS(h, p)),
                            (_, _) => Err(net_error::DeserializeError(
                                "Failed to parse PeerHost: failed to extract host and/or port"
                                    .to_string(),
                            )), // I don't think this is reachable
                        }
                    }
                }
            }
        }
    }
}

impl HttpReservedHeader {
    pub fn is_reserved(header: &str) -> bool {
        let hdr = header.to_string();
        match hdr.as_str() {
            "content-length"
            | "content-type"
            | "x-request-id"
            | "host"
            | "x-canonical-stacks-tip-height" => true,
            _ => false,
        }
    }

    pub fn try_from_str(header: &str, value: &str) -> Option<HttpReservedHeader> {
        let hdr = header.to_string().to_lowercase();
        match hdr.as_str() {
            "content-length" => match value.parse::<u32>() {
                Ok(cl) => Some(HttpReservedHeader::ContentLength(cl)),
                Err(_) => None,
            },
            "content-type" => match value.parse::<HttpContentType>() {
                Ok(ct) => Some(HttpReservedHeader::ContentType(ct)),
                Err(_) => None,
            },
            "x-request-id" => match value.parse::<u32>() {
                Ok(rid) => Some(HttpReservedHeader::XRequestID(rid)),
                Err(_) => None,
            },
            "host" => match value.parse::<PeerHost>() {
                Ok(ph) => Some(HttpReservedHeader::Host(ph)),
                Err(_) => None,
            },
            "x-canonical-stacks-tip-height" => match value.parse::<u64>() {
                Ok(h) => Some(HttpReservedHeader::CanonicalStacksTipHeight(h)),
                Err(_) => None,
            },
            _ => None,
        }
    }
}

#[derive(Debug, Clone, PartialEq, Copy)]
enum HttpChunkedTransferParseMode {
    ChunkBoundary,
    Chunk,
    ChunkTrailer,
    EOF,
}

#[derive(Debug, Clone, PartialEq, Copy)]
struct HttpChunkedTransferReaderState {
    parse_step: HttpChunkedTransferParseMode,
    chunk_size: u64,
    chunk_read: u64,
    max_size: u64,
    total_size: u64,
    last_chunk_size: u64,

    // for parsing a chunk boundary
    // (we don't use extensions, so 16 bytes for size + 2 for \r\n delimiter ought to be enough)
    chunk_buffer: [u8; 18],
    i: usize,
}

impl HttpChunkedTransferReaderState {
    pub fn new(max_size: u64) -> HttpChunkedTransferReaderState {
        HttpChunkedTransferReaderState {
            parse_step: HttpChunkedTransferParseMode::ChunkBoundary,
            chunk_size: 0,
            chunk_read: 0,
            max_size: max_size,
            total_size: 0,
            last_chunk_size: u64::MAX, // if this ever becomes 0, then we should expect chunk boundary '0\r\n\r\n' and EOF
            chunk_buffer: [0u8; 18],
            i: 0,
        }
    }

    pub fn is_eof(&self) -> bool {
        self.parse_step == HttpChunkedTransferParseMode::EOF
    }
}

/// read adapter for chunked transfer encoding
struct HttpChunkedTransferReader<'a, R: Read> {
    fd: &'a mut R,
    state: HttpChunkedTransferReaderState,
}

impl<'a, R: Read> HttpChunkedTransferReader<'a, R> {
    pub fn from_reader(r: &'a mut R, max_size: u64) -> HttpChunkedTransferReader<'a, R> {
        HttpChunkedTransferReader {
            fd: r,
            state: HttpChunkedTransferReaderState::new(max_size),
        }
    }

    pub fn from_state(
        r: &'a mut R,
        state: HttpChunkedTransferReaderState,
    ) -> HttpChunkedTransferReader<'a, R> {
        HttpChunkedTransferReader {
            fd: r,
            state: state,
        }
    }
}

impl HttpChunkedTransferReaderState {
    /// Read until we have a chunk marker we can parse completely.
    /// Interruptable -- call repeatedly on EINTR.
    /// Reads at most one byte.
    fn read_chunk_boundary<R: Read>(&mut self, fd: &mut R) -> io::Result<usize> {
        assert_eq!(self.parse_step, HttpChunkedTransferParseMode::ChunkBoundary);

        // next byte
        let mut b = [0u8; 1];

        trace!("Read {} bytes", b.len());
        let nr = fd.read(&mut b)?;
        if nr == 0 {
            return Ok(nr);
        }
        trace!("Got {} bytes", nr);

        self.chunk_buffer[self.i] = b[0];
        self.i += 1;

        if self.i >= self.chunk_buffer.len() {
            // don't allow ridiculous extension lengths
            return Err(io::Error::new(
                io::ErrorKind::InvalidData,
                net_error::DeserializeError("Invalid HTTP chunk boundary: too long".to_string()),
            ));
        }

        let (offset, chunk_len) = match httparse::parse_chunk_size(&self.chunk_buffer[0..self.i]) {
            Ok(httparse::Status::Partial) => {
                return Ok(nr);
            }
            Ok(httparse::Status::Complete((offset, chunk_len))) => (offset, chunk_len),
            Err(_) => {
                test_debug!(
                    "Invalid chunk boundary: {:?}",
                    self.chunk_buffer[0..self.i].to_vec()
                );
                return Err(io::Error::new(
                    io::ErrorKind::InvalidData,
                    "Invalid HTTP chunk boundary: could not parse".to_string(),
                ));
            }
        };

        trace!("chunk offset: {}. chunk len: {}", offset, chunk_len);
        if chunk_len > MAX_MESSAGE_LEN as u64 {
            trace!("chunk buffer: {:?}", &self.chunk_buffer[0..self.i]);
            return Err(io::Error::new(
                io::ErrorKind::InvalidData,
                net_error::DeserializeError("Invalid HTTP chunk: too big".to_string()),
            ));
        }

        // got an offset/len.
        // offset ought to equal the number of bytes taken by the encoded chunk boundary.
        assert_eq!(offset, self.i);

        // reset buffers
        self.i = 0;
        self.chunk_size = chunk_len;
        self.chunk_read = 0;

        // begin reading chunk
        trace!("begin reading chunk");
        self.parse_step = HttpChunkedTransferParseMode::Chunk;
        Ok(nr)
    }

    /// Read a chunk -- read up to self.chunk_size bytes over successive calls.
    /// Reads at most self.chunk_size bytes.
    fn read_chunk_bytes<R: Read>(&mut self, fd: &mut R, buf: &mut [u8]) -> io::Result<usize> {
        assert_eq!(self.parse_step, HttpChunkedTransferParseMode::Chunk);

        if self.total_size >= self.max_size && self.chunk_size > 0 {
            return Err(io::Error::new(
                io::ErrorKind::Other,
                net_error::OverflowError("HTTP body exceeds maximum expected length".to_string()),
            ));
        }

        let remaining =
            if self.chunk_size - self.chunk_read <= (self.max_size - self.total_size) as u64 {
                self.chunk_size - self.chunk_read
            } else {
                (self.max_size - self.total_size) as u64
            };

        let nr = if (buf.len() as u64) < remaining {
            // can fill buffer
            trace!("Read {} bytes (fill buffer)", buf.len());
            fd.read(buf)? as u64
        } else {
            // will read up to a chunk boundary
            trace!("Read {} bytes (fill remainder)", remaining);
            fd.read(&mut buf[0..(remaining as usize)])? as u64
        };

        trace!("Got {} bytes", nr);

        self.chunk_read += nr;

        if self.chunk_read >= self.chunk_size {
            // done reading; proceed to consume trailer
            trace!(
                "begin reading trailer ({} >= {})",
                self.chunk_read,
                self.chunk_size
            );
            self.parse_step = HttpChunkedTransferParseMode::ChunkTrailer;
        }

        self.total_size += nr;
        Ok(nr as usize)
    }

    /// Read chunk trailer -- read end-of-chunk \r\n
    /// Returns number of bytes read on success
    /// Reads at most 2 bytes.
    fn read_chunk_trailer<R: Read>(&mut self, fd: &mut R) -> io::Result<usize> {
        assert_eq!(self.parse_step, HttpChunkedTransferParseMode::ChunkTrailer);

        let mut nr = 0;

        // read trailer
        if self.i < 2 {
            let mut trailer_buf = [0u8; 2];

            trace!("Read at most {} bytes", 2 - self.i);
            nr = fd.read(&mut trailer_buf[self.i..2])?;
            if nr == 0 {
                return Ok(nr);
            }

            self.chunk_buffer[self.i..2].copy_from_slice(&trailer_buf[self.i..2]);
            self.i += nr;
        }

        if self.i == 2 {
            // expect '\r\n'
            if &self.chunk_buffer[0..2] != &[0x0d, 0x0a] {
                return Err(io::Error::new(
                    io::ErrorKind::InvalidData,
                    net_error::DeserializeError("Invalid chunk trailer".to_string()),
                ));
            }

            // end of chunk
            self.last_chunk_size = self.chunk_size;
            self.i = 0;

            trace!("begin reading boundary");
            self.parse_step = HttpChunkedTransferParseMode::ChunkBoundary;
        }

        trace!("Consumed {} bytes of chunk boundary (i = {})", nr, self.i);
        Ok(nr)
    }

    /// Read from a Read.
    /// Returns (number of bytes decoded, number of bytes consumed from the Read)
    fn do_read<R: Read>(&mut self, fd: &mut R, buf: &mut [u8]) -> io::Result<(usize, usize)> {
        let mut decoded = 0;
        let mut consumed = 0;
        while decoded < buf.len() {
            match self.parse_step {
                HttpChunkedTransferParseMode::ChunkBoundary => {
                    let count = self.read_chunk_boundary(fd)?;
                    if count == 0 {
                        break;
                    }
                    consumed += count;
                }
                HttpChunkedTransferParseMode::Chunk => {
                    let nr = self.read_chunk_bytes(fd, &mut buf[decoded..])?;
                    if nr == 0 && self.parse_step == HttpChunkedTransferParseMode::Chunk {
                        // still trying to read the chunk, but got 0 bytes
                        break;
                    }
                    decoded += nr;
                    consumed += nr;
                }
                HttpChunkedTransferParseMode::ChunkTrailer => {
                    let count = self.read_chunk_trailer(fd)?;
                    if count == 0 {
                        break;
                    }
                    consumed += count;
                    if self.last_chunk_size == 0 {
                        // we're done
                        trace!("finished last chunk");
                        self.parse_step = HttpChunkedTransferParseMode::EOF;
                        break;
                    }
                }
                HttpChunkedTransferParseMode::EOF => {
                    break;
                }
            }
        }
        Ok((decoded, consumed))
    }
}

impl<'a, R: Read> Read for HttpChunkedTransferReader<'a, R> {
    /// Read a HTTP chunk-encoded stream.
    /// Returns number of decoded bytes (i.e. number of bytes copied to buf, as expected)
    fn read(&mut self, buf: &mut [u8]) -> io::Result<usize> {
        self.state
            .do_read(self.fd, buf)
            .and_then(|(decoded, _)| Ok(decoded))
    }
}

pub struct HttpChunkedTransferWriterState {
    chunk_size: usize,
    chunk_buf: Vec<u8>,
    corked: bool,
}

impl HttpChunkedTransferWriterState {
    pub fn new(chunk_size: usize) -> HttpChunkedTransferWriterState {
        HttpChunkedTransferWriterState {
            chunk_size: chunk_size,
            chunk_buf: vec![],
            corked: false,
        }
    }
}

pub struct HttpChunkedTransferWriter<'a, 'state, W: Write> {
    fd: &'a mut W,
    state: &'state mut HttpChunkedTransferWriterState,
}

impl<'a, 'state, W: Write> HttpChunkedTransferWriter<'a, 'state, W> {
    pub fn from_writer_state(
        fd: &'a mut W,
        state: &'state mut HttpChunkedTransferWriterState,
    ) -> HttpChunkedTransferWriter<'a, 'state, W> {
        HttpChunkedTransferWriter {
            fd: fd,
            state: state,
        }
    }

    fn send_chunk(fd: &mut W, chunk_size: usize, bytes: &[u8]) -> io::Result<usize> {
        let to_send = if chunk_size < bytes.len() {
            chunk_size
        } else {
            bytes.len()
        };

        fd.write_all(format!("{:x}\r\n", to_send).as_bytes())?;
        fd.write_all(&bytes[0..to_send])?;
        fd.write_all("\r\n".as_bytes())?;
        Ok(to_send)
    }

    fn flush_chunk(&mut self) -> io::Result<usize> {
        let sent = HttpChunkedTransferWriter::send_chunk(
            &mut self.fd,
            self.state.chunk_size,
            &self.state.chunk_buf,
        )?;
        self.state.chunk_buf.clear();
        Ok(sent)
    }

    fn buf_chunk(&mut self, buf: &[u8]) -> usize {
        let to_copy = if self.state.chunk_size - self.state.chunk_buf.len() < buf.len() {
            self.state.chunk_size - self.state.chunk_buf.len()
        } else {
            buf.len()
        };

        self.state.chunk_buf.extend_from_slice(&buf[0..to_copy]);
        to_copy
    }

    pub fn cork(&mut self) -> () {
        // block future flushes from sending trailing empty chunks -- we're done sending
        self.state.corked = true;
    }

    pub fn corked(&self) -> bool {
        self.state.corked
    }
}

impl<'a, 'state, W: Write> Write for HttpChunkedTransferWriter<'a, 'state, W> {
    fn write(&mut self, buf: &[u8]) -> io::Result<usize> {
        let mut written = 0;
        while written < buf.len() && !self.state.corked {
            if self.state.chunk_buf.len() > 0 {
                if self.state.chunk_buf.len() < self.state.chunk_size {
                    let nw = self.buf_chunk(&buf[written..]);
                    written += nw;
                }
                if self.state.chunk_buf.len() >= self.state.chunk_size {
                    self.flush_chunk()?;
                }
            } else {
                if written + self.state.chunk_size < buf.len() {
                    let nw = HttpChunkedTransferWriter::send_chunk(
                        &mut self.fd,
                        self.state.chunk_size,
                        &buf[written..(written + self.state.chunk_size)],
                    )?;
                    written += nw;
                } else {
                    let nw = self.buf_chunk(&buf[written..]);
                    written += nw;
                }
            }
        }
        Ok(written)
    }

    fn flush(&mut self) -> io::Result<()> {
        // send out any buffered chunk data
        if !self.state.corked {
            self.flush_chunk().and_then(|nw| {
                if nw > 0 {
                    // send empty chunk
                    self.fd
                        .write_all(format!("0\r\n\r\n").as_bytes())
                        .and_then(|_nw| Ok(()))
                } else {
                    Ok(())
                }
            })
        } else {
            Ok(())
        }
    }
}

impl HttpRequestPreamble {
    pub fn new(
        version: HttpVersion,
        verb: String,
        path: String,
        hostname: String,
        port: u16,
        keep_alive: bool,
    ) -> HttpRequestPreamble {
        HttpRequestPreamble {
            version: version,
            verb: verb,
            path: path,
            host: PeerHost::from_host_port(hostname, port),
            content_type: None,
            content_length: None,
            keep_alive: keep_alive,
            headers: HashMap::new(),
        }
    }

    pub fn new_serialized<W: Write, F>(
        fd: &mut W,
        version: &HttpVersion,
        verb: &str,
        path: &str,
        host: &PeerHost,
        keep_alive: bool,
        content_length: Option<u32>,
        content_type: Option<&HttpContentType>,
        mut write_headers: F,
    ) -> Result<(), codec_error>
    where
        F: FnMut(&mut W) -> Result<(), codec_error>,
    {
        // "$verb $path HTTP/1.${version}\r\n"
        fd.write_all(verb.as_bytes())
            .map_err(codec_error::WriteError)?;
        fd.write_all(" ".as_bytes())
            .map_err(codec_error::WriteError)?;
        fd.write_all(path.as_bytes())
            .map_err(codec_error::WriteError)?;

        match *version {
            HttpVersion::Http10 => {
                fd.write_all(" HTTP/1.0\r\n".as_bytes())
                    .map_err(codec_error::WriteError)?;
            }
            HttpVersion::Http11 => {
                fd.write_all(" HTTP/1.1\r\n".as_bytes())
                    .map_err(codec_error::WriteError)?;
            }
        }

        // "User-Agent: $agent\r\nHost: $host\r\n"
        fd.write_all("User-Agent: stacks/2.0\r\nHost: ".as_bytes())
            .map_err(codec_error::WriteError)?;
        fd.write_all(format!("{}", host).as_bytes())
            .map_err(codec_error::WriteError)?;
        fd.write_all("\r\n".as_bytes())
            .map_err(codec_error::WriteError)?;

        // content-type
        match content_type {
            Some(ref c) => {
                fd.write_all("Content-Type: ".as_bytes())
                    .map_err(codec_error::WriteError)?;
                fd.write_all(c.as_str().as_bytes())
                    .map_err(codec_error::WriteError)?;
                fd.write_all("\r\n".as_bytes())
                    .map_err(codec_error::WriteError)?;
            }
            None => {}
        }

        // content-length
        match content_length {
            Some(l) => {
                fd.write_all("Content-Length: ".as_bytes())
                    .map_err(codec_error::WriteError)?;
                fd.write_all(format!("{}", l).as_bytes())
                    .map_err(codec_error::WriteError)?;
                fd.write_all("\r\n".as_bytes())
                    .map_err(codec_error::WriteError)?;
            }
            None => {}
        }

        match *version {
            HttpVersion::Http10 => {
                if keep_alive {
                    fd.write_all("Connection: keep-alive\r\n".as_bytes())
                        .map_err(codec_error::WriteError)?;
                }
            }
            HttpVersion::Http11 => {
                if !keep_alive {
                    fd.write_all("Connection: close\r\n".as_bytes())
                        .map_err(codec_error::WriteError)?;
                }
            }
        }

        // headers
        write_headers(fd)?;

        // end-of-headers
        fd.write_all("\r\n".as_bytes())
            .map_err(codec_error::WriteError)?;
        Ok(())
    }

    #[cfg(test)]
    pub fn from_headers(
        version: HttpVersion,
        verb: String,
        path: String,
        hostname: String,
        port: u16,
        keep_alive: bool,
        mut keys: Vec<String>,
        values: Vec<String>,
    ) -> HttpRequestPreamble {
        assert_eq!(keys.len(), values.len());
        let mut req = HttpRequestPreamble::new(version, verb, path, hostname, port, keep_alive);

        for (k, v) in keys.drain(..).zip(values) {
            req.add_header(k, v);
        }
        req
    }

    pub fn add_header(&mut self, key: String, value: String) -> () {
        let hdr = key.to_lowercase();
        if HttpReservedHeader::is_reserved(&hdr) {
            match HttpReservedHeader::try_from_str(&hdr, &value) {
                Some(h) => match h {
                    HttpReservedHeader::Host(ph) => {
                        self.host = ph;
                        return;
                    }
                    HttpReservedHeader::ContentType(ct) => {
                        self.content_type = Some(ct);
                        return;
                    }
                    _ => {} // can just fall through and insert
                },
                None => {
                    return;
                }
            }
        }

        self.headers.insert(hdr, value);
    }

    /// Content-Length for this request.
    /// If there is no valid Content-Length header, then
    /// the Content-Length is 0
    pub fn get_content_length(&self) -> u32 {
        self.content_length.unwrap_or(0)
    }

    /// Set the content-length for this request
    pub fn set_content_length(&mut self, len: u32) -> () {
        self.content_length = Some(len);
    }

    /// Set the content-type for this request
    pub fn set_content_type(&mut self, content_type: HttpContentType) -> () {
        self.content_type = Some(content_type)
    }
}

fn empty_headers<W: Write>(_fd: &mut W) -> Result<(), codec_error> {
    Ok(())
}

fn stacks_height_headers<W: Write>(
    fd: &mut W,
    md: &HttpRequestMetadata,
) -> Result<(), codec_error> {
    match md.canonical_stacks_tip_height {
        Some(height) => {
            fd.write_all(format!("X-Canonical-Stacks-Tip-Height: {}\r\n", height).as_bytes())
                .map_err(codec_error::WriteError)?;
        }
        _ => {}
    }
    Ok(())
}

fn keep_alive_headers<W: Write>(fd: &mut W, md: &HttpResponseMetadata) -> Result<(), codec_error> {
    match md.client_version {
        HttpVersion::Http10 => {
            // client expects explicit keep-alive
            if md.client_keep_alive {
                fd.write_all("Connection: keep-alive\r\n".as_bytes())
                    .map_err(codec_error::WriteError)?;
            } else {
                fd.write_all("Connection: close\r\n".as_bytes())
                    .map_err(codec_error::WriteError)?;
            }
        }
        HttpVersion::Http11 => {
            // only need "connection: close" if we're explicitly _not_ doing keep-alive
            if !md.client_keep_alive {
                fd.write_all("Connection: close\r\n".as_bytes())
                    .map_err(codec_error::WriteError)?;
            }
        }
    }
    match md.canonical_stacks_tip_height {
        Some(height) => {
            fd.write_all(format!("X-Canonical-Stacks-Tip-Height: {}\r\n", height).as_bytes())
                .map_err(codec_error::WriteError)?;
        }
        _ => {}
    }
    Ok(())
}

fn write_headers<W: Write>(
    fd: &mut W,
    headers: &HashMap<String, String>,
) -> Result<(), codec_error> {
    for (ref key, ref value) in headers.iter() {
        fd.write_all(key.as_str().as_bytes())
            .map_err(codec_error::WriteError)?;
        fd.write_all(": ".as_bytes())
            .map_err(codec_error::WriteError)?;
        fd.write_all(value.as_str().as_bytes())
            .map_err(codec_error::WriteError)?;
        fd.write_all("\r\n".as_bytes())
            .map_err(codec_error::WriteError)?;
    }
    Ok(())
}

fn default_accept_header() -> String {
    format!(
        "Accept: {}, {}, {}",
        HttpContentType::Bytes,
        HttpContentType::JSON,
        HttpContentType::Text
    )
}

/// Read from a stream until we see '\r\n\r\n', with the purpose of reading an HTTP preamble.
/// It's gonna be important here that R does some bufferring, since this reads byte by byte.
/// EOF if we read 0 bytes.
fn read_to_crlf2<R: Read>(fd: &mut R) -> Result<Vec<u8>, codec_error> {
    let mut ret = Vec::with_capacity(HTTP_PREAMBLE_MAX_ENCODED_SIZE as usize);
    while ret.len() < HTTP_PREAMBLE_MAX_ENCODED_SIZE as usize {
        let mut b = [0u8];
        fd.read_exact(&mut b).map_err(codec_error::ReadError)?;
        ret.push(b[0]);

        if ret.len() > 4 {
            let last_4 = &ret[(ret.len() - 4)..ret.len()];

            // '\r\n\r\n' is [0x0d, 0x0a, 0x0d, 0x0a]
            if last_4 == &[0x0d, 0x0a, 0x0d, 0x0a] {
                break;
            }
        }
    }
    Ok(ret)
}

impl StacksMessageCodec for HttpRequestPreamble {
    fn consensus_serialize<W: Write>(&self, fd: &mut W) -> Result<(), codec_error> {
        HttpRequestPreamble::new_serialized(
            fd,
            &self.version,
            &self.verb,
            &self.path,
            &self.host,
            self.keep_alive,
            self.content_length.clone(),
            self.content_type.as_ref(),
            |ref mut fd| write_headers(fd, &self.headers),
        )
    }

    fn consensus_deserialize<R: Read>(fd: &mut R) -> Result<HttpRequestPreamble, codec_error> {
        // realistically, there won't be more than HTTP_PREAMBLE_MAX_NUM_HEADERS headers
        let mut headers = [httparse::EMPTY_HEADER; HTTP_PREAMBLE_MAX_NUM_HEADERS];
        let mut req = httparse::Request::new(&mut headers);

        let buf_read = read_to_crlf2(fd)?;

        // consume request
        match req.parse(&buf_read).map_err(|e| {
            codec_error::DeserializeError(format!("Failed to parse HTTP request: {:?}", &e))
        })? {
            httparse::Status::Partial => {
                // partial
                return Err(codec_error::UnderflowError(
                    "Not enough bytes to form a HTTP request preamble".to_string(),
                ));
            }
            httparse::Status::Complete(_) => {
                // consumed all headers.  body_offset points to the start of the request body
                let version = match req
                    .version
                    .ok_or(codec_error::DeserializeError("No HTTP version".to_string()))?
                {
                    0 => HttpVersion::Http10,
                    1 => HttpVersion::Http11,
                    _ => {
                        return Err(codec_error::DeserializeError(
                            "Invalid HTTP version".to_string(),
                        ));
                    }
                };

                let verb = req
                    .method
                    .ok_or(codec_error::DeserializeError("No HTTP method".to_string()))?
                    .to_string();
                let path = req
                    .path
                    .ok_or(codec_error::DeserializeError("No HTTP path".to_string()))?
                    .to_string();

                let mut peerhost = None;
                let mut content_type = None;
                let mut content_length = None;
                let mut keep_alive = match version {
                    HttpVersion::Http10 => false,
                    HttpVersion::Http11 => true,
                };

                let mut headers: HashMap<String, String> = HashMap::new();
                let mut all_headers: HashSet<String> = HashSet::new();

                for i in 0..req.headers.len() {
                    let value = String::from_utf8(req.headers[i].value.to_vec()).map_err(|_e| {
                        codec_error::DeserializeError(
                            "Invalid HTTP header value: not utf-8".to_string(),
                        )
                    })?;
                    if !value.is_ascii() {
                        return Err(codec_error::DeserializeError(format!(
                            "Invalid HTTP request: header value is not ASCII-US"
                        )));
                    }
                    if value.len() > HTTP_PREAMBLE_MAX_ENCODED_SIZE as usize {
                        return Err(codec_error::DeserializeError(format!(
                            "Invalid HTTP request: header value is too big"
                        )));
                    }

                    let key = req.headers[i].name.to_string().to_lowercase();
                    if headers.contains_key(&key) || all_headers.contains(&key) {
                        return Err(codec_error::DeserializeError(format!(
                            "Invalid HTTP request: duplicate header \"{}\"",
                            key
                        )));
                    }
                    all_headers.insert(key.clone());

                    if key == "host" {
                        peerhost = match value.parse::<PeerHost>() {
                            Ok(ph) => Some(ph),
                            Err(_) => None,
                        };
                    } else if key == "content-type" {
                        // parse
                        let ctype = value.to_lowercase().parse::<HttpContentType>()?;
                        content_type = Some(ctype);
                    } else if key == "content-length" {
                        // parse
                        content_length = match value.parse::<u32>() {
                            Ok(len) => Some(len),
                            Err(_) => None,
                        }
                    } else if key == "connection" {
                        // parse
                        if value.to_lowercase() == "close" {
                            keep_alive = false;
                        } else if value.to_lowercase() == "keep-alive" {
                            keep_alive = true;
                        } else {
                            return Err(codec_error::DeserializeError(
                                "Inavlid HTTP request: invalid Connection: header".to_string(),
                            ));
                        }
                    } else {
                        headers.insert(key, value);
                    }
                }

                if peerhost.is_none() {
                    return Err(codec_error::DeserializeError(
                        "Missing Host header".to_string(),
                    ));
                };

                Ok(HttpRequestPreamble {
                    version: version,
                    verb: verb,
                    path: path,
                    host: peerhost.unwrap(),
                    content_type: content_type,
                    content_length: content_length,
                    keep_alive: keep_alive,
                    headers: headers,
                })
            }
        }
    }
}

impl HttpResponsePreamble {
    pub fn new(
        status_code: u16,
        reason: String,
        content_length_opt: Option<u32>,
        content_type: HttpContentType,
        keep_alive: bool,
        request_id: u32,
    ) -> HttpResponsePreamble {
        HttpResponsePreamble {
            status_code: status_code,
            reason: reason,
            keep_alive: keep_alive,
            content_length: content_length_opt,
            content_type: content_type,
            request_id: request_id,
            headers: HashMap::new(),
        }
    }

    fn ok_JSON_from_md<W: Write>(fd: &mut W, md: &HttpResponseMetadata) -> Result<(), codec_error> {
        Self::ok_JSON_with_status(fd, md, 200)
    }

    fn ok_JSON_with_status<W: Write>(
        fd: &mut W,
        md: &HttpResponseMetadata,
        status_code: u16,
    ) -> Result<(), codec_error> {
        HttpResponsePreamble::new_serialized(
            fd,
            status_code,
            "OK",
            md.content_length.clone(),
            &HttpContentType::JSON,
            md.request_id,
            |ref mut fd| keep_alive_headers(fd, md),
        )
    }

    pub fn new_serialized<W: Write, F>(
        fd: &mut W,
        status_code: u16,
        reason: &str,
        content_length: Option<u32>,
        content_type: &HttpContentType,
        request_id: u32,
        mut write_headers: F,
    ) -> Result<(), codec_error>
    where
        F: FnMut(&mut W) -> Result<(), codec_error>,
    {
        fd.write_all("HTTP/1.1 ".as_bytes())
            .map_err(codec_error::WriteError)?;
        fd.write_all(format!("{} {}\r\n", status_code, reason).as_bytes())
            .map_err(codec_error::WriteError)?;
        fd.write_all("Server: stacks/2.0\r\nDate: ".as_bytes())
            .map_err(codec_error::WriteError)?;
        fd.write_all(rfc7231_now().as_bytes())
            .map_err(codec_error::WriteError)?;
        fd.write_all("\r\nAccess-Control-Allow-Origin: *".as_bytes())
            .map_err(codec_error::WriteError)?;
        fd.write_all("\r\nAccess-Control-Allow-Headers: origin, content-type".as_bytes())
            .map_err(codec_error::WriteError)?;
        fd.write_all("\r\nAccess-Control-Allow-Methods: POST, GET, OPTIONS".as_bytes())
            .map_err(codec_error::WriteError)?;
        fd.write_all("\r\nContent-Type: ".as_bytes())
            .map_err(codec_error::WriteError)?;
        fd.write_all(content_type.as_str().as_bytes())
            .map_err(codec_error::WriteError)?;
        fd.write_all("\r\n".as_bytes())
            .map_err(codec_error::WriteError)?;

        match content_length {
            Some(len) => {
                fd.write_all("Content-Length: ".as_bytes())
                    .map_err(codec_error::WriteError)?;
                fd.write_all(format!("{}", len).as_bytes())
                    .map_err(codec_error::WriteError)?;
            }
            None => {
                fd.write_all("Transfer-Encoding: chunked".as_bytes())
                    .map_err(codec_error::WriteError)?;
            }
        }

        fd.write_all("\r\nX-Request-Id: ".as_bytes())
            .map_err(codec_error::WriteError)?;
        fd.write_all(format!("{}\r\n", request_id).as_bytes())
            .map_err(codec_error::WriteError)?;

        write_headers(fd)?;

        fd.write_all("\r\n".as_bytes())
            .map_err(codec_error::WriteError)?;
        Ok(())
    }

    pub fn new_error(
        status_code: u16,
        request_id: u32,
        error_message: Option<String>,
    ) -> HttpResponsePreamble {
        HttpResponsePreamble {
            status_code: status_code,
            keep_alive: true,
            reason: HttpResponseType::error_reason(status_code).to_string(),
            content_length: Some(error_message.unwrap_or("".to_string()).len() as u32),
            content_type: HttpContentType::Text,
            request_id: request_id,
            headers: HashMap::new(),
        }
    }

    #[cfg(test)]
    pub fn from_headers(
        status_code: u16,
        reason: String,
        keep_alive: bool,
        content_length: Option<u32>,
        content_type: HttpContentType,
        request_id: u32,
        mut keys: Vec<String>,
        values: Vec<String>,
    ) -> HttpResponsePreamble {
        assert_eq!(keys.len(), values.len());
        let mut res = HttpResponsePreamble::new(
            status_code,
            reason,
            content_length,
            content_type,
            keep_alive,
            request_id,
        );

        for (k, v) in keys.drain(..).zip(values) {
            res.add_header(k, v);
        }
        res.set_request_id(request_id);
        res
    }

    pub fn add_header(&mut self, key: String, value: String) -> () {
        let hdr = key.to_lowercase();
        if HttpReservedHeader::is_reserved(&hdr) {
            match HttpReservedHeader::try_from_str(&hdr, &value) {
                Some(h) => match h {
                    HttpReservedHeader::XRequestID(rid) => {
                        self.request_id = rid;
                        return;
                    }
                    HttpReservedHeader::ContentLength(cl) => {
                        self.content_length = Some(cl);
                        return;
                    }
                    HttpReservedHeader::ContentType(ct) => {
                        self.content_type = ct;
                        return;
                    }
                    _ => {} // can just fall through and insert
                },
                None => {
                    return;
                }
            }
        }

        self.headers.insert(hdr, value);
    }

    pub fn set_request_id(&mut self, request_id: u32) -> () {
        self.request_id = request_id;
    }

    pub fn add_CORS_headers(&mut self) -> () {
        self.headers
            .insert("Access-Control-Allow-Origin".to_string(), "*".to_string());
    }

    // do we have Transfer-Encoding: chunked?
    pub fn is_chunked(&self) -> bool {
        self.content_length.is_none()
    }
}

/// Get an RFC 7231 date that represents the current time
fn rfc7231_now() -> String {
    let now = time::PrimitiveDateTime::from(SystemTime::now());
    now.format("%a, %b %-d %-Y %-H:%M:%S GMT")
}

impl StacksMessageCodec for HttpResponsePreamble {
    fn consensus_serialize<W: Write>(&self, fd: &mut W) -> Result<(), codec_error> {
        HttpResponsePreamble::new_serialized(
            fd,
            self.status_code,
            &self.reason,
            self.content_length,
            &self.content_type,
            self.request_id,
            |ref mut fd| write_headers(fd, &self.headers),
        )
    }

    fn consensus_deserialize<R: Read>(fd: &mut R) -> Result<HttpResponsePreamble, codec_error> {
        // realistically, there won't be more than HTTP_PREAMBLE_MAX_NUM_HEADERS headers
        let mut headers = [httparse::EMPTY_HEADER; HTTP_PREAMBLE_MAX_NUM_HEADERS];
        let mut resp = httparse::Response::new(&mut headers);

        let buf_read = read_to_crlf2(fd)?;

        // consume response
        match resp.parse(&buf_read).map_err(|e| {
            codec_error::DeserializeError(format!("Failed to parse HTTP response: {:?}", &e))
        })? {
            httparse::Status::Partial => {
                // try again
                return Err(codec_error::UnderflowError(
                    "Not enough bytes to form a HTTP response preamble".to_string(),
                ));
            }
            httparse::Status::Complete(_) => {
                // consumed all headers.  body_offset points to the start of the response body
                let _ = resp
                    .version
                    .ok_or(codec_error::DeserializeError("No HTTP version".to_string()))?;
                let status_code = resp.code.ok_or(codec_error::DeserializeError(
                    "No HTTP status code".to_string(),
                ))?;
                let reason = resp
                    .reason
                    .ok_or(codec_error::DeserializeError(
                        "No HTTP status reason".to_string(),
                    ))?
                    .to_string();

                let mut headers: HashMap<String, String> = HashMap::new();
                let mut all_headers: HashSet<String> = HashSet::new();

                let mut content_type = None;
                let mut content_length = None;
                let mut request_id = None;
                let mut chunked_encoding = false;
                let mut keep_alive = true;

                for i in 0..resp.headers.len() {
                    let value =
                        String::from_utf8(resp.headers[i].value.to_vec()).map_err(|_e| {
                            codec_error::DeserializeError(
                                "Invalid HTTP header value: not utf-8".to_string(),
                            )
                        })?;
                    if !value.is_ascii() {
                        return Err(codec_error::DeserializeError(format!(
                            "Invalid HTTP request: header value is not ASCII-US"
                        )));
                    }
                    if value.len() > HTTP_PREAMBLE_MAX_ENCODED_SIZE as usize {
                        return Err(codec_error::DeserializeError(format!(
                            "Invalid HTTP request: header value is too big"
                        )));
                    }

                    let key = resp.headers[i].name.to_string().to_lowercase();
                    if headers.contains_key(&key) || all_headers.contains(&key) {
                        return Err(codec_error::DeserializeError(format!(
                            "Invalid HTTP request: duplicate header \"{}\"",
                            key
                        )));
                    }
                    all_headers.insert(key.clone());

                    if key == "content-type" {
                        let ctype = value.to_lowercase().parse::<HttpContentType>()?;
                        content_type = Some(ctype);
                    } else if key == "content-length" {
                        let len = value.parse::<u32>().map_err(|_e| {
                            codec_error::DeserializeError(
                                "Invalid Content-Length header value".to_string(),
                            )
                        })?;
                        content_length = Some(len);
                    } else if key == "x-request-id" {
                        match value.parse::<u32>() {
                            Ok(i) => {
                                request_id = Some(i);
                            }
                            Err(_) => {}
                        }
                    } else if key == "connection" {
                        // parse
                        if value.to_lowercase() == "close" {
                            keep_alive = false;
                        } else if value.to_lowercase() == "keep-alive" {
                            keep_alive = true;
                        } else {
                            return Err(codec_error::DeserializeError(
                                "Inavlid HTTP request: invalid Connection: header".to_string(),
                            ));
                        }
                    } else if key == "transfer-encoding" {
                        if value.to_lowercase() == "chunked" {
                            chunked_encoding = true;
                        } else {
                            return Err(codec_error::DeserializeError(format!(
                                "Unsupported transfer-encoding '{}'",
                                value
                            )));
                        }
                    } else {
                        headers.insert(key, value);
                    }
                }

                if content_length.is_some() && chunked_encoding {
                    return Err(codec_error::DeserializeError(
                        "Invalid HTTP response: incompatible transfer-encoding and content-length"
                            .to_string(),
                    ));
                }

                if content_type.is_none() || (content_length.is_none() && !chunked_encoding) {
                    return Err(codec_error::DeserializeError(
                        "Invalid HTTP response: missing Content-Type, Content-Length".to_string(),
                    ));
                }

                Ok(HttpResponsePreamble {
                    status_code: status_code,
                    reason: reason,
                    keep_alive: keep_alive,
                    content_type: content_type.unwrap(),
                    content_length: content_length,
                    request_id: request_id.unwrap_or(HTTP_REQUEST_ID_RESERVED),
                    headers: headers,
                })
            }
        }
    }
}

impl HttpRequestType {
    fn try_parse<R: Read, F>(
        protocol: &mut StacksHttp,
        verb: &str,
        regex: &Regex,
        preamble: &HttpRequestPreamble,
        path: &str,
        query: Option<&str>,
        fd: &mut R,
        parser: F,
    ) -> Result<Option<HttpRequestType>, net_error>
    where
        F: Fn(
            &mut StacksHttp,
            &HttpRequestPreamble,
            &Captures,
            Option<&str>,
            &mut R,
        ) -> Result<HttpRequestType, net_error>,
    {
        if preamble.verb == verb {
            if let Some(ref captures) = regex.captures(path) {
                let payload = parser(protocol, preamble, captures, query, fd)?;
                return Ok(Some(payload));
            }
        }

        Ok(None)
    }

    pub fn parse<R: Read>(
        protocol: &mut StacksHttp,
        preamble: &HttpRequestPreamble,
        fd: &mut R,
    ) -> Result<HttpRequestType, net_error> {
        // TODO: make this static somehow
        let REQUEST_METHODS: &[(
            &str,
            &Regex,
            &dyn Fn(
                &mut StacksHttp,
                &HttpRequestPreamble,
                &Captures,
                Option<&str>,
                &mut R,
            ) -> Result<HttpRequestType, net_error>,
        )] = &[
            ("GET", &PATH_GETINFO, &HttpRequestType::parse_getinfo),
            ("GET", &PATH_GETPOXINFO, &HttpRequestType::parse_getpoxinfo),
            (
                "GET",
                &PATH_GETNEIGHBORS,
                &HttpRequestType::parse_getneighbors,
            ),
            ("GET", &PATH_GETHEADERS, &HttpRequestType::parse_getheaders),
            ("GET", &PATH_GETBLOCK, &HttpRequestType::parse_getblock),
            (
                "GET",
                &PATH_GETMICROBLOCKS_INDEXED,
                &HttpRequestType::parse_getmicroblocks_indexed,
            ),
            (
                "GET",
                &PATH_GETMICROBLOCKS_CONFIRMED,
                &HttpRequestType::parse_getmicroblocks_confirmed,
            ),
            (
                "GET",
                &PATH_GETMICROBLOCKS_UNCONFIRMED,
                &HttpRequestType::parse_getmicroblocks_unconfirmed,
            ),
            (
                "GET",
                &PATH_GETTRANSACTION_UNCONFIRMED,
                &HttpRequestType::parse_gettransaction_unconfirmed,
            ),
            (
                "POST",
                &PATH_POST_FEE_RATE_ESIMATE,
                &HttpRequestType::parse_post_fee_rate_estimate,
            ),
            (
                "POST",
                &PATH_POSTTRANSACTION,
                &HttpRequestType::parse_posttransaction,
            ),
            ("POST", &PATH_POSTBLOCK, &HttpRequestType::parse_postblock),
            (
                "POST",
                &PATH_POSTMICROBLOCK,
                &HttpRequestType::parse_postmicroblock,
            ),
            (
                "GET",
                &PATH_GET_ACCOUNT,
                &HttpRequestType::parse_get_account,
            ),
            (
                "GET",
                &PATH_GET_DATA_VAR,
                &HttpRequestType::parse_get_data_var,
            ),
            (
                "GET",
                &PATH_GET_CONSTANT_VAL,
                &HttpRequestType::parse_get_constant_val,
            ),
            (
                "POST",
                &PATH_GET_MAP_ENTRY,
                &HttpRequestType::parse_get_map_entry,
            ),
            (
                "GET",
                &PATH_GET_TRANSFER_COST,
                &HttpRequestType::parse_get_transfer_cost,
            ),
            (
                "GET",
                &PATH_GET_CONTRACT_SRC,
                &HttpRequestType::parse_get_contract_source,
            ),
            (
                "GET",
                &PATH_GET_IS_TRAIT_IMPLEMENTED,
                &HttpRequestType::parse_get_is_trait_implemented,
            ),
            (
                "GET",
                &PATH_GET_CONTRACT_ABI,
                &HttpRequestType::parse_get_contract_abi,
            ),
            (
                "POST",
                &PATH_POST_CALL_READ_ONLY,
                &HttpRequestType::parse_call_read_only,
            ),
            (
                "OPTIONS",
                &PATH_OPTIONS_WILDCARD,
                &HttpRequestType::parse_options_preflight,
            ),
            (
                "GET",
                &PATH_GET_ATTACHMENT,
                &HttpRequestType::parse_get_attachment,
            ),
            (
                "GET",
                &PATH_GET_ATTACHMENTS_INV,
                &HttpRequestType::parse_get_attachments_inv,
            ),
            (
                "POST",
                &PATH_POST_MEMPOOL_QUERY,
                &HttpRequestType::parse_post_mempool_query,
            ),
            (
<<<<<<< HEAD
                "POST",
                &PATH_POST_BLOCK_PROPOSAL,
                &HttpRequestType::parse_post_block_proposal,
=======
                "GET",
                &PATH_GET_STACKERDB_METADATA,
                &HttpRequestType::parse_get_stackerdb_metadata,
            ),
            (
                "GET",
                &PATH_GET_STACKERDB_CHUNK,
                &HttpRequestType::parse_get_stackerdb_chunk,
            ),
            (
                "GET",
                &PATH_GET_STACKERDB_VERSIONED_CHUNK,
                &HttpRequestType::parse_get_stackerdb_versioned_chunk,
            ),
            (
                "POST",
                &PATH_POST_STACKERDB_CHUNK,
                &HttpRequestType::parse_post_stackerdb_chunk,
>>>>>>> f4808469
            ),
        ];

        // use url::Url to parse path and query string
        //   Url will refuse to parse just a path, so create a dummy URL
        let local_url = format!("http://local{}", &preamble.path);
        let url = Url::parse(&local_url).map_err(|_e| {
            net_error::DeserializeError("Http request path could not be parsed".to_string())
        })?;

        let decoded_path = percent_decode_str(url.path()).decode_utf8().map_err(|_e| {
            net_error::DeserializeError(
                "Http request path could not be parsed as UTF-8".to_string(),
            )
        })?;

        for (verb, regex, parser) in REQUEST_METHODS.iter() {
            match HttpRequestType::try_parse(
                protocol,
                verb,
                regex,
                preamble,
                &decoded_path,
                url.query(),
                fd,
                parser,
            )? {
                Some(request) => {
                    let query = if let Some(q) = url.query() {
                        format!("?{}", q)
                    } else {
                        "".to_string()
                    };
                    info!("Handle HTTPRequest"; "verb" => %verb, "peer_addr" => %protocol.peer_addr, "path" => %decoded_path, "query" => %query);
                    return Ok(request);
                }
                None => {
                    continue;
                }
            }
        }

        let _path = preamble.path.clone();
        test_debug!("Failed to parse '{}'", &_path);
        Err(net_error::ClientError(ClientError::NotFound(
            preamble.path.clone(),
        )))
    }

    fn parse_getinfo<R: Read>(
        _protocol: &mut StacksHttp,
        preamble: &HttpRequestPreamble,
        _regex: &Captures,
        _query: Option<&str>,
        _fd: &mut R,
    ) -> Result<HttpRequestType, net_error> {
        if preamble.get_content_length() != 0 {
            return Err(net_error::DeserializeError(
                "Invalid Http request: expected 0-length body for GetInfo".to_string(),
            ));
        }
        Ok(HttpRequestType::GetInfo(
            HttpRequestMetadata::from_preamble(preamble),
        ))
    }

    fn parse_getpoxinfo<R: Read>(
        _protocol: &mut StacksHttp,
        preamble: &HttpRequestPreamble,
        _regex: &Captures,
        query: Option<&str>,
        _fd: &mut R,
    ) -> Result<HttpRequestType, net_error> {
        if preamble.get_content_length() != 0 {
            return Err(net_error::DeserializeError(
                "Invalid Http request: expected 0-length body for GetPoxInfo".to_string(),
            ));
        }

        let tip = HttpRequestType::get_chain_tip_query(query);

        Ok(HttpRequestType::GetPoxInfo(
            HttpRequestMetadata::from_preamble(preamble),
            tip,
        ))
    }

    fn parse_getneighbors<R: Read>(
        _protocol: &mut StacksHttp,
        preamble: &HttpRequestPreamble,
        _regex: &Captures,
        _query: Option<&str>,
        _fd: &mut R,
    ) -> Result<HttpRequestType, net_error> {
        if preamble.get_content_length() != 0 {
            return Err(net_error::DeserializeError(
                "Invalid Http request: expected 0-length body for GetNeighbors".to_string(),
            ));
        }

        Ok(HttpRequestType::GetNeighbors(
            HttpRequestMetadata::from_preamble(preamble),
        ))
    }

    fn parse_get_transfer_cost<R: Read>(
        _protocol: &mut StacksHttp,
        preamble: &HttpRequestPreamble,
        _regex: &Captures,
        _query: Option<&str>,
        _fd: &mut R,
    ) -> Result<HttpRequestType, net_error> {
        if preamble.get_content_length() != 0 {
            return Err(net_error::DeserializeError(
                "Invalid Http request: expected 0-length body for GetTransferCost".to_string(),
            ));
        }

        Ok(HttpRequestType::GetTransferCost(
            HttpRequestMetadata::from_preamble(preamble),
        ))
    }

    /// Check whether the given option query string sets proof=0 (setting proof to false).
    /// Defaults to true.
    fn get_proof_query(query: Option<&str>) -> bool {
        let no_proof = if let Some(query_string) = query {
            form_urlencoded::parse(query_string.as_bytes())
                .find(|(key, _v)| key == "proof")
                .map(|(_k, value)| value == "0")
                .unwrap_or(false)
        } else {
            false
        };

        !no_proof
    }

    /// get the chain tip optional query argument (`tip`)
    /// Take the first value we can parse.
    fn get_chain_tip_query(query: Option<&str>) -> TipRequest {
        match query {
            Some(query_string) => {
                for (key, value) in form_urlencoded::parse(query_string.as_bytes()) {
                    if key != "tip" {
                        continue;
                    }

                    if value == "latest" {
                        return TipRequest::UseLatestUnconfirmedTip;
                    }
                    if let Ok(tip) = StacksBlockId::from_hex(&value) {
                        return TipRequest::SpecificTip(tip);
                    }
                }
                return TipRequest::UseLatestAnchoredTip;
            }
            None => {
                return TipRequest::UseLatestAnchoredTip;
            }
        }
    }

    /// get the mempool page ID optional query argument (`page_id`)
    /// Take the first value we can parse.
    fn get_mempool_page_id_query(query: Option<&str>) -> Option<Txid> {
        match query {
            Some(query_string) => {
                for (key, value) in form_urlencoded::parse(query_string.as_bytes()) {
                    if key != "page_id" {
                        continue;
                    }
                    if let Ok(page_id) = Txid::from_hex(&value) {
                        return Some(page_id);
                    }
                }
                return None;
            }
            None => {
                return None;
            }
        }
    }

    fn parse_get_account<R: Read>(
        _protocol: &mut StacksHttp,
        preamble: &HttpRequestPreamble,
        captures: &Captures,
        query: Option<&str>,
        _fd: &mut R,
    ) -> Result<HttpRequestType, net_error> {
        if preamble.get_content_length() != 0 {
            return Err(net_error::DeserializeError(
                "Invalid Http request: expected 0-length body for GetAccount".to_string(),
            ));
        }

        let principal = PrincipalData::parse(&captures["principal"]).map_err(|_e| {
            net_error::DeserializeError("Failed to parse account principal".into())
        })?;

        let with_proof = HttpRequestType::get_proof_query(query);
        let tip = HttpRequestType::get_chain_tip_query(query);

        Ok(HttpRequestType::GetAccount(
            HttpRequestMetadata::from_preamble(preamble),
            principal,
            tip,
            with_proof,
        ))
    }

    fn parse_get_data_var<R: Read>(
        _protocol: &mut StacksHttp,
        preamble: &HttpRequestPreamble,
        captures: &Captures,
        query: Option<&str>,
        _fd: &mut R,
    ) -> Result<HttpRequestType, net_error> {
        let content_len = preamble.get_content_length();
        if content_len != 0 {
            return Err(net_error::DeserializeError(format!(
                "Invalid Http request: invalid body length for GetDataVar ({})",
                content_len
            )));
        }

        let contract_addr = StacksAddress::from_string(&captures["address"]).ok_or_else(|| {
            net_error::DeserializeError("Failed to parse contract address".into())
        })?;
        let contract_name = ContractName::try_from(captures["contract"].to_string())
            .map_err(|_e| net_error::DeserializeError("Failed to parse contract name".into()))?;
        let var_name = ClarityName::try_from(captures["varname"].to_string())
            .map_err(|_e| net_error::DeserializeError("Failed to parse data var name".into()))?;

        let with_proof = HttpRequestType::get_proof_query(query);
        let tip = HttpRequestType::get_chain_tip_query(query);

        Ok(HttpRequestType::GetDataVar(
            HttpRequestMetadata::from_preamble(preamble),
            contract_addr,
            contract_name,
            var_name,
            tip,
            with_proof,
        ))
    }

    fn parse_get_constant_val<R: Read>(
        _protocol: &mut StacksHttp,
        preamble: &HttpRequestPreamble,
        captures: &Captures,
        query: Option<&str>,
        _fd: &mut R,
    ) -> Result<HttpRequestType, net_error> {
        let content_len = preamble.get_content_length();
        if content_len != 0 {
            return Err(net_error::DeserializeError(format!(
                "Invalid Http request: invalid body length for GetConstantVal ({})",
                content_len
            )));
        }

        let contract_addr = StacksAddress::from_string(&captures["address"]).ok_or_else(|| {
            net_error::DeserializeError("Failed to parse contract address".into())
        })?;
        let contract_name = ContractName::try_from(captures["contract"].to_string())
            .map_err(|_e| net_error::DeserializeError("Failed to parse contract name".into()))?;
        let const_name =
            ClarityName::try_from(captures["constname"].to_string()).map_err(|_e| {
                net_error::DeserializeError("Failed to parse constant value name".into())
            })?;

        let tip = HttpRequestType::get_chain_tip_query(query);

        Ok(HttpRequestType::GetConstantVal(
            HttpRequestMetadata::from_preamble(preamble),
            contract_addr,
            contract_name,
            const_name,
            tip,
        ))
    }

    fn parse_get_map_entry<R: Read>(
        _protocol: &mut StacksHttp,
        preamble: &HttpRequestPreamble,
        captures: &Captures,
        query: Option<&str>,
        fd: &mut R,
    ) -> Result<HttpRequestType, net_error> {
        let content_len = preamble.get_content_length();
        if !(content_len > 0 && content_len < (BOUND_VALUE_SERIALIZATION_HEX)) {
            return Err(net_error::DeserializeError(format!(
                "Invalid Http request: invalid body length for GetMapEntry ({})",
                content_len
            )));
        }

        if preamble.content_type != Some(HttpContentType::JSON) {
            return Err(net_error::DeserializeError(
                "Invalid content-type: expected application/json".into(),
            ));
        }

        let contract_addr = StacksAddress::from_string(&captures["address"]).ok_or_else(|| {
            net_error::DeserializeError("Failed to parse contract address".into())
        })?;
        let contract_name = ContractName::try_from(captures["contract"].to_string())
            .map_err(|_e| net_error::DeserializeError("Failed to parse contract name".into()))?;
        let map_name = ClarityName::try_from(captures["map"].to_string())
            .map_err(|_e| net_error::DeserializeError("Failed to parse map name".into()))?;

        let value_hex: String = serde_json::from_reader(fd)
            .map_err(|_e| net_error::DeserializeError("Failed to parse JSON body".into()))?;

        let value = Value::try_deserialize_hex_untyped(&value_hex)
            .map_err(|_e| net_error::DeserializeError("Failed to deserialize key value".into()))?;

        let with_proof = HttpRequestType::get_proof_query(query);
        let tip = HttpRequestType::get_chain_tip_query(query);

        Ok(HttpRequestType::GetMapEntry(
            HttpRequestMetadata::from_preamble(preamble),
            contract_addr,
            contract_name,
            map_name,
            value,
            tip,
            with_proof,
        ))
    }

    fn parse_call_read_only<R: Read>(
        protocol: &mut StacksHttp,
        preamble: &HttpRequestPreamble,
        captures: &Captures,
        query: Option<&str>,
        fd: &mut R,
    ) -> Result<HttpRequestType, net_error> {
        let content_len = preamble.get_content_length();
        if !(content_len > 0 && content_len < protocol.maximum_call_argument_size) {
            return Err(net_error::DeserializeError(format!(
                "Invalid Http request: invalid body length for CallReadOnly ({})",
                content_len
            )));
        }

        if preamble.content_type != Some(HttpContentType::JSON) {
            return Err(net_error::DeserializeError(
                "Invalid content-type: expected application/json".to_string(),
            ));
        }

        let contract_addr = StacksAddress::from_string(&captures["address"]).ok_or_else(|| {
            net_error::DeserializeError("Failed to parse contract address".into())
        })?;
        let contract_name = ContractName::try_from(captures["contract"].to_string())
            .map_err(|_e| net_error::DeserializeError("Failed to parse contract name".into()))?;
        let func_name = ClarityName::try_from(captures["function"].to_string())
            .map_err(|_e| net_error::DeserializeError("Failed to parse contract name".into()))?;

        let body: CallReadOnlyRequestBody = serde_json::from_reader(fd)
            .map_err(|_e| net_error::DeserializeError("Failed to parse JSON body".into()))?;

        let sender = PrincipalData::parse(&body.sender)
            .map_err(|_e| net_error::DeserializeError("Failed to parse sender principal".into()))?;

        let sponsor = if let Some(sponsor) = body.sponsor {
            Some(PrincipalData::parse(&sponsor).map_err(|_e| {
                net_error::DeserializeError("Failed to parse sponsor principal".into())
            })?)
        } else {
            None
        };

        let arguments = body
            .arguments
            .into_iter()
            .map(|hex| Value::try_deserialize_hex_untyped(&hex).ok())
            .collect::<Option<Vec<Value>>>()
            .ok_or_else(|| {
                net_error::DeserializeError("Failed to deserialize argument value".into())
            })?;

        let tip = HttpRequestType::get_chain_tip_query(query);

        Ok(HttpRequestType::CallReadOnlyFunction(
            HttpRequestMetadata::from_preamble(preamble),
            contract_addr,
            contract_name,
            sender,
            sponsor,
            func_name,
            arguments,
            tip,
        ))
    }

    fn parse_get_contract_arguments(
        preamble: &HttpRequestPreamble,
        captures: &Captures,
    ) -> Result<(HttpRequestMetadata, StacksAddress, ContractName), net_error> {
        if preamble.get_content_length() != 0 {
            return Err(net_error::DeserializeError(
                "Invalid Http request: expected 0-length body".to_string(),
            ));
        }

        let contract_addr = StacksAddress::from_string(&captures["address"]).ok_or_else(|| {
            net_error::DeserializeError("Failed to parse contract address".into())
        })?;
        let contract_name = ContractName::try_from(captures["contract"].to_string())
            .map_err(|_e| net_error::DeserializeError("Failed to parse contract name".into()))?;

        Ok((
            HttpRequestMetadata::from_preamble(preamble),
            contract_addr,
            contract_name,
        ))
    }

    fn parse_get_contract_abi<R: Read>(
        _protocol: &mut StacksHttp,
        preamble: &HttpRequestPreamble,
        captures: &Captures,
        query: Option<&str>,
        _fd: &mut R,
    ) -> Result<HttpRequestType, net_error> {
        let tip = HttpRequestType::get_chain_tip_query(query);
        HttpRequestType::parse_get_contract_arguments(preamble, captures).map(
            |(preamble, addr, name)| HttpRequestType::GetContractABI(preamble, addr, name, tip),
        )
    }

    fn parse_get_contract_source<R: Read>(
        _protocol: &mut StacksHttp,
        preamble: &HttpRequestPreamble,
        captures: &Captures,
        query: Option<&str>,
        _fd: &mut R,
    ) -> Result<HttpRequestType, net_error> {
        let with_proof = HttpRequestType::get_proof_query(query);
        let tip = HttpRequestType::get_chain_tip_query(query);
        HttpRequestType::parse_get_contract_arguments(preamble, captures).map(
            |(preamble, addr, name)| {
                HttpRequestType::GetContractSrc(preamble, addr, name, tip, with_proof)
            },
        )
    }

    fn parse_get_is_trait_implemented<R: Read>(
        _protocol: &mut StacksHttp,
        preamble: &HttpRequestPreamble,
        captures: &Captures,
        query: Option<&str>,
        _fd: &mut R,
    ) -> Result<HttpRequestType, net_error> {
        let tip = HttpRequestType::get_chain_tip_query(query);
        if preamble.get_content_length() != 0 {
            return Err(net_error::DeserializeError(
                "Invalid Http request: expected 0-length body".to_string(),
            ));
        }

        let contract_addr = StacksAddress::from_string(&captures["address"]).ok_or_else(|| {
            net_error::DeserializeError("Failed to parse contract address".into())
        })?;
        let contract_name = ContractName::try_from(captures["contract"].to_string())
            .map_err(|_e| net_error::DeserializeError("Failed to parse contract name".into()))?;
        let trait_name = ClarityName::try_from(captures["traitName"].to_string())
            .map_err(|_e| net_error::DeserializeError("Failed to parse trait name".into()))?;
        let trait_contract_addr = StacksAddress::from_string(&captures["traitContractAddr"])
            .ok_or_else(|| net_error::DeserializeError("Failed to parse contract address".into()))?
            .into();
        let trait_contract_name = ContractName::try_from(captures["traitContractName"].to_string())
            .map_err(|_e| {
                net_error::DeserializeError("Failed to parse trait contract name".into())
            })?;
        let trait_id = TraitIdentifier::new(trait_contract_addr, trait_contract_name, trait_name);

        Ok(HttpRequestType::GetIsTraitImplemented(
            HttpRequestMetadata::from_preamble(preamble),
            contract_addr,
            contract_name,
            trait_id,
            tip,
        ))
    }

    fn parse_getheaders<R: Read>(
        _protocol: &mut StacksHttp,
        preamble: &HttpRequestPreamble,
        captures: &Captures,
        query: Option<&str>,
        _fd: &mut R,
    ) -> Result<HttpRequestType, net_error> {
        if preamble.get_content_length() != 0 {
            return Err(net_error::DeserializeError(
                "Invalid Http request: expected 0-length body for GetBlock".to_string(),
            ));
        }

        let quantity_str = captures
            .get(1)
            .ok_or(net_error::DeserializeError(
                "Failed to match path to reward cycle group".to_string(),
            ))?
            .as_str();

        let quantity: u64 = quantity_str
            .parse()
            .map_err(|_| net_error::DeserializeError("Failed to parse reward cycle".to_string()))?;

        let tip = HttpRequestType::get_chain_tip_query(query);

        Ok(HttpRequestType::GetHeaders(
            HttpRequestMetadata::from_preamble(preamble),
            quantity,
            tip,
        ))
    }

    fn parse_getblock<R: Read>(
        _protocol: &mut StacksHttp,
        preamble: &HttpRequestPreamble,
        captures: &Captures,
        _query: Option<&str>,
        _fd: &mut R,
    ) -> Result<HttpRequestType, net_error> {
        if preamble.get_content_length() != 0 {
            return Err(net_error::DeserializeError(
                "Invalid Http request: expected 0-length body for GetBlock".to_string(),
            ));
        }

        let block_hash_str = captures
            .get(1)
            .ok_or(net_error::DeserializeError(
                "Failed to match path to block hash group".to_string(),
            ))?
            .as_str();

        let block_hash = StacksBlockId::from_hex(block_hash_str)
            .map_err(|_e| net_error::DeserializeError("Failed to parse block hash".to_string()))?;

        Ok(HttpRequestType::GetBlock(
            HttpRequestMetadata::from_preamble(preamble),
            block_hash,
        ))
    }

    fn parse_getmicroblocks_indexed<R: Read>(
        _protocol: &mut StacksHttp,
        preamble: &HttpRequestPreamble,
        captures: &Captures,
        _query: Option<&str>,
        _fd: &mut R,
    ) -> Result<HttpRequestType, net_error> {
        if preamble.get_content_length() != 0 {
            return Err(net_error::DeserializeError(
                "Invalid Http request: expected 0-length body for GetMicroblocksIndexed"
                    .to_string(),
            ));
        }

        let block_hash_str = captures
            .get(1)
            .ok_or(net_error::DeserializeError(
                "Failed to match path to microblock hash group".to_string(),
            ))?
            .as_str();

        let block_hash = StacksBlockId::from_hex(block_hash_str).map_err(|_e| {
            net_error::DeserializeError("Failed to parse microblock hash".to_string())
        })?;

        Ok(HttpRequestType::GetMicroblocksIndexed(
            HttpRequestMetadata::from_preamble(preamble),
            block_hash,
        ))
    }

    fn parse_getmicroblocks_confirmed<R: Read>(
        _protocol: &mut StacksHttp,
        preamble: &HttpRequestPreamble,
        captures: &Captures,
        _query: Option<&str>,
        _fd: &mut R,
    ) -> Result<HttpRequestType, net_error> {
        if preamble.get_content_length() != 0 {
            return Err(net_error::DeserializeError(
                "Invalid Http request: expected 0-length body for GetMicrolocks".to_string(),
            ));
        }

        let block_hash_str = captures
            .get(1)
            .ok_or(net_error::DeserializeError(
                "Failed to match path to microblock hash group".to_string(),
            ))?
            .as_str();

        let block_hash = StacksBlockId::from_hex(block_hash_str).map_err(|_e| {
            net_error::DeserializeError("Failed to parse microblock hash".to_string())
        })?;

        Ok(HttpRequestType::GetMicroblocksConfirmed(
            HttpRequestMetadata::from_preamble(preamble),
            block_hash,
        ))
    }

    fn parse_getmicroblocks_unconfirmed<R: Read>(
        _protocol: &mut StacksHttp,
        preamble: &HttpRequestPreamble,
        captures: &Captures,
        _query: Option<&str>,
        _fd: &mut R,
    ) -> Result<HttpRequestType, net_error> {
        if preamble.get_content_length() != 0 {
            return Err(net_error::DeserializeError(
                "Invalid Http request: expected 0-length body for GetMicrolocksUnconfirmed"
                    .to_string(),
            ));
        }

        let block_hash_str = captures
            .get(1)
            .ok_or(net_error::DeserializeError(
                "Failed to match path to microblock hash group".to_string(),
            ))?
            .as_str();

        let min_seq_str = captures
            .get(2)
            .ok_or(net_error::DeserializeError(
                "Failed to match path to microblock minimum sequence group".to_string(),
            ))?
            .as_str();

        let block_hash = StacksBlockId::from_hex(block_hash_str).map_err(|_e| {
            net_error::DeserializeError("Failed to parse microblock hash".to_string())
        })?;

        let min_seq = min_seq_str.parse::<u16>().map_err(|_e| {
            net_error::DeserializeError("Failed to parse microblock minimum sequence".to_string())
        })?;

        Ok(HttpRequestType::GetMicroblocksUnconfirmed(
            HttpRequestMetadata::from_preamble(preamble),
            block_hash,
            min_seq,
        ))
    }

    fn parse_gettransaction_unconfirmed<R: Read>(
        _protocol: &mut StacksHttp,
        preamble: &HttpRequestPreamble,
        regex: &Captures,
        _query: Option<&str>,
        _fd: &mut R,
    ) -> Result<HttpRequestType, net_error> {
        if preamble.get_content_length() != 0 {
            return Err(net_error::DeserializeError(
                "Invalid Http request: expected 0-length body for GetMicrolocksUnconfirmed"
                    .to_string(),
            ));
        }

        let txid_hex = regex
            .get(1)
            .ok_or(net_error::DeserializeError(
                "Failed to match path to txid group".to_string(),
            ))?
            .as_str();

        if txid_hex.len() != 64 {
            return Err(net_error::DeserializeError(
                "Invalid txid: expected 64 bytes".to_string(),
            ));
        }

        let txid = Txid::from_hex(&txid_hex)
            .map_err(|_e| net_error::DeserializeError("Failed to decode txid hex".to_string()))?;

        Ok(HttpRequestType::GetTransactionUnconfirmed(
            HttpRequestMetadata::from_preamble(preamble),
            txid,
        ))
    }

    fn parse_post_fee_rate_estimate<R: Read>(
        _protocol: &mut StacksHttp,
        preamble: &HttpRequestPreamble,
        _regex: &Captures,
        _query: Option<&str>,
        fd: &mut R,
    ) -> Result<HttpRequestType, net_error> {
        let content_len = preamble.get_content_length();
        if !(content_len > 0 && content_len < MAX_PAYLOAD_LEN) {
            return Err(net_error::DeserializeError(format!(
                "Invalid Http request: invalid body length for FeeRateEstimate ({})",
                content_len
            )));
        }

        if preamble.content_type != Some(HttpContentType::JSON) {
            return Err(net_error::DeserializeError(
                "Invalid content-type: expected application/json".to_string(),
            ));
        }

        let bound_fd = BoundReader::from_reader(fd, content_len as u64);

        let body: FeeRateEstimateRequestBody = serde_json::from_reader(bound_fd).map_err(|e| {
            net_error::DeserializeError(format!("Failed to parse JSON body: {}", e))
        })?;

        let payload_hex = if body.transaction_payload.starts_with("0x") {
            &body.transaction_payload[2..]
        } else {
            &body.transaction_payload
        };

        let payload_data = hex_bytes(payload_hex).map_err(|_e| {
            net_error::DeserializeError("Bad hex string supplied for transaction payload".into())
        })?;

        let payload = TransactionPayload::consensus_deserialize(&mut payload_data.as_slice())
            .map_err(|e| {
                net_error::DeserializeError(format!(
                    "Failed to deserialize transaction payload: {}",
                    e
                ))
            })?;

        let estimated_len =
            std::cmp::max(body.estimated_len.unwrap_or(0), payload_data.len() as u64);

        Ok(HttpRequestType::FeeRateEstimate(
            HttpRequestMetadata::from_preamble(preamble),
            payload,
            estimated_len,
        ))
    }

    fn parse_posttransaction<R: Read>(
        _protocol: &mut StacksHttp,
        preamble: &HttpRequestPreamble,
        _regex: &Captures,
        _query: Option<&str>,
        fd: &mut R,
    ) -> Result<HttpRequestType, net_error> {
        if preamble.get_content_length() == 0 {
            return Err(net_error::DeserializeError(
                "Invalid Http request: expected non-zero-length body for PostTransaction"
                    .to_string(),
            ));
        }

        if preamble.get_content_length() > MAX_PAYLOAD_LEN {
            return Err(net_error::DeserializeError(
                "Invalid Http request: PostTransaction body is too big".to_string(),
            ));
        }

        let mut bound_fd = BoundReader::from_reader(fd, preamble.get_content_length() as u64);

        match preamble.content_type {
            None => {
                return Err(net_error::DeserializeError(
                    "Missing Content-Type for transaction".to_string(),
                ));
            }
            Some(HttpContentType::Bytes) => {
                HttpRequestType::parse_posttransaction_octets(preamble, &mut bound_fd)
            }
            Some(HttpContentType::JSON) => {
                HttpRequestType::parse_posttransaction_json(preamble, &mut bound_fd)
            }
            _ => {
                return Err(net_error::DeserializeError(
                    "Wrong Content-Type for transaction; expected application/json".to_string(),
                ));
            }
        }
    }

    fn parse_posttransaction_octets<R: Read>(
        preamble: &HttpRequestPreamble,
        fd: &mut R,
    ) -> Result<HttpRequestType, net_error> {
        let tx = StacksTransaction::consensus_deserialize(fd).map_err(|e| {
            if let codec_error::DeserializeError(msg) = e {
                net_error::ClientError(ClientError::Message(format!(
                    "Failed to deserialize posted transaction: {}",
                    msg
                )))
            } else {
                e.into()
            }
        })?;
        Ok(HttpRequestType::PostTransaction(
            HttpRequestMetadata::from_preamble(preamble),
            tx,
            None,
        ))
    }

    fn parse_posttransaction_json<R: Read>(
        preamble: &HttpRequestPreamble,
        fd: &mut R,
    ) -> Result<HttpRequestType, net_error> {
        let mut bound_fd = BoundReader::from_reader(fd, preamble.get_content_length() as u64);
        let body: PostTransactionRequestBody = serde_json::from_reader(&mut bound_fd)
            .map_err(|_e| net_error::DeserializeError("Failed to parse body".into()))?;

        let tx = {
            let tx_bytes = hex_bytes(&body.tx)
                .map_err(|_e| net_error::DeserializeError("Failed to parse tx".into()))?;
            StacksTransaction::consensus_deserialize(&mut &tx_bytes[..]).map_err(|e| {
                if let codec_error::DeserializeError(msg) = e {
                    net_error::ClientError(ClientError::Message(format!(
                        "Failed to deserialize posted transaction: {}",
                        msg
                    )))
                } else {
                    e.into()
                }
            })
        }?;

        let attachment = match body.attachment {
            None => None,
            Some(attachment_content) => {
                let content = hex_bytes(&attachment_content).map_err(|_e| {
                    net_error::DeserializeError("Failed to parse attachment".into())
                })?;
                Some(Attachment::new(content))
            }
        };

        Ok(HttpRequestType::PostTransaction(
            HttpRequestMetadata::from_preamble(preamble),
            tx,
            attachment,
        ))
    }

    fn parse_postblock<R: Read>(
        _protocol: &mut StacksHttp,
        preamble: &HttpRequestPreamble,
        regex: &Captures,
        _query: Option<&str>,
        fd: &mut R,
    ) -> Result<HttpRequestType, net_error> {
        if preamble.get_content_length() == 0 {
            return Err(net_error::DeserializeError(
                "Invalid Http request: expected non-zero-length body for PostBlock".to_string(),
            ));
        }

        if preamble.get_content_length() > MAX_PAYLOAD_LEN {
            return Err(net_error::DeserializeError(
                "Invalid Http request: PostBlock body is too big".to_string(),
            ));
        }

        // content-type must be given, and must be application/octet-stream
        match preamble.content_type {
            None => {
                return Err(net_error::DeserializeError(
                    "Missing Content-Type for Stacks block".to_string(),
                ));
            }
            Some(ref c) => {
                if *c != HttpContentType::Bytes {
                    return Err(net_error::DeserializeError(
                        "Wrong Content-Type for Stacks block; expected application/octet-stream"
                            .to_string(),
                    ));
                }
            }
        };

        let consensus_hash_str = regex
            .get(1)
            .ok_or(net_error::DeserializeError(
                "Failed to match consensus hash in path group".to_string(),
            ))?
            .as_str();

        let consensus_hash: ConsensusHash =
            ConsensusHash::from_hex(consensus_hash_str).map_err(|_| {
                net_error::DeserializeError("Failed to parse consensus hash".to_string())
            })?;

        let mut bound_fd = BoundReader::from_reader(fd, preamble.get_content_length() as u64);
        let stacks_block = StacksBlock::consensus_deserialize(&mut bound_fd)?;

        Ok(HttpRequestType::PostBlock(
            HttpRequestMetadata::from_preamble(preamble),
            consensus_hash,
            stacks_block,
        ))
    }

    fn parse_postmicroblock<R: Read>(
        _protocol: &mut StacksHttp,
        preamble: &HttpRequestPreamble,
        _regex: &Captures,
        query: Option<&str>,
        fd: &mut R,
    ) -> Result<HttpRequestType, net_error> {
        if preamble.get_content_length() == 0 {
            return Err(net_error::DeserializeError(
                "Invalid Http request: expected non-zero-length body for PostMicroblock"
                    .to_string(),
            ));
        }

        if preamble.get_content_length() > MAX_PAYLOAD_LEN {
            return Err(net_error::DeserializeError(
                "Invalid Http request: PostMicroblock body is too big".to_string(),
            ));
        }

        // content-type must be given, and must be application/octet-stream
        match preamble.content_type {
            None => {
                return Err(net_error::DeserializeError(
                    "Missing Content-Type for microblock".to_string(),
                ));
            }
            Some(ref c) => {
                if *c != HttpContentType::Bytes {
                    return Err(net_error::DeserializeError(
                        "Wrong Content-Type for microblock; expected application/octet-stream"
                            .to_string(),
                    ));
                }
            }
        };

        let mut bound_fd = BoundReader::from_reader(fd, preamble.get_content_length() as u64);

        let mb = StacksMicroblock::consensus_deserialize(&mut bound_fd)?;
        let tip = HttpRequestType::get_chain_tip_query(query);

        Ok(HttpRequestType::PostMicroblock(
            HttpRequestMetadata::from_preamble(preamble),
            mb,
            tip,
        ))
    }

    fn parse_get_attachment<R: Read>(
        _protocol: &mut StacksHttp,
        preamble: &HttpRequestPreamble,
        captures: &Captures,
        _query: Option<&str>,
        _fd: &mut R,
    ) -> Result<HttpRequestType, net_error> {
        if preamble.get_content_length() != 0 {
            return Err(net_error::DeserializeError(
                "Invalid Http request: expected 0-length body".to_string(),
            ));
        }
        let hex_content_hash = captures
            .get(1)
            .ok_or(net_error::DeserializeError(
                "Failed to match path to attachment hash group".to_string(),
            ))?
            .as_str();

        let content_hash = Hash160::from_hex(&hex_content_hash).map_err(|_| {
            net_error::DeserializeError("Failed to construct hash160 from inputs".to_string())
        })?;

        Ok(HttpRequestType::GetAttachment(
            HttpRequestMetadata::from_preamble(preamble),
            content_hash,
        ))
    }

    fn parse_get_attachments_inv<R: Read>(
        _protocol: &mut StacksHttp,
        preamble: &HttpRequestPreamble,
        _captures: &Captures,
        query: Option<&str>,
        _fd: &mut R,
    ) -> Result<HttpRequestType, net_error> {
        if preamble.get_content_length() != 0 {
            return Err(net_error::DeserializeError(
                "Invalid Http request: expected 0-length body".to_string(),
            ));
        }

        let (index_block_hash, pages_indexes) = match query {
            None => {
                return Err(net_error::DeserializeError(
                    "Invalid Http request: expecting index_block_hash and pages_indexes"
                        .to_string(),
                ));
            }
            Some(query) => {
                let mut index_block_hash = None;
                let mut pages_indexes = HashSet::new();

                for (key, value) in form_urlencoded::parse(query.as_bytes()) {
                    if key == "index_block_hash" {
                        index_block_hash = match StacksBlockId::from_hex(&value) {
                            Ok(index_block_hash) => Some(index_block_hash),
                            _ => None,
                        };
                    } else if key == "pages_indexes" {
                        if let Ok(pages_indexes_value) = value.parse::<String>() {
                            for entry in pages_indexes_value.split(",") {
                                if let Ok(page_index) = entry.parse::<u32>() {
                                    pages_indexes.insert(page_index);
                                }
                            }
                        }
                    }
                }

                let index_block_hash = match index_block_hash {
                    None => {
                        return Err(net_error::DeserializeError(
                            "Invalid Http request: expecting index_block_hash".to_string(),
                        ));
                    }
                    Some(index_block_hash) => index_block_hash,
                };

                if pages_indexes.is_empty() {
                    return Err(net_error::DeserializeError(
                        "Invalid Http request: expecting pages_indexes".to_string(),
                    ));
                }

                (index_block_hash, pages_indexes)
            }
        };

        Ok(HttpRequestType::GetAttachmentsInv(
            HttpRequestMetadata::from_preamble(preamble),
            index_block_hash,
            pages_indexes,
        ))
    }

    fn parse_post_mempool_query<R: Read>(
        _protocol: &mut StacksHttp,
        preamble: &HttpRequestPreamble,
        _regex: &Captures,
        query: Option<&str>,
        fd: &mut R,
    ) -> Result<HttpRequestType, net_error> {
        if preamble.get_content_length() == 0 {
            return Err(net_error::DeserializeError(
                "Invalid Http request: expected non-empty body".to_string(),
            ));
        }

        if preamble.get_content_length() > MAX_PAYLOAD_LEN {
            return Err(net_error::DeserializeError(
                "Invalid Http request: MemPoolQuery body is too big".to_string(),
            ));
        }

        // content-type must be given, and must be application/octet-stream
        match preamble.content_type {
            None => {
                return Err(net_error::DeserializeError(
                    "Missing Content-Type for MemPoolQuery".to_string(),
                ));
            }
            Some(ref c) => {
                if *c != HttpContentType::Bytes {
                    return Err(net_error::DeserializeError(
                        "Wrong Content-Type for MemPoolQuery; expected application/octet-stream"
                            .to_string(),
                    ));
                }
            }
        };

        let mut bound_fd = BoundReader::from_reader(fd, preamble.get_content_length() as u64);
        let mempool_query = MemPoolSyncData::consensus_deserialize(&mut bound_fd)?;
        let page_id_opt = HttpRequestType::get_mempool_page_id_query(query);

        Ok(HttpRequestType::MemPoolQuery(
            HttpRequestMetadata::from_preamble(preamble),
            mempool_query,
            page_id_opt,
        ))
    }

    fn parse_get_stackerdb_metadata<R: Read>(
        _protocol: &mut StacksHttp,
        preamble: &HttpRequestPreamble,
        regex: &Captures,
        _query: Option<&str>,
        _fd: &mut R,
    ) -> Result<HttpRequestType, net_error> {
        if preamble.get_content_length() != 0 {
            return Err(net_error::DeserializeError(
                "Invalid Http request: expected 0-length body".to_string(),
            ));
        }

        HttpRequestType::parse_get_contract_arguments(preamble, regex).map(
            |(preamble, addr, name)| {
                let contract_id = QualifiedContractIdentifier::new(addr.into(), name);
                HttpRequestType::GetStackerDBMetadata(preamble, contract_id)
            },
        )
    }

    fn parse_get_stackerdb_chunk<R: Read>(
        _protocol: &mut StacksHttp,
        preamble: &HttpRequestPreamble,
        regex: &Captures,
        _query: Option<&str>,
        _fd: &mut R,
    ) -> Result<HttpRequestType, net_error> {
        if preamble.get_content_length() != 0 {
            return Err(net_error::DeserializeError(
                "Invalid Http request: expected 0-length body".to_string(),
            ));
        }

        let slot_id: u32 = regex
            .name("slot_id")
            .ok_or(net_error::DeserializeError(
                "Failed to match slot ID".to_string(),
            ))?
            .as_str()
            .parse()
            .map_err(|_| net_error::DeserializeError("Failed to decode slot ID".to_string()))?;

        HttpRequestType::parse_get_contract_arguments(preamble, regex).map(
            |(preamble, addr, name)| {
                let contract_id = QualifiedContractIdentifier::new(addr.into(), name);
                HttpRequestType::GetStackerDBChunk(preamble, contract_id, slot_id, None)
            },
        )
    }

    fn parse_get_stackerdb_versioned_chunk<R: Read>(
        _protocol: &mut StacksHttp,
        preamble: &HttpRequestPreamble,
        regex: &Captures,
        _query: Option<&str>,
        _fd: &mut R,
    ) -> Result<HttpRequestType, net_error> {
        if preamble.get_content_length() != 0 {
            return Err(net_error::DeserializeError(
                "Invalid Http request: expected 0-length body".to_string(),
            ));
        }

        let slot_id: u32 = regex
            .name("slot_id")
            .ok_or(net_error::DeserializeError(
                "Failed to match slot ID".to_string(),
            ))?
            .as_str()
            .parse()
            .map_err(|_| net_error::DeserializeError("Failed to decode slot ID".to_string()))?;

        let version: u32 = regex
            .name("slot_version")
            .ok_or(net_error::DeserializeError(
                "Failed to match slot version".to_string(),
            ))?
            .as_str()
            .parse()
            .map_err(|_| {
                net_error::DeserializeError("Failed to decode slot version".to_string())
            })?;

        HttpRequestType::parse_get_contract_arguments(preamble, regex).map(
            |(preamble, addr, name)| {
                let contract_id = QualifiedContractIdentifier::new(addr.into(), name);
                HttpRequestType::GetStackerDBChunk(preamble, contract_id, slot_id, Some(version))
            },
        )
    }

    fn parse_post_stackerdb_chunk<R: Read>(
        _protocol: &mut StacksHttp,
        preamble: &HttpRequestPreamble,
        regex: &Captures,
        _query: Option<&str>,
        fd: &mut R,
    ) -> Result<HttpRequestType, net_error> {
        if preamble.get_content_length() == 0 {
            return Err(net_error::DeserializeError(
                "Invalid Http request: expected non-zero-length body for PostStackerDBChunk"
                    .to_string(),
            ));
        }

        if preamble.get_content_length() > MAX_PAYLOAD_LEN {
            return Err(net_error::DeserializeError(
                "Invalid Http request: PostStackerDBChunk body is too big".to_string(),
            ));
        }

        // content-type must be given, and must be application/json
        match preamble.content_type {
            None => {
                return Err(net_error::DeserializeError(
                    "Missing Content-Type for stackerdb chunk".to_string(),
                ));
            }
            Some(ref c) => {
                if *c != HttpContentType::JSON {
                    return Err(net_error::DeserializeError(
                        "Wrong Content-Type for stackerdb; expected application/json".to_string(),
                    ));
                }
            }
        };

        let contract_addr = StacksAddress::from_string(&regex["address"]).ok_or_else(|| {
            net_error::DeserializeError("Failed to parse contract address".into())
        })?;
        let contract_name = ContractName::try_from(regex["contract"].to_string())
            .map_err(|_e| net_error::DeserializeError("Failed to parse contract name".into()))?;

        let contract_id = QualifiedContractIdentifier::new(contract_addr.into(), contract_name);

        let mut bound_fd = BoundReader::from_reader(fd, preamble.get_content_length() as u64);
        let chunk_data: StackerDBChunkData =
            serde_json::from_reader(&mut bound_fd).map_err(|_e| {
                net_error::DeserializeError("Failed to parse StackerDB chunk body".into())
            })?;

        Ok(HttpRequestType::PostStackerDBChunk(
            HttpRequestMetadata::from_preamble(preamble),
            contract_id,
            chunk_data,
        ))
    }

    fn parse_options_preflight<R: Read>(
        _protocol: &mut StacksHttp,
        preamble: &HttpRequestPreamble,
        _regex: &Captures,
        _query: Option<&str>,
        _fd: &mut R,
    ) -> Result<HttpRequestType, net_error> {
        Ok(HttpRequestType::OptionsPreflight(
            HttpRequestMetadata::from_preamble(preamble),
            preamble.path.to_string(),
        ))
    }

    fn parse_post_block_proposal<R: Read>(
        _protocol: &mut StacksHttp,
        preamble: &HttpRequestPreamble,
        _regex: &Captures,
        _query: Option<&str>,
        fd: &mut R,
    ) -> Result<HttpRequestType, net_error> {
        if preamble.get_content_length() == 0 {
            return Err(net_error::DeserializeError(
                "Invalid Http request: expected non-empty body".to_string(),
            ));
        }

        if preamble.get_content_length() > MAX_PAYLOAD_LEN {
            return Err(net_error::DeserializeError(
                "Invalid Http request: BlockProposal body is too big".to_string(),
            ));
        }

        // content-type must be given, and must be application/octet-stream
        match preamble.content_type {
            None => {
                return Err(net_error::DeserializeError(
                    "Missing Content-Type for BlockProposal".to_string(),
                ));
            }
            Some(ref c) => {
                if *c != HttpContentType::JSON {
                    return Err(net_error::DeserializeError(
                        "Wrong Content-Type for BlockProposal; expected application/json"
                            .to_string(),
                    ));
                }
            }
        };

        let bound_fd = BoundReader::from_reader(fd, u64::from(preamble.get_content_length()));
        let block_proposal = serde_json::from_reader(bound_fd)
            .map_err(|e| net_error::DeserializeError(format!("Failed to parse JSON body: {e}")))?;

        Ok(HttpRequestType::BlockProposal(
            HttpRequestMetadata::from_preamble(preamble),
            block_proposal,
        ))
    }

    pub fn metadata(&self) -> &HttpRequestMetadata {
        match *self {
            HttpRequestType::GetInfo(ref md) => md,
            HttpRequestType::GetPoxInfo(ref md, ..) => md,
            HttpRequestType::GetNeighbors(ref md) => md,
            HttpRequestType::GetHeaders(ref md, ..) => md,
            HttpRequestType::GetBlock(ref md, _) => md,
            HttpRequestType::GetMicroblocksIndexed(ref md, _) => md,
            HttpRequestType::GetMicroblocksConfirmed(ref md, _) => md,
            HttpRequestType::GetMicroblocksUnconfirmed(ref md, _, _) => md,
            HttpRequestType::GetTransactionUnconfirmed(ref md, _) => md,
            HttpRequestType::PostTransaction(ref md, _, _) => md,
            HttpRequestType::PostBlock(ref md, ..) => md,
            HttpRequestType::PostMicroblock(ref md, ..) => md,
            HttpRequestType::GetAccount(ref md, ..) => md,
            HttpRequestType::GetDataVar(ref md, ..) => md,
            HttpRequestType::GetConstantVal(ref md, ..) => md,
            HttpRequestType::GetMapEntry(ref md, ..) => md,
            HttpRequestType::GetTransferCost(ref md) => md,
            HttpRequestType::GetContractABI(ref md, ..) => md,
            HttpRequestType::GetContractSrc(ref md, ..) => md,
            HttpRequestType::GetIsTraitImplemented(ref md, ..) => md,
            HttpRequestType::CallReadOnlyFunction(ref md, ..) => md,
            HttpRequestType::OptionsPreflight(ref md, ..) => md,
            HttpRequestType::GetAttachmentsInv(ref md, ..) => md,
            HttpRequestType::GetAttachment(ref md, ..) => md,
            HttpRequestType::MemPoolQuery(ref md, ..) => md,
            HttpRequestType::FeeRateEstimate(ref md, _, _) => md,
<<<<<<< HEAD
            HttpRequestType::BlockProposal(ref md, ..) => md,
=======
            HttpRequestType::GetStackerDBMetadata(ref md, ..) => md,
            HttpRequestType::GetStackerDBChunk(ref md, ..) => md,
            HttpRequestType::PostStackerDBChunk(ref md, ..) => md,
>>>>>>> f4808469
            HttpRequestType::ClientError(ref md, ..) => md,
        }
    }

    pub fn metadata_mut(&mut self) -> &mut HttpRequestMetadata {
        match *self {
            HttpRequestType::GetInfo(ref mut md) => md,
            HttpRequestType::GetPoxInfo(ref mut md, ..) => md,
            HttpRequestType::GetNeighbors(ref mut md) => md,
            HttpRequestType::GetHeaders(ref mut md, ..) => md,
            HttpRequestType::GetBlock(ref mut md, _) => md,
            HttpRequestType::GetMicroblocksIndexed(ref mut md, _) => md,
            HttpRequestType::GetMicroblocksConfirmed(ref mut md, _) => md,
            HttpRequestType::GetMicroblocksUnconfirmed(ref mut md, _, _) => md,
            HttpRequestType::GetTransactionUnconfirmed(ref mut md, _) => md,
            HttpRequestType::PostTransaction(ref mut md, _, _) => md,
            HttpRequestType::PostBlock(ref mut md, ..) => md,
            HttpRequestType::PostMicroblock(ref mut md, ..) => md,
            HttpRequestType::GetAccount(ref mut md, ..) => md,
            HttpRequestType::GetDataVar(ref mut md, ..) => md,
            HttpRequestType::GetConstantVal(ref mut md, ..) => md,
            HttpRequestType::GetMapEntry(ref mut md, ..) => md,
            HttpRequestType::GetTransferCost(ref mut md) => md,
            HttpRequestType::GetContractABI(ref mut md, ..) => md,
            HttpRequestType::GetContractSrc(ref mut md, ..) => md,
            HttpRequestType::GetIsTraitImplemented(ref mut md, ..) => md,
            HttpRequestType::CallReadOnlyFunction(ref mut md, ..) => md,
            HttpRequestType::OptionsPreflight(ref mut md, ..) => md,
            HttpRequestType::GetAttachmentsInv(ref mut md, ..) => md,
            HttpRequestType::GetAttachment(ref mut md, ..) => md,
            HttpRequestType::MemPoolQuery(ref mut md, ..) => md,
            HttpRequestType::FeeRateEstimate(ref mut md, _, _) => md,
<<<<<<< HEAD
            HttpRequestType::BlockProposal(ref mut md, ..) => md,
=======
            HttpRequestType::GetStackerDBMetadata(ref mut md, ..) => md,
            HttpRequestType::GetStackerDBChunk(ref mut md, ..) => md,
            HttpRequestType::PostStackerDBChunk(ref mut md, ..) => md,
>>>>>>> f4808469
            HttpRequestType::ClientError(ref mut md, ..) => md,
        }
    }

    fn make_tip_query_string(tip_req: &TipRequest, with_proof: bool) -> String {
        match tip_req {
            TipRequest::UseLatestUnconfirmedTip => {
                format!("?tip=latest{}", if with_proof { "" } else { "&proof=0" })
            }
            TipRequest::SpecificTip(tip) => {
                format!("?tip={}{}", tip, if with_proof { "" } else { "&proof=0" })
            }
            TipRequest::UseLatestAnchoredTip => {
                if !with_proof {
                    format!("?proof=0")
                } else {
                    "".to_string()
                }
            }
        }
    }

    pub fn request_path(&self) -> String {
        match self {
            HttpRequestType::GetInfo(_md) => "/v2/info".to_string(),
            HttpRequestType::GetPoxInfo(_md, tip_req) => format!(
                "/v2/pox{}",
                HttpRequestType::make_tip_query_string(tip_req, true)
            ),
            HttpRequestType::GetNeighbors(_md) => "/v2/neighbors".to_string(),
            HttpRequestType::GetHeaders(_md, quantity, tip_req) => format!(
                "/v2/headers/{}{}",
                quantity,
                HttpRequestType::make_tip_query_string(tip_req, true)
            ),
            HttpRequestType::GetBlock(_md, block_hash) => {
                format!("/v2/blocks/{}", block_hash.to_hex())
            }
            HttpRequestType::GetMicroblocksIndexed(_md, block_hash) => {
                format!("/v2/microblocks/{}", block_hash.to_hex())
            }
            HttpRequestType::GetMicroblocksConfirmed(_md, block_hash) => {
                format!("/v2/microblocks/confirmed/{}", block_hash.to_hex())
            }
            HttpRequestType::GetMicroblocksUnconfirmed(_md, block_hash, min_seq) => format!(
                "/v2/microblocks/unconfirmed/{}/{}",
                block_hash.to_hex(),
                min_seq
            ),
            HttpRequestType::GetTransactionUnconfirmed(_md, txid) => {
                format!("/v2/transactions/unconfirmed/{}", txid)
            }
            HttpRequestType::PostTransaction(_md, ..) => "/v2/transactions".to_string(),
            HttpRequestType::PostBlock(_md, ch, ..) => format!("/v2/blocks/upload/{}", &ch),
            HttpRequestType::PostMicroblock(_md, _, tip_req) => format!(
                "/v2/microblocks{}",
                HttpRequestType::make_tip_query_string(tip_req, true)
            ),
            HttpRequestType::GetAccount(_md, principal, tip_req, with_proof) => {
                format!(
                    "/v2/accounts/{}{}",
                    &principal.to_string(),
                    HttpRequestType::make_tip_query_string(tip_req, *with_proof,)
                )
            }
            HttpRequestType::GetDataVar(
                _md,
                contract_addr,
                contract_name,
                var_name,
                tip_req,
                with_proof,
            ) => format!(
                "/v2/data_var/{}/{}/{}{}",
                &contract_addr.to_string(),
                contract_name.as_str(),
                var_name.as_str(),
                HttpRequestType::make_tip_query_string(tip_req, *with_proof)
            ),
            HttpRequestType::GetConstantVal(
                _md,
                contract_addr,
                contract_name,
                const_name,
                tip_req,
            ) => format!(
                "/v2/constant_val/{}/{}/{}{}",
                &contract_addr.to_string(),
                contract_name.as_str(),
                const_name.as_str(),
                HttpRequestType::make_tip_query_string(tip_req, true)
            ),
            HttpRequestType::GetMapEntry(
                _md,
                contract_addr,
                contract_name,
                map_name,
                _key,
                tip_req,
                with_proof,
            ) => format!(
                "/v2/map_entry/{}/{}/{}{}",
                &contract_addr.to_string(),
                contract_name.as_str(),
                map_name.as_str(),
                HttpRequestType::make_tip_query_string(tip_req, *with_proof)
            ),
            HttpRequestType::GetTransferCost(_md) => "/v2/fees/transfer".into(),
            HttpRequestType::GetContractABI(_, contract_addr, contract_name, tip_req) => format!(
                "/v2/contracts/interface/{}/{}{}",
                contract_addr,
                contract_name.as_str(),
                HttpRequestType::make_tip_query_string(tip_req, true,)
            ),
            HttpRequestType::GetContractSrc(
                _,
                contract_addr,
                contract_name,
                tip_req,
                with_proof,
            ) => format!(
                "/v2/contracts/source/{}/{}{}",
                contract_addr,
                contract_name.as_str(),
                HttpRequestType::make_tip_query_string(tip_req, *with_proof)
            ),
            HttpRequestType::GetIsTraitImplemented(
                _,
                contract_addr,
                contract_name,
                trait_id,
                tip_req,
            ) => format!(
                "/v2/traits/{}/{}/{}/{}/{}{}",
                contract_addr,
                contract_name.as_str(),
                trait_id.name.to_string(),
                StacksAddress::from(trait_id.clone().contract_identifier.issuer),
                trait_id.contract_identifier.name.as_str(),
                HttpRequestType::make_tip_query_string(tip_req, true)
            ),
            HttpRequestType::CallReadOnlyFunction(
                _,
                contract_addr,
                contract_name,
                _,
                _,
                func_name,
                _,
                tip_req,
            ) => format!(
                "/v2/contracts/call-read/{}/{}/{}{}",
                contract_addr,
                contract_name.as_str(),
                func_name.as_str(),
                HttpRequestType::make_tip_query_string(tip_req, true)
            ),
            HttpRequestType::OptionsPreflight(_md, path) => path.to_string(),
            HttpRequestType::GetAttachmentsInv(_md, index_block_hash, pages_indexes) => {
                let pages_query = match pages_indexes.len() {
                    0 => format!(""),
                    _n => {
                        let mut indexes = pages_indexes
                            .iter()
                            .map(|i| format!("{}", i))
                            .collect::<Vec<String>>();
                        indexes.sort();
                        format!("&pages_indexes={}", indexes.join(","))
                    }
                };
                let index_block_hash = format!("index_block_hash={}", index_block_hash);
                format!("/v2/attachments/inv?{}{}", index_block_hash, pages_query,)
            }
            HttpRequestType::GetAttachment(_, content_hash) => {
                format!("/v2/attachments/{}", to_hex(&content_hash.0[..]))
            }
            HttpRequestType::MemPoolQuery(_, _, page_id_opt) => match page_id_opt {
                Some(page_id) => {
                    format!("/v2/mempool/query?page_id={}", page_id)
                }
                None => "/v2/mempool/query".to_string(),
            },
            HttpRequestType::GetStackerDBMetadata(_, contract_id) => format!(
                "/v2/stackerdb/{}/{}",
                StacksAddress::from(contract_id.issuer.clone()),
                &contract_id.name
            ),
            HttpRequestType::GetStackerDBChunk(_, contract_id, slot_id, slot_version_opt) => {
                if let Some(version) = slot_version_opt {
                    format!(
                        "/v2/stackerdb/{}/{}/{}/{}",
                        StacksAddress::from(contract_id.issuer.clone()),
                        &contract_id.name,
                        slot_id,
                        version
                    )
                } else {
                    format!(
                        "/v2/stackerdb/{}/{}/{}",
                        StacksAddress::from(contract_id.issuer.clone()),
                        &contract_id.name,
                        slot_id
                    )
                }
            }
            HttpRequestType::PostStackerDBChunk(_, contract_id, ..) => {
                format!(
                    "/v2/stackerdb/{}/{}/chunks",
                    StacksAddress::from(contract_id.issuer.clone()),
                    &contract_id.name
                )
            }
            HttpRequestType::FeeRateEstimate(_, _, _) => self.get_path().to_string(),
            HttpRequestType::ClientError(_md, e) => match e {
                ClientError::NotFound(path) => path.to_string(),
                _ => "error path unknown".into(),
            },
            HttpRequestType::BlockProposal(..) => self.get_path().to_string(),
        }
    }

    pub fn get_path(&self) -> &'static str {
        match self {
            HttpRequestType::GetInfo(..) => "/v2/info",
            HttpRequestType::GetPoxInfo(..) => "/v2/pox",
            HttpRequestType::GetNeighbors(..) => "/v2/neighbors",
            HttpRequestType::GetHeaders(..) => "/v2/headers/:height",
            HttpRequestType::GetBlock(..) => "/v2/blocks/:hash",
            HttpRequestType::GetMicroblocksIndexed(..) => "/v2/microblocks/:hash",
            HttpRequestType::GetMicroblocksConfirmed(..) => "/v2/microblocks/confirmed/:hash",
            HttpRequestType::GetMicroblocksUnconfirmed(..) => {
                "/v2/microblocks/unconfirmed/:hash/:seq"
            }
            HttpRequestType::GetTransactionUnconfirmed(..) => "/v2/transactions/unconfirmed/:txid",
            HttpRequestType::PostTransaction(..) => "/v2/transactions",
            HttpRequestType::PostBlock(..) => "/v2/blocks/upload/:block",
            HttpRequestType::PostMicroblock(..) => "/v2/microblocks",
            HttpRequestType::GetAccount(..) => "/v2/accounts/:principal",
            HttpRequestType::GetDataVar(..) => "/v2/data_var/:principal/:contract_name/:var_name",
            HttpRequestType::GetConstantVal(..) => {
                "/v2/constant_val/:principal/:contract_name/:const_name"
            }
            HttpRequestType::GetMapEntry(..) => "/v2/map_entry/:principal/:contract_name/:map_name",
            HttpRequestType::GetTransferCost(..) => "/v2/fees/transfer",
            HttpRequestType::GetContractABI(..) => {
                "/v2/contracts/interface/:principal/:contract_name"
            }
            HttpRequestType::GetContractSrc(..) => "/v2/contracts/source/:principal/:contract_name",
            HttpRequestType::CallReadOnlyFunction(..) => {
                "/v2/contracts/call-read/:principal/:contract_name/:func_name"
            }
            HttpRequestType::GetAttachmentsInv(..) => "/v2/attachments/inv",
            HttpRequestType::GetAttachment(..) => "/v2/attachments/:hash",
            HttpRequestType::GetIsTraitImplemented(..) => "/v2/traits/:principal/:contract_name",
            HttpRequestType::MemPoolQuery(..) => "/v2/mempool/query",
            HttpRequestType::FeeRateEstimate(_, _, _) => "/v2/fees/transaction",
            HttpRequestType::GetStackerDBMetadata(..) => "/v2/stackerdb/:principal/:contract_name",
            HttpRequestType::GetStackerDBChunk(..) => {
                "/v2/stackerdb/:principal/:contract_name/:slot_id(/:slot_version)?"
            }
            HttpRequestType::PostStackerDBChunk(..) => {
                "/v2/stackerdb/:principal/:contract_name/chunks"
            }
            HttpRequestType::OptionsPreflight(..) | HttpRequestType::ClientError(..) => "/",
            HttpRequestType::BlockProposal(..) => PATH_STR_POST_BLOCK_PROPOSAL,
        }
    }

    pub fn send<W: Write>(&self, _protocol: &mut StacksHttp, fd: &mut W) -> Result<(), net_error> {
        match self {
            HttpRequestType::PostTransaction(md, tx, attachment) => {
                let mut tx_bytes = vec![];
                write_next(&mut tx_bytes, tx)?;
                let tx_hex = to_hex(&tx_bytes[..]);

                let (content_type, request_body_bytes) = match attachment {
                    None => {
                        // Transaction does not include an attachment: HttpContentType::Bytes (more compressed)
                        (Some(&HttpContentType::Bytes), tx_bytes)
                    }
                    Some(attachment) => {
                        // Transaction is including an attachment: HttpContentType::JSON
                        let request_body = PostTransactionRequestBody {
                            tx: tx_hex,
                            attachment: Some(to_hex(&attachment.content[..])),
                        };

                        let mut request_body_bytes = vec![];
                        serde_json::to_writer(&mut request_body_bytes, &request_body).map_err(
                            |e| {
                                net_error::SerializeError(format!(
                                    "Failed to serialize read-only call to JSON: {:?}",
                                    &e
                                ))
                            },
                        )?;
                        (Some(&HttpContentType::JSON), request_body_bytes)
                    }
                };

                HttpRequestPreamble::new_serialized(
                    fd,
                    &md.version,
                    "POST",
                    &self.request_path(),
                    &md.peer,
                    md.keep_alive,
                    Some(request_body_bytes.len() as u32),
                    content_type,
                    |fd| stacks_height_headers(fd, md),
                )?;
                fd.write_all(&request_body_bytes)
                    .map_err(net_error::WriteError)?;
            }
            HttpRequestType::PostBlock(md, _ch, block) => {
                let mut block_bytes = vec![];
                write_next(&mut block_bytes, block)?;

                HttpRequestPreamble::new_serialized(
                    fd,
                    &md.version,
                    "POST",
                    &self.request_path(),
                    &md.peer,
                    md.keep_alive,
                    Some(block_bytes.len() as u32),
                    Some(&HttpContentType::Bytes),
                    |fd| stacks_height_headers(fd, md),
                )?;
                fd.write_all(&block_bytes).map_err(net_error::WriteError)?;
            }
            HttpRequestType::PostMicroblock(md, mb, ..) => {
                let mut mb_bytes = vec![];
                write_next(&mut mb_bytes, mb)?;

                HttpRequestPreamble::new_serialized(
                    fd,
                    &md.version,
                    "POST",
                    &self.request_path(),
                    &md.peer,
                    md.keep_alive,
                    Some(mb_bytes.len() as u32),
                    Some(&HttpContentType::Bytes),
                    |fd| stacks_height_headers(fd, md),
                )?;
                fd.write_all(&mb_bytes).map_err(net_error::WriteError)?;
            }
            HttpRequestType::GetMapEntry(
                md,
                _contract_addr,
                _contract_name,
                _map_name,
                key,
                ..,
            ) => {
                let mut request_bytes = vec![];
                key.serialize_write(&mut request_bytes)
                    .map_err(net_error::WriteError)?;
                let request_json = format!("\"{}\"", to_hex(&request_bytes));

                HttpRequestPreamble::new_serialized(
                    fd,
                    &md.version,
                    "POST",
                    &self.request_path(),
                    &md.peer,
                    md.keep_alive,
                    Some(request_json.as_bytes().len() as u32),
                    Some(&HttpContentType::JSON),
                    |fd| stacks_height_headers(fd, md),
                )?;
                fd.write_all(&request_json.as_bytes())
                    .map_err(net_error::WriteError)?;
            }
            HttpRequestType::CallReadOnlyFunction(
                md,
                _contract_addr,
                _contract_name,
                sender,
                sponsor,
                _func_name,
                func_args,
                ..,
            ) => {
                let mut args = vec![];
                for arg in func_args.iter() {
                    let mut arg_bytes = vec![];
                    arg.serialize_write(&mut arg_bytes)
                        .map_err(net_error::WriteError)?;
                    args.push(to_hex(&arg_bytes));
                }

                let request_body = CallReadOnlyRequestBody {
                    sender: sender.to_string(),
                    sponsor: sponsor.as_ref().map(|sp| sp.to_string()),
                    arguments: args,
                };

                let mut request_body_bytes = vec![];
                serde_json::to_writer(&mut request_body_bytes, &request_body).map_err(|e| {
                    net_error::SerializeError(format!(
                        "Failed to serialize read-only call to JSON: {:?}",
                        &e
                    ))
                })?;

                HttpRequestPreamble::new_serialized(
                    fd,
                    &md.version,
                    "POST",
                    &self.request_path(),
                    &md.peer,
                    md.keep_alive,
                    Some(request_body_bytes.len() as u32),
                    Some(&HttpContentType::JSON),
                    |fd| stacks_height_headers(fd, md),
                )?;
                fd.write_all(&request_body_bytes)
                    .map_err(net_error::WriteError)?;
            }
            HttpRequestType::MemPoolQuery(md, query, ..) => {
                let request_body_bytes = query.serialize_to_vec();
                HttpRequestPreamble::new_serialized(
                    fd,
                    &md.version,
                    "POST",
                    &self.request_path(),
                    &md.peer,
                    md.keep_alive,
                    Some(request_body_bytes.len() as u32),
                    Some(&HttpContentType::Bytes),
                    empty_headers,
                )?;
                fd.write_all(&request_body_bytes)
                    .map_err(net_error::WriteError)?;
            }
            HttpRequestType::PostStackerDBChunk(md, _, request) => {
                let mut request_body_bytes = vec![];
                serde_json::to_writer(&mut request_body_bytes, request).map_err(|e| {
                    net_error::SerializeError(format!(
                        "Failed to serialize StackerDB POST chunk to JSON: {:?}",
                        &e
                    ))
                })?;
                HttpRequestPreamble::new_serialized(
                    fd,
                    &md.version,
                    "POST",
                    &self.request_path(),
                    &md.peer,
                    md.keep_alive,
                    Some(request_body_bytes.len() as u32),
                    Some(&HttpContentType::JSON),
                    |fd| stacks_height_headers(fd, md),
                )?;
                fd.write_all(&request_body_bytes)
                    .map_err(net_error::WriteError)?;
            }
            other_type => {
                let md = other_type.metadata();
                let request_path = other_type.request_path();
                HttpRequestPreamble::new_serialized(
                    fd,
                    &md.version,
                    "GET",
                    &request_path,
                    &md.peer,
                    md.keep_alive,
                    None,
                    None,
                    |fd| stacks_height_headers(fd, md),
                )?;
            }
        }
        Ok(())
    }
}

impl HttpResponseType {
    fn try_parse<R: Read, F>(
        protocol: &mut StacksHttp,
        regex: &Regex,
        request_version: HttpVersion,
        preamble: &HttpResponsePreamble,
        request_path: &str,
        fd: &mut R,
        len_hint: Option<usize>,
        parser: F,
    ) -> Result<Option<HttpResponseType>, net_error>
    where
        F: Fn(
            &mut StacksHttp,
            HttpVersion,
            &HttpResponsePreamble,
            &mut R,
            Option<usize>,
        ) -> Result<HttpResponseType, net_error>,
    {
        if regex.is_match(request_path) {
            let payload = parser(protocol, request_version, preamble, fd, len_hint)?;
            Ok(Some(payload))
        } else {
            Ok(None)
        }
    }

    fn parse_error<R: Read>(
        _protocol: &mut StacksHttp,
        request_version: HttpVersion,
        preamble: &HttpResponsePreamble,
        fd: &mut R,
    ) -> Result<HttpResponseType, net_error> {
        if preamble.status_code < 400 || preamble.status_code > 599 {
            return Err(net_error::DeserializeError(
                "Inavlid response: not an error".to_string(),
            ));
        }

        if preamble.content_type != HttpContentType::Text
            && preamble.content_type != HttpContentType::JSON
        {
            return Err(net_error::DeserializeError(format!(
                "Invalid error response: expected text/plain or application/json, got {:?}",
                &preamble.content_type
            )));
        }

        let mut error_text = String::new();
        fd.read_to_string(&mut error_text)
            .map_err(net_error::ReadError)?;

        let md = HttpResponseMetadata::from_preamble(request_version, preamble);
        let resp = match preamble.status_code {
            400 => HttpResponseType::BadRequest(md, error_text),
            401 => HttpResponseType::Unauthorized(md, error_text),
            402 => HttpResponseType::PaymentRequired(md, error_text),
            403 => HttpResponseType::Forbidden(md, error_text),
            404 => HttpResponseType::NotFound(md, error_text),
            500 => HttpResponseType::ServerError(md, error_text),
            503 => HttpResponseType::ServiceUnavailable(md, error_text),
            _ => HttpResponseType::Error(md, preamble.status_code, error_text),
        };
        Ok(resp)
    }

    /// Parse a SIP-003 bytestream.  The first 4 bytes are a big-endian length prefix
    fn parse_bytestream<R: Read, T: StacksMessageCodec>(
        preamble: &HttpResponsePreamble,
        fd: &mut R,
        len_hint: Option<usize>,
        max_len: u64,
    ) -> Result<T, net_error> {
        // content-type has to be Bytes
        if preamble.content_type != HttpContentType::Bytes {
            return Err(net_error::DeserializeError(
                "Invalid content-type: expected application/octet-stream".to_string(),
            ));
        }

        let item: T = if preamble.is_chunked() && len_hint.is_none() {
            let mut chunked_fd = HttpChunkedTransferReader::from_reader(fd, max_len);
            read_next(&mut chunked_fd)?
        } else {
            let content_length_opt = match (preamble.content_length, len_hint) {
                (Some(l), _) => Some(l as u32),
                (None, Some(l)) => Some(l as u32),
                (None, None) => None,
            };
            if let Some(content_length) = content_length_opt {
                if (content_length as u64) > max_len {
                    return Err(net_error::DeserializeError(
                        "Invalid Content-Length header: too long".to_string(),
                    ));
                }

                let mut bound_fd = BoundReader::from_reader(fd, content_length as u64);
                read_next(&mut bound_fd)?
            } else {
                // unsupported headers
                trace!("preamble: {:?}", preamble);
                return Err(net_error::DeserializeError(
                    "Invalid headers: need either Transfer-Encoding or Content-Length".to_string(),
                ));
            }
        };

        Ok(item)
    }

    fn parse_json<R: Read, T: serde::de::DeserializeOwned>(
        preamble: &HttpResponsePreamble,
        fd: &mut R,
        len_hint: Option<usize>,
        max_len: u64,
    ) -> Result<T, net_error> {
        // content-type has to be JSON
        if preamble.content_type != HttpContentType::JSON {
            return Err(net_error::DeserializeError(
                "Invalid content-type: expected application/json".to_string(),
            ));
        }

        let item_result: Result<T, serde_json::Error> = if preamble.is_chunked()
            && len_hint.is_none()
        {
            let chunked_fd = HttpChunkedTransferReader::from_reader(fd, max_len);
            serde_json::from_reader(chunked_fd)
        } else {
            let content_length_opt = match (preamble.content_length, len_hint) {
                (Some(l), _) => Some(l as u32),
                (None, Some(l)) => Some(l as u32),
                (None, None) => None,
            };
            if let Some(content_length) = content_length_opt {
                if (content_length as u64) > max_len {
                    return Err(net_error::DeserializeError(
                        "Invalid Content-Length header: too long".to_string(),
                    ));
                }
                let bound_fd = BoundReader::from_reader(fd, content_length as u64);
                serde_json::from_reader(bound_fd)
            } else {
                // unsupported headers
                trace!("preamble: {:?}", preamble);
                return Err(net_error::DeserializeError(
                    "Invalid headers: need either Transfer-Encoding or Content-Length".to_string(),
                ));
            }
        };

        item_result.map_err(|e| {
            if e.is_eof() {
                net_error::UnderflowError(format!("Not enough bytes to parse JSON"))
            } else {
                net_error::DeserializeError(format!("Failed to parse JSON: {:?}", &e))
            }
        })
    }

    fn parse_raw_bytes<R: Read>(
        preamble: &HttpResponsePreamble,
        fd: &mut R,
        len_hint: Option<usize>,
        max_len: u64,
        expected_content_type: HttpContentType,
    ) -> Result<Vec<u8>, net_error> {
        if preamble.content_type != expected_content_type {
            return Err(net_error::DeserializeError(format!(
                "Invalid content-type: expected {}",
                expected_content_type
            )));
        }
        let buf = if preamble.is_chunked() && len_hint.is_none() {
            let mut chunked_fd = HttpChunkedTransferReader::from_reader(fd, max_len);
            let mut buf = vec![];
            chunked_fd
                .read_to_end(&mut buf)
                .map_err(net_error::ReadError)?;
            buf
        } else {
            let content_length_opt = match (preamble.content_length, len_hint) {
                (Some(l), _) => Some(l as u32),
                (None, Some(l)) => Some(l as u32),
                (None, None) => None,
            };
            if let Some(len) = content_length_opt {
                let mut buf = vec![0u8; len as usize];
                fd.read_exact(&mut buf).map_err(net_error::ReadError)?;
                buf
            } else {
                // unsupported headers
                trace!("preamble: {:?}", preamble);
                return Err(net_error::DeserializeError(
                    "Invalid headers: need either Transfer-Encoding or Content-Length".to_string(),
                ));
            }
        };

        Ok(buf)
    }

    fn parse_text<R: Read>(
        preamble: &HttpResponsePreamble,
        fd: &mut R,
        len_hint: Option<usize>,
        max_len: u64,
    ) -> Result<Vec<u8>, net_error> {
        Self::parse_raw_bytes(preamble, fd, len_hint, max_len, HttpContentType::Text)
    }

    fn parse_bytes<R: Read>(
        preamble: &HttpResponsePreamble,
        fd: &mut R,
        len_hint: Option<usize>,
        max_len: u64,
    ) -> Result<Vec<u8>, net_error> {
        Self::parse_raw_bytes(preamble, fd, len_hint, max_len, HttpContentType::Bytes)
    }

    // len_hint is given by the StacksHttp protocol implementation
    pub fn parse<R: Read>(
        protocol: &mut StacksHttp,
        request_version: HttpVersion,
        preamble: &HttpResponsePreamble,
        request_path: String,
        fd: &mut R,
        len_hint: Option<usize>,
    ) -> Result<HttpResponseType, net_error> {
        if preamble.status_code >= 400 {
            return HttpResponseType::parse_error(protocol, request_version, preamble, fd);
        }

        // TODO: make this static somehow
        let RESPONSE_METHODS: &[(
            &Regex,
            &dyn Fn(
                &mut StacksHttp,
                HttpVersion,
                &HttpResponsePreamble,
                &mut R,
                Option<usize>,
            ) -> Result<HttpResponseType, net_error>,
        )] = &[
            (&PATH_GETINFO, &HttpResponseType::parse_peerinfo),
            (&PATH_GETPOXINFO, &HttpResponseType::parse_poxinfo),
            (&PATH_GETNEIGHBORS, &HttpResponseType::parse_neighbors),
            (&PATH_GETHEADERS, &HttpResponseType::parse_headers),
            (&PATH_GETBLOCK, &HttpResponseType::parse_block),
            (&PATH_GET_DATA_VAR, &HttpResponseType::parse_get_data_var),
            (
                &PATH_GET_CONSTANT_VAL,
                &HttpResponseType::parse_get_constant_val,
            ),
            (&PATH_GET_MAP_ENTRY, &HttpResponseType::parse_get_map_entry),
            (
                &PATH_GETMICROBLOCKS_INDEXED,
                &HttpResponseType::parse_microblocks,
            ),
            (
                &PATH_GETMICROBLOCKS_CONFIRMED,
                &HttpResponseType::parse_microblocks,
            ),
            (
                &PATH_GETMICROBLOCKS_UNCONFIRMED,
                &HttpResponseType::parse_microblocks_unconfirmed,
            ),
            (
                &PATH_GETTRANSACTION_UNCONFIRMED,
                &HttpResponseType::parse_transaction_unconfirmed,
            ),
            (&PATH_POSTTRANSACTION, &HttpResponseType::parse_txid),
            (
                &PATH_POSTBLOCK,
                &HttpResponseType::parse_stacks_block_accepted,
            ),
            (
                &PATH_POSTMICROBLOCK,
                &HttpResponseType::parse_microblock_hash,
            ),
            (&PATH_GET_ACCOUNT, &HttpResponseType::parse_get_account),
            (
                &PATH_GET_CONTRACT_SRC,
                &HttpResponseType::parse_get_contract_src,
            ),
            (
                &PATH_GET_IS_TRAIT_IMPLEMENTED,
                &HttpResponseType::parse_get_is_trait_implemented,
            ),
            (
                &PATH_GET_CONTRACT_ABI,
                &HttpResponseType::parse_get_contract_abi,
            ),
            (
                &PATH_POST_CALL_READ_ONLY,
                &HttpResponseType::parse_call_read_only,
            ),
            (
                &PATH_GET_ATTACHMENT,
                &HttpResponseType::parse_get_attachment,
            ),
            (
                &PATH_GET_ATTACHMENTS_INV,
                &HttpResponseType::parse_get_attachments_inv,
            ),
            (
                &PATH_POST_MEMPOOL_QUERY,
                &HttpResponseType::parse_post_mempool_query,
            ),
            (
                &PATH_GET_STACKERDB_METADATA,
                &HttpResponseType::parse_get_stackerdb_metadata,
            ),
            (
                &PATH_GET_STACKERDB_CHUNK,
                &HttpResponseType::parse_get_stackerdb_chunk,
            ),
            (
                &PATH_GET_STACKERDB_VERSIONED_CHUNK,
                &HttpResponseType::parse_get_stackerdb_chunk,
            ),
            (
                &PATH_POST_STACKERDB_CHUNK,
                &HttpResponseType::parse_stackerdb_chunk_response,
            ),
        ];

        // use url::Url to parse path and query string
        //   Url will refuse to parse just a path, so create a dummy URL
        let local_url = format!("http://local{}", &request_path);
        let url = Url::parse(&local_url).map_err(|_e| {
            net_error::DeserializeError("Http request path could not be parsed".to_string())
        })?;

        let decoded_path = percent_decode_str(url.path()).decode_utf8().map_err(|_e| {
            net_error::DeserializeError(
                "Http response path could not be parsed as UTF-8".to_string(),
            )
        })?;

        for (regex, parser) in RESPONSE_METHODS.iter() {
            match HttpResponseType::try_parse(
                protocol,
                regex,
                request_version,
                preamble,
                &decoded_path.to_string(),
                fd,
                len_hint,
                parser,
            ) {
                Ok(Some(request)) => {
                    return Ok(request);
                }
                Ok(None) => {
                    continue;
                }
                Err(e) => {
                    test_debug!("Failed to parse {}: {:?}", &request_path, &e);
                    return Err(e);
                }
            }
        }

        test_debug!(
            "Failed to match request path '{}' to a handler",
            &request_path
        );
        return Err(net_error::DeserializeError(
            "Http response could not be parsed".to_string(),
        ));
    }

    fn parse_peerinfo<R: Read>(
        _protocol: &mut StacksHttp,
        request_version: HttpVersion,
        preamble: &HttpResponsePreamble,
        fd: &mut R,
        len_hint: Option<usize>,
    ) -> Result<HttpResponseType, net_error> {
        let peer_info =
            HttpResponseType::parse_json(preamble, fd, len_hint, MAX_MESSAGE_LEN as u64)?;
        Ok(HttpResponseType::PeerInfo(
            HttpResponseMetadata::from_preamble(request_version, preamble),
            peer_info,
        ))
    }

    fn parse_poxinfo<R: Read>(
        _protocol: &mut StacksHttp,
        request_version: HttpVersion,
        preamble: &HttpResponsePreamble,
        fd: &mut R,
        len_hint: Option<usize>,
    ) -> Result<HttpResponseType, net_error> {
        let pox_info =
            HttpResponseType::parse_json(preamble, fd, len_hint, MAX_MESSAGE_LEN as u64)?;
        Ok(HttpResponseType::PoxInfo(
            HttpResponseMetadata::from_preamble(request_version, preamble),
            pox_info,
        ))
    }

    fn parse_neighbors<R: Read>(
        _protocol: &mut StacksHttp,
        request_version: HttpVersion,
        preamble: &HttpResponsePreamble,
        fd: &mut R,
        len_hint: Option<usize>,
    ) -> Result<HttpResponseType, net_error> {
        let neighbors_data =
            HttpResponseType::parse_json(preamble, fd, len_hint, MAX_MESSAGE_LEN as u64)?;
        Ok(HttpResponseType::Neighbors(
            HttpResponseMetadata::from_preamble(request_version, preamble),
            neighbors_data,
        ))
    }

    fn parse_headers<R: Read>(
        _protocol: &mut StacksHttp,
        request_version: HttpVersion,
        preamble: &HttpResponsePreamble,
        fd: &mut R,
        len_hint: Option<usize>,
    ) -> Result<HttpResponseType, net_error> {
        let headers: Vec<ExtendedStacksHeader> =
            HttpResponseType::parse_json(preamble, fd, len_hint, MAX_MESSAGE_LEN as u64)?;
        Ok(HttpResponseType::Headers(
            HttpResponseMetadata::from_preamble(request_version, preamble),
            headers,
        ))
    }

    fn parse_block<R: Read>(
        _protocol: &mut StacksHttp,
        request_version: HttpVersion,
        preamble: &HttpResponsePreamble,
        fd: &mut R,
        len_hint: Option<usize>,
    ) -> Result<HttpResponseType, net_error> {
        let block: StacksBlock =
            HttpResponseType::parse_bytestream(preamble, fd, len_hint, MAX_MESSAGE_LEN as u64)?;
        Ok(HttpResponseType::Block(
            HttpResponseMetadata::from_preamble(request_version, preamble),
            block,
        ))
    }

    fn parse_microblocks<R: Read>(
        _protocol: &mut StacksHttp,
        request_version: HttpVersion,
        preamble: &HttpResponsePreamble,
        fd: &mut R,
        len_hint: Option<usize>,
    ) -> Result<HttpResponseType, net_error> {
        let microblocks: Vec<StacksMicroblock> =
            HttpResponseType::parse_bytestream(preamble, fd, len_hint, MAX_MESSAGE_LEN as u64)?;
        Ok(HttpResponseType::Microblocks(
            HttpResponseMetadata::from_preamble(request_version, preamble),
            microblocks,
        ))
    }

    fn parse_get_account<R: Read>(
        _protocol: &mut StacksHttp,
        request_version: HttpVersion,
        preamble: &HttpResponsePreamble,
        fd: &mut R,
        len_hint: Option<usize>,
    ) -> Result<HttpResponseType, net_error> {
        let account_entry =
            HttpResponseType::parse_json(preamble, fd, len_hint, MAX_MESSAGE_LEN as u64)?;
        Ok(HttpResponseType::GetAccount(
            HttpResponseMetadata::from_preamble(request_version, preamble),
            account_entry,
        ))
    }

    fn parse_get_data_var<R: Read>(
        _protocol: &mut StacksHttp,
        request_version: HttpVersion,
        preamble: &HttpResponsePreamble,
        fd: &mut R,
        len_hint: Option<usize>,
    ) -> Result<HttpResponseType, net_error> {
        let data_var =
            HttpResponseType::parse_json(preamble, fd, len_hint, MAX_MESSAGE_LEN as u64)?;
        Ok(HttpResponseType::GetDataVar(
            HttpResponseMetadata::from_preamble(request_version, preamble),
            data_var,
        ))
    }

    fn parse_get_constant_val<R: Read>(
        _protocol: &mut StacksHttp,
        request_version: HttpVersion,
        preamble: &HttpResponsePreamble,
        fd: &mut R,
        len_hint: Option<usize>,
    ) -> Result<HttpResponseType, net_error> {
        let constant_val =
            HttpResponseType::parse_json(preamble, fd, len_hint, MAX_MESSAGE_LEN as u64)?;
        Ok(HttpResponseType::GetConstantVal(
            HttpResponseMetadata::from_preamble(request_version, preamble),
            constant_val,
        ))
    }

    fn parse_get_map_entry<R: Read>(
        _protocol: &mut StacksHttp,
        request_version: HttpVersion,
        preamble: &HttpResponsePreamble,
        fd: &mut R,
        len_hint: Option<usize>,
    ) -> Result<HttpResponseType, net_error> {
        let map_entry =
            HttpResponseType::parse_json(preamble, fd, len_hint, MAX_MESSAGE_LEN as u64)?;
        Ok(HttpResponseType::GetMapEntry(
            HttpResponseMetadata::from_preamble(request_version, preamble),
            map_entry,
        ))
    }

    fn parse_get_contract_src<R: Read>(
        _protocol: &mut StacksHttp,
        request_version: HttpVersion,
        preamble: &HttpResponsePreamble,
        fd: &mut R,
        len_hint: Option<usize>,
    ) -> Result<HttpResponseType, net_error> {
        let src_data =
            HttpResponseType::parse_json(preamble, fd, len_hint, MAX_MESSAGE_LEN as u64)?;
        Ok(HttpResponseType::GetContractSrc(
            HttpResponseMetadata::from_preamble(request_version, preamble),
            src_data,
        ))
    }

    fn parse_get_is_trait_implemented<R: Read>(
        _protocol: &mut StacksHttp,
        request_version: HttpVersion,
        preamble: &HttpResponsePreamble,
        fd: &mut R,
        len_hint: Option<usize>,
    ) -> Result<HttpResponseType, net_error> {
        let src_data =
            HttpResponseType::parse_json(preamble, fd, len_hint, MAX_MESSAGE_LEN as u64)?;
        Ok(HttpResponseType::GetIsTraitImplemented(
            HttpResponseMetadata::from_preamble(request_version, preamble),
            src_data,
        ))
    }

    fn parse_get_contract_abi<R: Read>(
        _protocol: &mut StacksHttp,
        request_version: HttpVersion,
        preamble: &HttpResponsePreamble,
        fd: &mut R,
        len_hint: Option<usize>,
    ) -> Result<HttpResponseType, net_error> {
        let abi = HttpResponseType::parse_json(preamble, fd, len_hint, MAX_MESSAGE_LEN as u64)?;
        Ok(HttpResponseType::GetContractABI(
            HttpResponseMetadata::from_preamble(request_version, preamble),
            abi,
        ))
    }

    fn parse_call_read_only<R: Read>(
        _protocol: &mut StacksHttp,
        request_version: HttpVersion,
        preamble: &HttpResponsePreamble,
        fd: &mut R,
        len_hint: Option<usize>,
    ) -> Result<HttpResponseType, net_error> {
        let call_data =
            HttpResponseType::parse_json(preamble, fd, len_hint, MAX_MESSAGE_LEN as u64)?;
        Ok(HttpResponseType::CallReadOnlyFunction(
            HttpResponseMetadata::from_preamble(request_version, preamble),
            call_data,
        ))
    }

    fn parse_microblocks_unconfirmed<R: Read>(
        _protocol: &mut StacksHttp,
        request_version: HttpVersion,
        preamble: &HttpResponsePreamble,
        fd: &mut R,
        len_hint: Option<usize>,
    ) -> Result<HttpResponseType, net_error> {
        // NOTE: there will be no length prefix on this, but we won't ever get more than
        // MAX_MICROBLOCKS_UNCONFIRMED microblocks
        let mut microblocks = vec![];
        let max_len = len_hint.unwrap_or(MAX_MESSAGE_LEN as usize) as u64;
        let mut bound_reader = BoundReader::from_reader(fd, max_len);
        loop {
            let mblock: StacksMicroblock = match read_next(&mut bound_reader) {
                Ok(mblock) => Ok(mblock),
                Err(e) => match e {
                    codec_error::ReadError(ref ioe) => match ioe.kind() {
                        io::ErrorKind::UnexpectedEof => {
                            // end of stream -- this is fine
                            break;
                        }
                        _ => Err(e),
                    },
                    _ => Err(e),
                },
            }?;

            microblocks.push(mblock);
            if microblocks.len() == MAX_MICROBLOCKS_UNCONFIRMED {
                break;
            }
        }
        Ok(HttpResponseType::Microblocks(
            HttpResponseMetadata::from_preamble(request_version, preamble),
            microblocks,
        ))
    }

    fn parse_transaction_unconfirmed<R: Read>(
        _protocol: &mut StacksHttp,
        request_version: HttpVersion,
        preamble: &HttpResponsePreamble,
        fd: &mut R,
        len_hint: Option<usize>,
    ) -> Result<HttpResponseType, net_error> {
        let unconfirmed_status: UnconfirmedTransactionResponse =
            HttpResponseType::parse_json(preamble, fd, len_hint, MAX_MESSAGE_LEN as u64)?;

        // tx payload must decode to a transaction
        let tx_bytes = hex_bytes(&unconfirmed_status.tx).map_err(|_| {
            net_error::DeserializeError("Unconfirmed transaction is not hex-encoded".to_string())
        })?;
        let _ = StacksTransaction::consensus_deserialize(&mut &tx_bytes[..]).map_err(|_| {
            net_error::DeserializeError(
                "Unconfirmed transaction is not a well-formed Stacks transaction".to_string(),
            )
        })?;

        Ok(HttpResponseType::UnconfirmedTransaction(
            HttpResponseMetadata::from_preamble(request_version, preamble),
            unconfirmed_status,
        ))
    }

    fn parse_txid<R: Read>(
        _protocol: &mut StacksHttp,
        request_version: HttpVersion,
        preamble: &HttpResponsePreamble,
        fd: &mut R,
        len_hint: Option<usize>,
    ) -> Result<HttpResponseType, net_error> {
        let txid_hex: String = HttpResponseType::parse_json(preamble, fd, len_hint, 66)?;
        if txid_hex.len() != 64 {
            return Err(net_error::DeserializeError(
                "Invalid txid: expected 64 bytes".to_string(),
            ));
        }

        let txid = Txid::from_hex(&txid_hex)
            .map_err(|_e| net_error::DeserializeError("Failed to decode txid hex".to_string()))?;
        Ok(HttpResponseType::TransactionID(
            HttpResponseMetadata::from_preamble(request_version, preamble),
            txid,
        ))
    }

    fn parse_get_attachment<R: Read>(
        _protocol: &mut StacksHttp,
        request_version: HttpVersion,
        preamble: &HttpResponsePreamble,
        fd: &mut R,
        len_hint: Option<usize>,
    ) -> Result<HttpResponseType, net_error> {
        let res: GetAttachmentResponse =
            HttpResponseType::parse_json(preamble, fd, len_hint, MAX_MESSAGE_LEN as u64)?;

        Ok(HttpResponseType::GetAttachment(
            HttpResponseMetadata::from_preamble(request_version, preamble),
            res,
        ))
    }

    fn parse_get_attachments_inv<R: Read>(
        _protocol: &mut StacksHttp,
        request_version: HttpVersion,
        preamble: &HttpResponsePreamble,
        fd: &mut R,
        len_hint: Option<usize>,
    ) -> Result<HttpResponseType, net_error> {
        let res: GetAttachmentsInvResponse =
            HttpResponseType::parse_json(preamble, fd, len_hint, MAX_MESSAGE_LEN as u64)?;

        Ok(HttpResponseType::GetAttachmentsInv(
            HttpResponseMetadata::from_preamble(request_version, preamble),
            res,
        ))
    }

    fn parse_stacks_block_accepted<R: Read>(
        _protocol: &mut StacksHttp,
        request_version: HttpVersion,
        preamble: &HttpResponsePreamble,
        fd: &mut R,
        len_hint: Option<usize>,
    ) -> Result<HttpResponseType, net_error> {
        let stacks_block_accepted: StacksBlockAcceptedData =
            HttpResponseType::parse_json(preamble, fd, len_hint, 128)?;
        Ok(HttpResponseType::StacksBlockAccepted(
            HttpResponseMetadata::from_preamble(request_version, preamble),
            stacks_block_accepted.stacks_block_id,
            stacks_block_accepted.accepted,
        ))
    }

    fn parse_microblock_hash<R: Read>(
        _protocol: &mut StacksHttp,
        request_version: HttpVersion,
        preamble: &HttpResponsePreamble,
        fd: &mut R,
        len_hint: Option<usize>,
    ) -> Result<HttpResponseType, net_error> {
        let mblock_hex: String = HttpResponseType::parse_json(preamble, fd, len_hint, 66)?;
        if mblock_hex.len() != 64 {
            return Err(net_error::DeserializeError(
                "Invalid microblock hash: expected 64 bytes".to_string(),
            ));
        }

        let mblock_hash = BlockHeaderHash::from_hex(&mblock_hex).map_err(|_e| {
            net_error::DeserializeError("Failed to decode microblock hash hex".to_string())
        })?;
        Ok(HttpResponseType::MicroblockHash(
            HttpResponseMetadata::from_preamble(request_version, preamble),
            mblock_hash,
        ))
    }

    /// Read the trailing page ID from a transaction stream
    fn parse_mempool_query_page_id<R: Read>(
        pos: usize,
        retry_reader: &mut RetryReader<'_, R>,
    ) -> Result<Option<Txid>, net_error> {
        // possibly end-of-transactions, in which case, the last 32 bytes should be
        // a page ID.  Expect end-of-stream after this.
        retry_reader.set_position(pos);
        let next_page: Txid = match read_next(retry_reader) {
            Ok(txid) => txid,
            Err(e) => match e {
                codec_error::ReadError(ref ioe) => match ioe.kind() {
                    io::ErrorKind::UnexpectedEof => {
                        if pos == retry_reader.position() {
                            // this is fine -- the node didn't get another page
                            return Ok(None);
                        } else {
                            // partial data -- corrupt stream
                            test_debug!("Unexpected EOF: {} != {}", pos, retry_reader.position());
                            return Err(e.into());
                        }
                    }
                    _ => {
                        return Err(e.into());
                    }
                },
                e => {
                    return Err(e.into());
                }
            },
        };

        test_debug!("Read page_id {:?}", &next_page);
        Ok(Some(next_page))
    }

    /// Decode a transaction stream, returned from /v2/mempool/query.
    /// The wire format is a list of transactions (no SIP-003 length prefix), followed by an
    /// optional 32-byte page ID.  Obtain both the transactions and page ID, if it exists.
    pub fn decode_tx_stream<R: Read>(
        fd: &mut R,
        len_hint: Option<usize>,
    ) -> Result<(Vec<StacksTransaction>, Option<Txid>), net_error> {
        // The wire format is `tx, tx, tx, tx, .., tx, txid`.
        // The last 32 bytes are the page ID for the next mempool query.
        // NOTE: there will be no length prefix on this.
        let mut txs: Vec<StacksTransaction> = vec![];
        let max_len = len_hint.unwrap_or(MAX_MESSAGE_LEN as usize) as u64;
        let mut bound_reader = BoundReader::from_reader(fd, max_len);
        let mut retry_reader = RetryReader::new(&mut bound_reader);
        let mut page_id = None;
        let mut expect_eof = false;

        loop {
            let pos = retry_reader.position();
            let next_msg: Result<StacksTransaction, _> = read_next(&mut retry_reader);
            match next_msg {
                Ok(tx) => {
                    if expect_eof {
                        // this should have failed
                        test_debug!("Expected EOF; got transaction {}", tx.txid());
                        return Err(net_error::ExpectedEndOfStream);
                    }

                    test_debug!("Read transaction {}", tx.txid());
                    txs.push(tx);
                    Ok(())
                }
                Err(e) => match e {
                    codec_error::ReadError(ref ioe) => match ioe.kind() {
                        io::ErrorKind::UnexpectedEof => {
                            if expect_eof {
                                if pos != retry_reader.position() {
                                    // read partial data. The stream is corrupt.
                                    test_debug!(
                                        "Expected EOF; stream advanced from {} to {}",
                                        pos,
                                        retry_reader.position()
                                    );
                                    return Err(net_error::ExpectedEndOfStream);
                                }
                            } else {
                                // couldn't read a full transaction.  This is possibly a page ID, whose
                                // 32 bytes decode to the prefix of a well-formed transaction.
                                test_debug!("Try to read page ID trailer after ReadError");
                                page_id = HttpResponseType::parse_mempool_query_page_id(
                                    pos,
                                    &mut retry_reader,
                                )?;
                            }
                            break;
                        }
                        _ => Err(e),
                    },
                    codec_error::DeserializeError(_msg) => {
                        if expect_eof {
                            // this should have failed due to EOF
                            test_debug!("Expected EOF; got DeserializeError '{}'", &_msg);
                            return Err(net_error::ExpectedEndOfStream);
                        }

                        // failed to parse a transaction.  This is possibly a page ID.
                        test_debug!("Try to read page ID trailer after ReadError");
                        page_id =
                            HttpResponseType::parse_mempool_query_page_id(pos, &mut retry_reader)?;

                        // do one more pass to make sure we're actually end-of-stream.
                        // otherwise, the stream itself was corrupt, since any 32 bytes is a valid
                        // txid and the presence of more bytes means that we simply got a bad tx
                        // that we couldn't decode.
                        expect_eof = true;
                        Ok(())
                    }
                    _ => Err(e),
                },
            }?;
        }

        Ok((txs, page_id))
    }

    fn parse_post_mempool_query<R: Read>(
        _protocol: &mut StacksHttp,
        request_version: HttpVersion,
        preamble: &HttpResponsePreamble,
        fd: &mut R,
        len_hint: Option<usize>,
    ) -> Result<HttpResponseType, net_error> {
        let (txs, page_id) = HttpResponseType::decode_tx_stream(fd, len_hint)?;
        Ok(HttpResponseType::MemPoolTxs(
            HttpResponseMetadata::from_preamble(request_version, preamble),
            page_id,
            txs,
        ))
    }

    fn parse_get_stackerdb_metadata<R: Read>(
        _protocol: &mut StacksHttp,
        request_version: HttpVersion,
        preamble: &HttpResponsePreamble,
        fd: &mut R,
        len_hint: Option<usize>,
    ) -> Result<HttpResponseType, net_error> {
        let slot_metadata =
            HttpResponseType::parse_json(preamble, fd, len_hint, MAX_MESSAGE_LEN as u64)?;
        Ok(HttpResponseType::StackerDBMetadata(
            HttpResponseMetadata::from_preamble(request_version, preamble),
            slot_metadata,
        ))
    }

    fn parse_get_stackerdb_chunk<R: Read>(
        _protocol: &mut StacksHttp,
        request_version: HttpVersion,
        preamble: &HttpResponsePreamble,
        fd: &mut R,
        len_hint: Option<usize>,
    ) -> Result<HttpResponseType, net_error> {
        let chunk =
            HttpResponseType::parse_bytes(preamble, fd, len_hint, STACKERDB_MAX_CHUNK_SIZE as u64)?;
        Ok(HttpResponseType::StackerDBChunk(
            HttpResponseMetadata::from_preamble(request_version, preamble),
            chunk,
        ))
    }

    fn parse_stackerdb_chunk_response<R: Read>(
        _protocol: &mut StacksHttp,
        request_version: HttpVersion,
        preamble: &HttpResponsePreamble,
        fd: &mut R,
        len_hint: Option<usize>,
    ) -> Result<HttpResponseType, net_error> {
        let slot_ack =
            HttpResponseType::parse_json(preamble, fd, len_hint, MAX_MESSAGE_LEN as u64)?;
        Ok(HttpResponseType::StackerDBChunkAck(
            HttpResponseMetadata::from_preamble(request_version, preamble),
            slot_ack,
        ))
    }

    fn error_reason(code: u16) -> &'static str {
        match code {
            400 => "Bad Request",
            401 => "Unauthorized",
            402 => "Payment Required",
            403 => "Forbidden",
            404 => "Not Found",
            429 => "Too Many Requests",
            500 => "Internal Server Error",
            503 => "Service Temporarily Unavailable",
            _ => "Error",
        }
    }

    fn error_response<W: Write>(
        &self,
        fd: &mut W,
        code: u16,
        message: &str,
    ) -> Result<(), net_error> {
        let md = self.metadata();
        HttpResponsePreamble::new_serialized(
            fd,
            code,
            HttpResponseType::error_reason(code),
            Some(message.len() as u32),
            &HttpContentType::Text,
            md.request_id,
            |ref mut fd| keep_alive_headers(fd, md),
        )?;
        fd.write_all(message.as_bytes())
            .map_err(net_error::WriteError)?;
        Ok(())
    }

    pub fn metadata(&self) -> &HttpResponseMetadata {
<<<<<<< HEAD
        match self {
            HttpResponseType::PeerInfo(md, _) => md,
            HttpResponseType::PoxInfo(md, _) => md,
            HttpResponseType::Neighbors(md, _) => md,
            HttpResponseType::HeaderStream(md) => md,
            HttpResponseType::Headers(md, _) => md,
            HttpResponseType::Block(md, _) => md,
            HttpResponseType::BlockStream(md) => md,
            HttpResponseType::Microblocks(md, _) => md,
            HttpResponseType::MicroblockStream(md) => md,
            HttpResponseType::TransactionID(md, _) => md,
            HttpResponseType::StacksBlockAccepted(md, ..) => md,
            HttpResponseType::MicroblockHash(md, _) => md,
            HttpResponseType::TokenTransferCost(md, _) => md,
            HttpResponseType::GetDataVar(md, _) => md,
            HttpResponseType::GetConstantVal(md, _) => md,
            HttpResponseType::GetMapEntry(md, _) => md,
            HttpResponseType::GetAccount(md, _) => md,
            HttpResponseType::GetContractABI(md, _) => md,
            HttpResponseType::GetContractSrc(md, _) => md,
            HttpResponseType::GetIsTraitImplemented(md, _) => md,
            HttpResponseType::CallReadOnlyFunction(md, _) => md,
            HttpResponseType::UnconfirmedTransaction(md, _) => md,
            HttpResponseType::GetAttachment(md, _) => md,
            HttpResponseType::GetAttachmentsInv(md, _) => md,
            HttpResponseType::MemPoolTxStream(md) => md,
            HttpResponseType::MemPoolTxs(md, ..) => md,
            HttpResponseType::OptionsPreflight(md) => md,
            HttpResponseType::TransactionFeeEstimation(md, _) => md,
            HttpResponseType::BlockProposalOk { metadata, .. } => metadata,
=======
        match *self {
            HttpResponseType::PeerInfo(ref md, _) => md,
            HttpResponseType::PoxInfo(ref md, _) => md,
            HttpResponseType::Neighbors(ref md, _) => md,
            HttpResponseType::HeaderStream(ref md) => md,
            HttpResponseType::Headers(ref md, _) => md,
            HttpResponseType::Block(ref md, _) => md,
            HttpResponseType::BlockStream(ref md) => md,
            HttpResponseType::Microblocks(ref md, _) => md,
            HttpResponseType::MicroblockStream(ref md) => md,
            HttpResponseType::TransactionID(ref md, _) => md,
            HttpResponseType::StacksBlockAccepted(ref md, ..) => md,
            HttpResponseType::MicroblockHash(ref md, _) => md,
            HttpResponseType::TokenTransferCost(ref md, _) => md,
            HttpResponseType::GetDataVar(ref md, _) => md,
            HttpResponseType::GetConstantVal(ref md, _) => md,
            HttpResponseType::GetMapEntry(ref md, _) => md,
            HttpResponseType::GetAccount(ref md, _) => md,
            HttpResponseType::GetContractABI(ref md, _) => md,
            HttpResponseType::GetContractSrc(ref md, _) => md,
            HttpResponseType::GetIsTraitImplemented(ref md, _) => md,
            HttpResponseType::CallReadOnlyFunction(ref md, _) => md,
            HttpResponseType::UnconfirmedTransaction(ref md, _) => md,
            HttpResponseType::GetAttachment(ref md, _) => md,
            HttpResponseType::GetAttachmentsInv(ref md, _) => md,
            HttpResponseType::MemPoolTxStream(ref md) => md,
            HttpResponseType::MemPoolTxs(ref md, ..) => md,
            HttpResponseType::OptionsPreflight(ref md) => md,
            HttpResponseType::TransactionFeeEstimation(ref md, _) => md,
            HttpResponseType::StackerDBMetadata(ref md, ..) => md,
            HttpResponseType::StackerDBChunk(ref md, ..) => md,
            HttpResponseType::StackerDBChunkAck(ref md, ..) => md,
>>>>>>> f4808469
            // errors
            HttpResponseType::BadRequestJSON(md, _) => md,
            HttpResponseType::BadRequest(md, _) => md,
            HttpResponseType::Unauthorized(md, _) => md,
            HttpResponseType::PaymentRequired(md, _) => md,
            HttpResponseType::Forbidden(md, _) => md,
            HttpResponseType::NotFound(md, _) => md,
            HttpResponseType::ServerError(md, _) => md,
            HttpResponseType::ServiceUnavailable(md, _) => md,
            HttpResponseType::Error(md, ..) => md,
            HttpResponseType::AsyncRpcNotReady { metadata, .. } => metadata,
        }
    }

    fn send_bytestream<W: Write, T: StacksMessageCodec>(
        protocol: &mut StacksHttp,
        md: &HttpResponseMetadata,
        fd: &mut W,
        message: &T,
    ) -> Result<(), codec_error> {
        if md.content_length.is_some() {
            // have explicit content-length, so we can send as-is
            write_next(fd, message)
        } else {
            // no content-length, so send as chunk-encoded
            let mut write_state = HttpChunkedTransferWriterState::new(protocol.chunk_size as usize);
            let mut encoder = HttpChunkedTransferWriter::from_writer_state(fd, &mut write_state);
            write_next(&mut encoder, message)?;
            encoder.flush().map_err(codec_error::WriteError)?;
            Ok(())
        }
    }

    fn send_text<W: Write>(
        protocol: &mut StacksHttp,
        md: &HttpResponseMetadata,
        fd: &mut W,
        text: &[u8],
    ) -> Result<(), net_error> {
        if md.content_length.is_some() {
            // have explicit content-length, so we can send as-is
            fd.write_all(text).map_err(net_error::WriteError)
        } else {
            // no content-length, so send as chunk-encoded
            let mut write_state = HttpChunkedTransferWriterState::new(protocol.chunk_size as usize);
            let mut encoder = HttpChunkedTransferWriter::from_writer_state(fd, &mut write_state);
            encoder.write_all(text).map_err(net_error::WriteError)?;
            encoder.flush().map_err(net_error::WriteError)?;
            Ok(())
        }
    }

    fn send_json<W: Write, T: serde::ser::Serialize>(
        protocol: &mut StacksHttp,
        md: &HttpResponseMetadata,
        fd: &mut W,
        message: &T,
    ) -> Result<(), net_error> {
        if md.content_length.is_some() {
            // have explicit content-length, so we can send as-is
            serde_json::to_writer(fd, message)
                .map_err(|e| net_error::SerializeError(format!("Failed to send as JSON: {:?}", &e)))
        } else {
            // no content-length, so send as chunk-encoded
            let mut write_state = HttpChunkedTransferWriterState::new(protocol.chunk_size as usize);
            let mut encoder = HttpChunkedTransferWriter::from_writer_state(fd, &mut write_state);
            serde_json::to_writer(&mut encoder, message).map_err(|e| {
                net_error::SerializeError(format!("Failed to send as chunk-encoded JSON: {:?}", &e))
            })?;
            encoder.flush().map_err(net_error::WriteError)?;
            Ok(())
        }
    }

    pub fn send<W: Write>(&self, protocol: &mut StacksHttp, fd: &mut W) -> Result<(), net_error> {
        match self {
            HttpResponseType::GetAccount(md, account_data) => {
                HttpResponsePreamble::ok_JSON_from_md(fd, md)?;
                HttpResponseType::send_json(protocol, md, fd, account_data)?;
            }
            HttpResponseType::TransactionFeeEstimation(md, data) => {
                HttpResponsePreamble::ok_JSON_from_md(fd, md)?;
                HttpResponseType::send_json(protocol, md, fd, data)?;
            }
            HttpResponseType::GetContractABI(md, data) => {
                HttpResponsePreamble::ok_JSON_from_md(fd, md)?;
                HttpResponseType::send_json(protocol, md, fd, data)?;
            }
            HttpResponseType::GetContractSrc(md, data) => {
                HttpResponsePreamble::ok_JSON_from_md(fd, md)?;
                HttpResponseType::send_json(protocol, md, fd, data)?;
            }
            HttpResponseType::GetIsTraitImplemented(md, data) => {
                HttpResponsePreamble::ok_JSON_from_md(fd, md)?;
                HttpResponseType::send_json(protocol, md, fd, data)?;
            }
            HttpResponseType::TokenTransferCost(md, cost) => {
                HttpResponsePreamble::ok_JSON_from_md(fd, md)?;
                HttpResponseType::send_json(protocol, md, fd, cost)?;
            }
            HttpResponseType::CallReadOnlyFunction(md, data) => {
                HttpResponsePreamble::ok_JSON_from_md(fd, md)?;
                HttpResponseType::send_json(protocol, md, fd, data)?;
            }
            HttpResponseType::GetDataVar(md, var_data) => {
                HttpResponsePreamble::ok_JSON_from_md(fd, md)?;
                HttpResponseType::send_json(protocol, md, fd, var_data)?;
            }
            HttpResponseType::GetConstantVal(md, constant_val) => {
                HttpResponsePreamble::ok_JSON_from_md(fd, md)?;
                HttpResponseType::send_json(protocol, md, fd, constant_val)?;
            }
            HttpResponseType::GetMapEntry(md, map_data) => {
                HttpResponsePreamble::ok_JSON_from_md(fd, md)?;
                HttpResponseType::send_json(protocol, md, fd, map_data)?;
            }
            HttpResponseType::PeerInfo(md, peer_info) => {
                HttpResponsePreamble::ok_JSON_from_md(fd, md)?;
                HttpResponseType::send_json(protocol, md, fd, peer_info)?;
            }
            HttpResponseType::PoxInfo(md, pox_info) => {
                HttpResponsePreamble::ok_JSON_from_md(fd, md)?;
                HttpResponseType::send_json(protocol, md, fd, pox_info)?;
            }
            HttpResponseType::Neighbors(md, neighbor_data) => {
                HttpResponsePreamble::ok_JSON_from_md(fd, md)?;
                HttpResponseType::send_json(protocol, md, fd, neighbor_data)?;
            }
            HttpResponseType::GetAttachment(md, zonefile_data) => {
                HttpResponsePreamble::ok_JSON_from_md(fd, md)?;
                HttpResponseType::send_json(protocol, md, fd, zonefile_data)?;
            }
            HttpResponseType::GetAttachmentsInv(md, zonefile_data) => {
                HttpResponsePreamble::ok_JSON_from_md(fd, md)?;
                HttpResponseType::send_json(protocol, md, fd, zonefile_data)?;
            }
            HttpResponseType::Headers(md, headers) => {
                HttpResponsePreamble::new_serialized(
                    fd,
                    200,
                    "OK",
                    None,
                    &HttpContentType::JSON,
                    md.request_id,
                    |ref mut fd| keep_alive_headers(fd, md),
                )?;
                HttpResponseType::send_json(protocol, md, fd, headers)?;
            }
            HttpResponseType::HeaderStream(md) => {
                // only send the preamble.  The caller will need to figure out how to send along
                // the headers data itself.
                HttpResponsePreamble::new_serialized(
                    fd,
                    200,
                    "OK",
                    None,
                    &HttpContentType::JSON,
                    md.request_id,
                    |ref mut fd| keep_alive_headers(fd, md),
                )?;
            }
            HttpResponseType::Block(md, block) => {
                HttpResponsePreamble::new_serialized(
                    fd,
                    200,
                    "OK",
                    md.content_length.clone(),
                    &HttpContentType::Bytes,
                    md.request_id,
                    |mut fd| keep_alive_headers(fd, md),
                )?;
                HttpResponseType::send_bytestream(protocol, md, fd, block)?;
            }
            HttpResponseType::BlockStream(md) => {
                // only send the preamble.  The caller will need to figure out how to send along
                // the block data itself.
                HttpResponsePreamble::new_serialized(
                    fd,
                    200,
                    "OK",
                    None,
                    &HttpContentType::Bytes,
                    md.request_id,
                    |ref mut fd| keep_alive_headers(fd, md),
                )?;
            }
            HttpResponseType::Microblocks(md, microblocks) => {
                HttpResponsePreamble::new_serialized(
                    fd,
                    200,
                    "OK",
                    md.content_length.clone(),
                    &HttpContentType::Bytes,
                    md.request_id,
                    |ref mut fd| keep_alive_headers(fd, md),
                )?;
                HttpResponseType::send_bytestream(protocol, md, fd, microblocks)?;
            }
            HttpResponseType::MicroblockStream(md) => {
                // only send the preamble.  The caller will need to figure out how to send along
                // the microblock data itself.
                HttpResponsePreamble::new_serialized(
                    fd,
                    200,
                    "OK",
                    None,
                    &HttpContentType::Bytes,
                    md.request_id,
                    |ref mut fd| keep_alive_headers(fd, md),
                )?;
            }
            HttpResponseType::TransactionID(md, txid) => {
                let txid_bytes = txid.to_hex();
                HttpResponsePreamble::new_serialized(
                    fd,
                    200,
                    "OK",
                    md.content_length.clone(),
                    &HttpContentType::JSON,
                    md.request_id,
                    |ref mut fd| keep_alive_headers(fd, md),
                )?;
                HttpResponseType::send_json(protocol, md, fd, &txid_bytes)?;
            }
            HttpResponseType::StacksBlockAccepted(md, stacks_block_id, accepted) => {
                let accepted_data = StacksBlockAcceptedData {
                    stacks_block_id: stacks_block_id.clone(),
                    accepted: *accepted,
                };
                HttpResponsePreamble::new_serialized(
                    fd,
                    200,
                    "OK",
                    md.content_length.clone(),
                    &HttpContentType::JSON,
                    md.request_id,
                    |ref mut fd| keep_alive_headers(fd, md),
                )?;
                HttpResponseType::send_json(protocol, md, fd, &accepted_data)?;
            }
            HttpResponseType::MicroblockHash(md, mblock_hash) => {
                let mblock_bytes = mblock_hash.to_hex();
                HttpResponsePreamble::new_serialized(
                    fd,
                    200,
                    "OK",
                    md.content_length.clone(),
                    &HttpContentType::JSON,
                    md.request_id,
                    |ref mut fd| keep_alive_headers(fd, md),
                )?;
                HttpResponseType::send_json(protocol, md, fd, &mblock_bytes)?;
            }
            HttpResponseType::UnconfirmedTransaction(md, unconfirmed_status) => {
                HttpResponsePreamble::ok_JSON_from_md(fd, md)?;
                HttpResponseType::send_json(protocol, md, fd, unconfirmed_status)?;
            }
            HttpResponseType::MemPoolTxStream(md) => {
                // only send the preamble.  The caller will need to figure out how to send along
                // the tx data itself.
                HttpResponsePreamble::new_serialized(
                    fd,
                    200,
                    "OK",
                    None,
                    &HttpContentType::Bytes,
                    md.request_id,
                    |ref mut fd| keep_alive_headers(fd, md),
                )?;
            }
            HttpResponseType::MemPoolTxs(md, page_id, txs) => {
                HttpResponsePreamble::new_serialized(
                    fd,
                    200,
                    "OK",
                    md.content_length.clone(),
                    &HttpContentType::Bytes,
                    md.request_id,
                    |ref mut fd| keep_alive_headers(fd, md),
                )?;
                match page_id {
                    Some(txid) => {
                        if md.content_length.is_some() {
                            // have explicit content-length, so we can send as-is
                            write_next(fd, txs)?;
                            write_next(fd, txid)?;
                            Ok(())
                        } else {
                            // no content-length, so send as chunk-encoded
                            let mut write_state =
                                HttpChunkedTransferWriterState::new(protocol.chunk_size as usize);
                            let mut encoder =
                                HttpChunkedTransferWriter::from_writer_state(fd, &mut write_state);
                            write_next(&mut encoder, txs)?;
                            write_next(&mut encoder, txid)?;
                            encoder.flush().map_err(codec_error::WriteError)?;
                            Ok(())
                        }
                    }
                    None => HttpResponseType::send_bytestream(protocol, md, fd, txs),
                }?;
            }
<<<<<<< HEAD
            HttpResponseType::OptionsPreflight(md) => {
=======
            HttpResponseType::StackerDBMetadata(ref md, ref slot_metadata) => {
                HttpResponsePreamble::new_serialized(
                    fd,
                    200,
                    "OK",
                    md.content_length.clone(),
                    &HttpContentType::JSON,
                    md.request_id,
                    |ref mut fd| keep_alive_headers(fd, md),
                )?;
                HttpResponseType::send_json(protocol, md, fd, slot_metadata)?;
            }
            HttpResponseType::StackerDBChunk(ref md, ref chunk, ..) => {
                HttpResponsePreamble::new_serialized(
                    fd,
                    200,
                    "OK",
                    md.content_length.clone(),
                    &HttpContentType::Bytes,
                    md.request_id,
                    |ref mut fd| keep_alive_headers(fd, md),
                )?;
                HttpResponseType::send_text(protocol, md, fd, chunk)?;
            }
            HttpResponseType::StackerDBChunkAck(ref md, ref ack_data) => {
                HttpResponsePreamble::new_serialized(
                    fd,
                    200,
                    "OK",
                    md.content_length.clone(),
                    &HttpContentType::JSON,
                    md.request_id,
                    |ref mut fd| keep_alive_headers(fd, md),
                )?;
                HttpResponseType::send_json(protocol, md, fd, ack_data)?;
            }
            HttpResponseType::OptionsPreflight(ref md) => {
>>>>>>> f4808469
                HttpResponsePreamble::new_serialized(
                    fd,
                    200,
                    "OK",
                    None,
                    &HttpContentType::Text,
                    md.request_id,
                    |ref mut fd| keep_alive_headers(fd, md),
                )?;
                HttpResponseType::send_text(protocol, md, fd, "".as_bytes())?;
            }
            HttpResponseType::BadRequestJSON(md, data) => {
                HttpResponsePreamble::new_serialized(
                    fd,
                    400,
                    HttpResponseType::error_reason(400),
                    md.content_length.clone(),
                    &HttpContentType::JSON,
                    md.request_id,
                    |ref mut fd| keep_alive_headers(fd, md),
                )?;
                HttpResponseType::send_json(protocol, md, fd, data)?;
            }
            HttpResponseType::BadRequest(_, msg) => self.error_response(fd, 400, msg)?,
            HttpResponseType::Unauthorized(_, msg) => self.error_response(fd, 401, msg)?,
            HttpResponseType::PaymentRequired(_, msg) => self.error_response(fd, 402, msg)?,
            HttpResponseType::Forbidden(_, msg) => self.error_response(fd, 403, msg)?,
            HttpResponseType::NotFound(_, msg) => self.error_response(fd, 404, msg)?,
            HttpResponseType::ServerError(_, msg) => self.error_response(fd, 500, msg)?,
            HttpResponseType::ServiceUnavailable(_, msg) => self.error_response(fd, 503, msg)?,
            HttpResponseType::Error(_, error_code, msg) => {
                self.error_response(fd, *error_code, msg)?
            }
            HttpResponseType::BlockProposalOk { metadata } => {
                // 202 Accepted
                HttpResponsePreamble::ok_JSON_with_status(fd, metadata, 202)?;
                HttpResponseType::send_json(
                    protocol,
                    metadata,
                    fd,
                    &"Proposal submitted for validation",
                )?;
            }
            HttpResponseType::AsyncRpcNotReady {
                metadata,
                error_message,
            } => {
                // 429 Too Many Requests
                let e_code = 429;
                HttpResponsePreamble::new_serialized(
                    fd,
                    e_code,
                    HttpResponseType::error_reason(e_code),
                    metadata.content_length.clone(),
                    &HttpContentType::JSON,
                    metadata.request_id,
                    |ref mut fd| keep_alive_headers(fd, metadata),
                )?;
                HttpResponseType::send_json(protocol, metadata, fd, error_message)?;
            }
        };
        Ok(())
    }
}

impl StacksMessageCodec for StacksHttpPreamble {
    fn consensus_serialize<W: Write>(&self, fd: &mut W) -> Result<(), codec_error> {
        match *self {
            StacksHttpPreamble::Request(ref req) => req.consensus_serialize(fd),
            StacksHttpPreamble::Response(ref res) => res.consensus_serialize(fd),
        }
    }

    fn consensus_deserialize<R: Read>(fd: &mut R) -> Result<StacksHttpPreamble, codec_error> {
        let mut retry_fd = RetryReader::new(fd);

        // the byte stream can decode to a http request or a http response, but not both.
        match HttpRequestPreamble::consensus_deserialize(&mut retry_fd) {
            Ok(request) => Ok(StacksHttpPreamble::Request(request)),
            Err(e_request) => {
                // maybe a http response?
                retry_fd.set_position(0);
                match HttpResponsePreamble::consensus_deserialize(&mut retry_fd) {
                    Ok(response) => Ok(StacksHttpPreamble::Response(response)),
                    Err(e) => {
                        // underflow?
                        match (e_request, e) {
                            (codec_error::ReadError(ref ioe1), codec_error::ReadError(ref ioe2)) => {
                                if ioe1.kind() == io::ErrorKind::UnexpectedEof && ioe2.kind() == io::ErrorKind::UnexpectedEof {
                                    // out of bytes
                                    Err(codec_error::UnderflowError("Not enough bytes to form a HTTP request or response".to_string()))
                                }
                                else {
                                    Err(codec_error::DeserializeError(format!("Neither a HTTP request ({:?}) or HTTP response ({:?})", ioe1, ioe2)))
                                }
                            },
                            (e_req, e_res) => Err(codec_error::DeserializeError(format!("Failed to decode HTTP request or HTTP response (request error: {:?}; response error: {:?})", &e_req, &e_res)))
                        }
                    }
                }
            }
        }
    }
}

impl MessageSequence for StacksHttpMessage {
    fn request_id(&self) -> u32 {
        // there is at most one in-flight HTTP request, as far as a Connection<P> is concerned
        HTTP_REQUEST_ID_RESERVED
    }

    fn get_message_name(&self) -> &'static str {
        match self {
            StacksHttpMessage::Request(req) => match req {
                HttpRequestType::GetInfo(..) => "HTTP(GetInfo)",
                HttpRequestType::GetPoxInfo(..) => "HTTP(GetPoxInfo)",
                HttpRequestType::GetNeighbors(..) => "HTTP(GetNeighbors)",
                HttpRequestType::GetHeaders(..) => "HTTP(GetHeaders)",
                HttpRequestType::GetBlock(..) => "HTTP(GetBlock)",
                HttpRequestType::GetMicroblocksIndexed(..) => "HTTP(GetMicroblocksIndexed)",
                HttpRequestType::GetMicroblocksConfirmed(..) => "HTTP(GetMicroblocksConfirmed)",
                HttpRequestType::GetMicroblocksUnconfirmed(..) => "HTTP(GetMicroblocksUnconfirmed)",
                HttpRequestType::GetTransactionUnconfirmed(..) => "HTTP(GetTransactionUnconfirmed)",
                HttpRequestType::PostTransaction(..) => "HTTP(PostTransaction)",
                HttpRequestType::PostBlock(..) => "HTTP(PostBlock)",
                HttpRequestType::PostMicroblock(..) => "HTTP(PostMicroblock)",
                HttpRequestType::GetAccount(..) => "HTTP(GetAccount)",
                HttpRequestType::GetDataVar(..) => "HTTP(GetDataVar)",
                HttpRequestType::GetConstantVal(..) => "HTTP(GetConstantVal)",
                HttpRequestType::GetMapEntry(..) => "HTTP(GetMapEntry)",
                HttpRequestType::GetTransferCost(_) => "HTTP(GetTransferCost)",
                HttpRequestType::GetContractABI(..) => "HTTP(GetContractABI)",
                HttpRequestType::GetContractSrc(..) => "HTTP(GetContractSrc)",
                HttpRequestType::GetIsTraitImplemented(..) => "HTTP(GetIsTraitImplemented)",
                HttpRequestType::CallReadOnlyFunction(..) => "HTTP(CallReadOnlyFunction)",
                HttpRequestType::GetAttachment(..) => "HTTP(GetAttachment)",
                HttpRequestType::GetAttachmentsInv(..) => "HTTP(GetAttachmentsInv)",
                HttpRequestType::MemPoolQuery(..) => "HTTP(MemPoolQuery)",
                HttpRequestType::OptionsPreflight(..) => "HTTP(OptionsPreflight)",
                HttpRequestType::GetStackerDBMetadata(..) => "HTTP(GetStackerDBMetadata)",
                HttpRequestType::GetStackerDBChunk(..) => "HTTP(GetStackerDBChunk)",
                HttpRequestType::PostStackerDBChunk(..) => "HTTP(PostStackerDBChunk)",
                HttpRequestType::ClientError(..) => "HTTP(ClientError)",
                HttpRequestType::FeeRateEstimate(..) => "HTTP(FeeRateEstimate)",
                HttpRequestType::BlockProposal(..) => "HTTP(BlockProposal)",
            },
            StacksHttpMessage::Response(res) => match res {
                HttpResponseType::TokenTransferCost(..) => "HTTP(TokenTransferCost)",
                HttpResponseType::GetDataVar(..) => "HTTP(GetDataVar)",
                HttpResponseType::GetConstantVal(..) => "HTTP(GetConstantVal)",
                HttpResponseType::GetMapEntry(..) => "HTTP(GetMapEntry)",
                HttpResponseType::GetAccount(..) => "HTTP(GetAccount)",
                HttpResponseType::GetContractABI(..) => "HTTP(GetContractABI)",
                HttpResponseType::GetContractSrc(..) => "HTTP(GetContractSrc)",
                HttpResponseType::GetIsTraitImplemented(..) => "HTTP(GetIsTraitImplemented)",
                HttpResponseType::CallReadOnlyFunction(..) => "HTTP(CallReadOnlyFunction)",
                HttpResponseType::GetAttachment(..) => "HTTP(GetAttachment)",
                HttpResponseType::GetAttachmentsInv(..) => "HTTP(GetAttachmentsInv)",
                HttpResponseType::PeerInfo(..) => "HTTP(PeerInfo)",
                HttpResponseType::PoxInfo(..) => "HTTP(PeerInfo)",
                HttpResponseType::Neighbors(..) => "HTTP(Neighbors)",
                HttpResponseType::Headers(..) => "HTTP(Headers)",
                HttpResponseType::HeaderStream(..) => "HTTP(HeaderStream)",
                HttpResponseType::Block(..) => "HTTP(Block)",
                HttpResponseType::BlockStream(..) => "HTTP(BlockStream)",
                HttpResponseType::Microblocks(..) => "HTTP(Microblocks)",
                HttpResponseType::MicroblockStream(..) => "HTTP(MicroblockStream)",
                HttpResponseType::TransactionID(..) => "HTTP(Transaction)",
                HttpResponseType::StacksBlockAccepted(..) => "HTTP(StacksBlockAccepted)",
                HttpResponseType::MicroblockHash(..) => "HTTP(MicroblockHash)",
                HttpResponseType::UnconfirmedTransaction(..) => "HTTP(UnconfirmedTransaction)",
                HttpResponseType::MemPoolTxStream(..) => "HTTP(MemPoolTxStream)",
                HttpResponseType::MemPoolTxs(..) => "HTTP(MemPoolTxs)",
<<<<<<< HEAD
                HttpResponseType::OptionsPreflight(..) => "HTTP(OptionsPreflight)",
=======
                HttpResponseType::StackerDBMetadata(..) => "HTTP(StackerDBMetadata)",
                HttpResponseType::StackerDBChunk(..) => "HTTP(StackerDBChunk)",
                HttpResponseType::StackerDBChunkAck(..) => "HTTP(StackerDBChunkAck)",
                HttpResponseType::OptionsPreflight(_) => "HTTP(OptionsPreflight)",
>>>>>>> f4808469
                HttpResponseType::BadRequestJSON(..) | HttpResponseType::BadRequest(..) => {
                    "HTTP(400)"
                }
                HttpResponseType::Unauthorized(..) => "HTTP(401)",
                HttpResponseType::PaymentRequired(..) => "HTTP(402)",
                HttpResponseType::Forbidden(..) => "HTTP(403)",
                HttpResponseType::NotFound(..) => "HTTP(404)",
                HttpResponseType::ServerError(..) => "HTTP(500)",
                HttpResponseType::ServiceUnavailable(..) => "HTTP(503)",
                HttpResponseType::Error(..) => "HTTP(other)",
                HttpResponseType::TransactionFeeEstimation(..) => "HTTP(TransactionFeeEstimation)",
                HttpResponseType::BlockProposalOk { .. } => "HTTP(BlockProposalOk)",
                HttpResponseType::AsyncRpcNotReady { .. } => "HTTP(AsyncRpcNotReady)",
            },
        }
    }
}

/// A partially-decoded, streamed HTTP message (response) being received.
/// Internally used by StacksHttp to keep track of chunk-decoding state.
#[derive(Debug, Clone, PartialEq)]
struct HttpRecvStream {
    state: HttpChunkedTransferReaderState,
    data: Vec<u8>,
    total_consumed: usize, // number of *encoded* bytes consumed
}

impl HttpRecvStream {
    pub fn new(max_size: u64) -> HttpRecvStream {
        HttpRecvStream {
            state: HttpChunkedTransferReaderState::new(max_size),
            data: vec![],
            total_consumed: 0,
        }
    }

    /// Feed data into our chunked transfer reader state.  If we finish reading a stream, return
    /// the decoded bytes (as Some(Vec<u8>) and the total number of encoded bytes consumed).
    /// Always returns the number of bytes consumed.
    pub fn consume_data<R: Read>(
        &mut self,
        fd: &mut R,
    ) -> Result<(Option<(Vec<u8>, usize)>, usize), net_error> {
        let mut consumed = 0;
        let mut blocked = false;
        while !blocked {
            let mut decoded_buf = vec![0u8; 8192];
            let (read_pass, consumed_pass) = match self.state.do_read(fd, &mut decoded_buf) {
                Ok((0, num_consumed)) => {
                    trace!(
                        "consume_data blocked on 0 decoded bytes ({} consumed)",
                        num_consumed
                    );
                    blocked = true;
                    (0, num_consumed)
                }
                Ok((num_read, num_consumed)) => (num_read, num_consumed),
                Err(e) => match e.kind() {
                    io::ErrorKind::WouldBlock | io::ErrorKind::TimedOut => {
                        trace!("consume_data blocked on read error");
                        blocked = true;
                        (0, 0)
                    }
                    _ => {
                        return Err(net_error::ReadError(e));
                    }
                },
            };

            consumed += consumed_pass;
            if read_pass > 0 {
                self.data.extend_from_slice(&decoded_buf[0..read_pass]);
            }
        }

        self.total_consumed += consumed;

        // did we get a message?
        if self.state.is_eof() {
            // reset
            let message_data = mem::replace(&mut self.data, vec![]);
            let total_consumed = self.total_consumed;

            self.state = HttpChunkedTransferReaderState::new(self.state.max_size);
            self.total_consumed = 0;

            Ok((Some((message_data, total_consumed)), consumed))
        } else {
            Ok((None, consumed))
        }
    }
}

/// Information about an in-flight request
#[derive(Debug, Clone, PartialEq)]
struct HttpReplyData {
    request_id: u32,
    stream: HttpRecvStream,
}

/// Stacks HTTP implementation, for bufferring up data.
/// One of these exists per Connection<P: Protocol>.
/// There can be at most one HTTP request in-flight (i.e. we don't do pipelining)
#[derive(Debug, Clone, PartialEq)]
pub struct StacksHttp {
    /// Address of peer
    peer_addr: SocketAddr,
    /// Version of client
    request_version: Option<HttpVersion>,
    /// Path we requested
    request_path: Option<String>,
    /// Incoming reply
    reply: Option<HttpReplyData>,
    /// Size of HTTP chunks to write
    chunk_size: usize,
    /// Maximum size of call arguments
    pub maximum_call_argument_size: u32,
}

impl StacksHttp {
    pub fn new(peer_addr: SocketAddr) -> StacksHttp {
        StacksHttp {
            peer_addr,
            reply: None,
            request_version: None,
            request_path: None,
            chunk_size: 8192,
            maximum_call_argument_size: 20 * BOUND_VALUE_SERIALIZATION_HEX,
        }
    }

    pub fn set_chunk_size(&mut self, size: usize) -> () {
        self.chunk_size = size;
    }

    pub fn num_pending(&self) -> usize {
        if self.reply.is_some() {
            1
        } else {
            0
        }
    }

    pub fn has_pending_reply(&self) -> bool {
        self.reply.is_some()
    }

    pub fn set_pending(&mut self, preamble: &HttpResponsePreamble) -> bool {
        if self.reply.is_some() {
            // already pending
            return false;
        }
        self.reply = Some(HttpReplyData {
            request_id: preamble.request_id,
            stream: HttpRecvStream::new(MAX_MESSAGE_LEN as u64),
        });
        true
    }

    pub fn set_preamble(&mut self, preamble: &StacksHttpPreamble) -> Result<(), net_error> {
        // if we already have a pending message, then this preamble cannot be processed (indicates an un-compliant client)
        match preamble {
            StacksHttpPreamble::Response(ref http_response_preamble) => {
                // request path must have been set
                if self.request_path.is_none() {
                    return Err(net_error::DeserializeError(
                        "Possible bug: did not set the request path".to_string(),
                    ));
                }

                if http_response_preamble.is_chunked() {
                    // will stream this.  Make sure we're not doing so already (no collisions
                    // allowed on in-flight request IDs!)
                    if self.has_pending_reply() {
                        test_debug!("Have pending reply already");
                        return Err(net_error::InProgress);
                    }

                    // mark as pending -- we can stream this
                    if !self.set_pending(http_response_preamble) {
                        test_debug!("Have pending reply already");
                        return Err(net_error::InProgress);
                    }
                }
            }
            _ => {}
        }
        Ok(())
    }

    pub fn begin_request(&mut self, client_version: HttpVersion, request_path: String) -> () {
        self.request_version = Some(client_version);
        self.request_path = Some(request_path);
    }

    pub fn reset(&mut self) -> () {
        self.request_version = None;
        self.request_path = None;
        self.reply = None;
    }

    /// Used for processing chunk-encoded streams.
    /// Given the preamble and a Read, stream the bytes into a chunk-decoder.  Return the decoded
    /// bytes if we decode an entire stream.  Always return the number of bytes consumed.
    /// Returns Ok((Some(request path, decoded bytes we got, total number of encoded bytes), number of bytes gotten in this call))
    pub fn consume_data<R: Read>(
        &mut self,
        preamble: &HttpResponsePreamble,
        fd: &mut R,
    ) -> Result<(Option<(HttpVersion, String, Vec<u8>, usize)>, usize), net_error> {
        assert!(preamble.is_chunked());
        assert!(self.reply.is_some());
        assert!(self.request_path.is_some());
        assert!(self.request_version.is_some());

        let mut finished = false;
        let res = match self.reply {
            Some(ref mut reply) => {
                assert_eq!(reply.request_id, preamble.request_id);
                match reply.stream.consume_data(fd) {
                    Ok(res) => {
                        match res {
                            (None, sz) => Ok((None, sz)),
                            (Some((byte_vec, bytes_total)), sz) => {
                                // done receiving
                                finished = true;
                                Ok((
                                    Some((
                                        self.request_version.clone().unwrap(),
                                        self.request_path.clone().unwrap(),
                                        byte_vec,
                                        bytes_total,
                                    )),
                                    sz,
                                ))
                            }
                        }
                    }
                    Err(e) => {
                        // broken stream
                        finished = true;
                        Err(e)
                    }
                }
            }
            None => {
                unreachable!();
            }
        };

        if finished {
            // if we fetch the whole message, or encounter an error, then we're done -- we can free
            // up this stream.
            self.reset();
        }
        res
    }

    /// Given a HTTP request, serialize it out
    #[cfg(test)]
    pub fn serialize_request(req: &HttpRequestType) -> Result<Vec<u8>, net_error> {
        let mut http = StacksHttp::new("127.0.0.1:20443".parse().unwrap());
        let mut ret = vec![];
        req.send(&mut http, &mut ret)?;
        Ok(ret)
    }

    /// Given a fully-formed single HTTP response, parse it (used by clients).
    #[cfg(test)]
    pub fn parse_response(
        request_path: &str,
        response_buf: &[u8],
    ) -> Result<StacksHttpMessage, net_error> {
        let mut http = StacksHttp::new("127.0.0.1:20443".parse().unwrap());
        http.reset();
        http.begin_request(HttpVersion::Http11, request_path.to_string());

        let (preamble, message_offset) = http.read_preamble(response_buf)?;
        let is_chunked = match preamble {
            StacksHttpPreamble::Response(ref resp) => resp.is_chunked(),
            _ => {
                return Err(net_error::DeserializeError(
                    "Invalid HTTP message: did not get a Response preamble".to_string(),
                ));
            }
        };

        let mut message_bytes = &response_buf[message_offset..];

        if is_chunked {
            match http.stream_payload(&preamble, &mut message_bytes) {
                Ok((Some((message, _)), _)) => Ok(message),
                Ok((None, _)) => Err(net_error::UnderflowError(
                    "Not enough bytes to form a streamed HTTP response".to_string(),
                )),
                Err(e) => Err(e),
            }
        } else {
            let (message, _) = http.read_payload(&preamble, &mut message_bytes)?;
            Ok(message)
        }
    }

    pub fn is_loopback(&self) -> bool {
        match self.peer_addr {
            SocketAddr::V4(addr) => addr.ip().is_loopback(),
            SocketAddr::V6(addr) => addr.ip().is_loopback(),
        }
    }
}

impl ProtocolFamily for StacksHttp {
    type Preamble = StacksHttpPreamble;
    type Message = StacksHttpMessage;

    /// how big can a preamble get?
    fn preamble_size_hint(&mut self) -> usize {
        HTTP_PREAMBLE_MAX_ENCODED_SIZE as usize
    }

    /// how big is this message?  Might not know if we're dealing with chunked encoding.
    fn payload_len(&mut self, preamble: &StacksHttpPreamble) -> Option<usize> {
        match *preamble {
            StacksHttpPreamble::Request(ref http_request_preamble) => {
                Some(http_request_preamble.get_content_length() as usize)
            }
            StacksHttpPreamble::Response(ref http_response_preamble) => {
                match http_response_preamble.content_length {
                    Some(len) => Some(len as usize),
                    None => None,
                }
            }
        }
    }

    /// StacksHttpMessage deals with HttpRequestPreambles and HttpResponsePreambles
    fn read_preamble(&mut self, buf: &[u8]) -> Result<(StacksHttpPreamble, usize), net_error> {
        let mut cursor = io::Cursor::new(buf);

        let preamble = {
            let mut rd = BoundReader::from_reader(&mut cursor, 4096);
            let preamble: StacksHttpPreamble = read_next(&mut rd)?;
            preamble
        };

        let preamble_len = cursor.position() as usize;

        self.set_preamble(&preamble)?;

        Ok((preamble, preamble_len))
    }

    /// Stream a payload of unknown length.  Only gets called if payload_len() returns None.
    /// Returns the message if we get enough data to form one.
    /// Always returns the number of bytes consumed.
    fn stream_payload<R: Read>(
        &mut self,
        preamble: &StacksHttpPreamble,
        fd: &mut R,
    ) -> Result<(Option<(StacksHttpMessage, usize)>, usize), net_error> {
        assert!(self.payload_len(preamble).is_none());
        match preamble {
            StacksHttpPreamble::Request(_) => {
                // HTTP requests can't be chunk-encoded, so this should never be reached
                unreachable!()
            }
            StacksHttpPreamble::Response(ref http_response_preamble) => {
                assert!(http_response_preamble.is_chunked());
                assert!(self.request_path.is_some());

                // message of unknown length.  Buffer up and maybe we can parse it.
                let (message_bytes_opt, num_read) =
                    self.consume_data(http_response_preamble, fd).map_err(|e| {
                        self.reset();
                        e
                    })?;

                match message_bytes_opt {
                    Some((request_version, request_path, message_bytes, total_bytes_consumed)) => {
                        // can parse!
                        test_debug!(
                            "read http response payload of {} bytes (just buffered {}) for {}",
                            message_bytes.len(),
                            num_read,
                            &request_path
                        );

                        // we now know the content-length, so pass it into the parser.
                        let len_hint = message_bytes.len();
                        let parse_res = HttpResponseType::parse(
                            self,
                            request_version,
                            http_response_preamble,
                            request_path,
                            &mut &message_bytes[..],
                            Some(len_hint),
                        );

                        // done parsing
                        self.reset();
                        match parse_res {
                            Ok(data_response) => Ok((
                                Some((
                                    StacksHttpMessage::Response(data_response),
                                    total_bytes_consumed,
                                )),
                                num_read,
                            )),
                            Err(e) => {
                                info!("Failed to parse HTTP response: {:?}", &e);
                                Err(e)
                            }
                        }
                    }
                    None => {
                        // need more data
                        trace!(
                            "did not read http response payload, but buffered {}",
                            num_read
                        );
                        Ok((None, num_read))
                    }
                }
            }
        }
    }

    /// Parse a payload of known length.
    /// Only gets called if payload_len() returns Some(...)
    fn read_payload(
        &mut self,
        preamble: &StacksHttpPreamble,
        buf: &[u8],
    ) -> Result<(StacksHttpMessage, usize), net_error> {
        match preamble {
            StacksHttpPreamble::Request(ref http_request_preamble) => {
                // all requests have a known length
                let len = http_request_preamble.get_content_length() as usize;
                assert!(len <= buf.len(), "{} > {}", len, buf.len());

                trace!("read http request payload of {} bytes", len);

                let mut cursor = io::Cursor::new(buf);
                match HttpRequestType::parse(self, http_request_preamble, &mut cursor) {
                    Ok(data_request) => Ok((
                        StacksHttpMessage::Request(data_request),
                        cursor.position() as usize,
                    )),
                    Err(e) => {
                        info!("Failed to parse HTTP request: {:?}", &e);
                        if let net_error::ClientError(client_err) = e {
                            let req = HttpRequestType::ClientError(
                                HttpRequestMetadata::from_preamble(http_request_preamble),
                                client_err,
                            );
                            // consume any remaining HTTP request content by returning bytes read = len
                            Ok((StacksHttpMessage::Request(req), len))
                        } else {
                            Err(e)
                        }
                    }
                }
            }
            StacksHttpPreamble::Response(ref http_response_preamble) => {
                assert!(!http_response_preamble.is_chunked());
                assert!(self.request_path.is_some());
                assert!(self.request_version.is_some());

                let request_path = self.request_path.take().unwrap();
                let request_version = self.request_version.take().unwrap();

                // message of known length
                test_debug!(
                    "read http response payload of {} bytes for {}",
                    buf.len(),
                    &request_path
                );

                let mut cursor = io::Cursor::new(buf);
                match HttpResponseType::parse(
                    self,
                    request_version,
                    http_response_preamble,
                    request_path,
                    &mut cursor,
                    None,
                ) {
                    Ok(data_response) => Ok((
                        StacksHttpMessage::Response(data_response),
                        cursor.position() as usize,
                    )),
                    Err(e) => Err(e),
                }
            }
        }
    }

    fn verify_payload_bytes(
        &mut self,
        _key: &StacksPublicKey,
        _preamble: &StacksHttpPreamble,
        _bytes: &[u8],
    ) -> Result<(), net_error> {
        // not defined for HTTP messages, but maybe we could add a signature header at some point
        // in the future if needed.
        Ok(())
    }

    fn write_message<W: Write>(
        &mut self,
        fd: &mut W,
        message: &StacksHttpMessage,
    ) -> Result<(), net_error> {
        match *message {
            StacksHttpMessage::Request(ref req) => {
                if self.request_path.is_some() {
                    test_debug!("Have pending request already");
                    return Err(net_error::InProgress);
                }
                req.send(self, fd)?;

                self.reset();
                self.begin_request(req.metadata().version, req.request_path());
                Ok(())
            }
            StacksHttpMessage::Response(ref resp) => resp.send(self, fd),
        }
    }
}

#[cfg(test)]
mod test {
    use std::error::Error;

    use rand;
    use rand::RngCore;
    use stacks_common::types::chainstate::StacksAddress;
    use stacks_common::util::hash::to_hex;
    use stacks_common::util::hash::Hash160;
    use stacks_common::util::hash::MerkleTree;
    use stacks_common::util::hash::Sha512Trunc256Sum;

    use super::*;
    use crate::burnchains::Txid;
    use crate::chainstate::stacks::db::blocks::test::make_sample_microblock_stream;
    use crate::chainstate::stacks::test::make_codec_test_block;
    use crate::chainstate::stacks::StacksBlock;
    use crate::chainstate::stacks::StacksMicroblock;
    use crate::chainstate::stacks::StacksPrivateKey;
    use crate::chainstate::stacks::StacksTransaction;
    use crate::chainstate::stacks::TokenTransferMemo;
    use crate::chainstate::stacks::TransactionAuth;
    use crate::chainstate::stacks::TransactionPayload;
    use crate::chainstate::stacks::TransactionPostConditionMode;
    use crate::chainstate::stacks::TransactionVersion;
    use crate::net::codec::test::check_codec_and_corruption;
    use crate::net::test::*;
    use crate::net::RPCNeighbor;
    use crate::net::RPCNeighborsInfo;

    /// Simulate reading variable-length segments
    struct SegmentReader {
        segments: Vec<Vec<u8>>,
        i: usize, // which segment
        j: usize, // which offset in segment
    }

    impl SegmentReader {
        pub fn new(segments: Vec<Vec<u8>>) -> SegmentReader {
            SegmentReader {
                segments: segments,
                i: 0,
                j: 0,
            }
        }
    }

    impl Read for SegmentReader {
        fn read(&mut self, buf: &mut [u8]) -> io::Result<usize> {
            if self.i >= self.segments.len() {
                return Ok(0);
            }
            let mut written = 0;
            while written < buf.len() {
                let to_copy = if self.segments[self.i][self.j..].len() < buf[written..].len() {
                    self.segments[self.i][self.j..].len()
                } else {
                    buf[written..].len()
                };

                buf[written..(written + to_copy)]
                    .copy_from_slice(&self.segments[self.i][self.j..(self.j + to_copy)]);

                self.j += to_copy;
                written += to_copy;

                if self.j >= self.segments[self.i].len() {
                    self.i += 1;
                    self.j = 0;
                }
            }
            Ok(written)
        }
    }

    fn vec_u8(mut v: Vec<&str>) -> Vec<Vec<u8>> {
        let mut ret = vec![];
        for s_vec in v.drain(..) {
            let v_u8 = s_vec.as_bytes().to_vec();
            ret.push(v_u8);
        }
        ret
    }

    #[test]
    fn test_segment_reader() {
        let mut tests = vec![
            (vec_u8(vec!["a", "b"]), "ab"),
            (vec_u8(vec!["aa", "bbb", "cccc"]), "aabbbcccc"),
            (vec_u8(vec!["aaaa", "bbb", "cc", "d", ""]), "aaaabbbccd"),
            (vec_u8(vec!["", "a", "", "b", ""]), "ab"),
            (vec_u8(vec![""]), ""),
        ];
        for (input_vec, expected) in tests.drain(..) {
            let num_segments = input_vec.len();
            let mut segment_io = SegmentReader::new(input_vec);
            let mut output = vec![0u8; expected.len()];
            let mut offset = 0;
            for i in 0..num_segments {
                let nw = segment_io.read(&mut output[offset..]).unwrap();
                offset += nw;
            }
            assert_eq!(output, expected.as_bytes().to_vec());
        }
    }

    #[test]
    fn test_http_chunked_encode() {
        let tests = vec![
            // (chunk size, byte string, expected encoding)
            (10, "aaaaaaaaaabbbbbbbbbbccccccccccdddddddddd", "a\r\naaaaaaaaaa\r\na\r\nbbbbbbbbbb\r\na\r\ncccccccccc\r\na\r\ndddddddddd\r\n0\r\n\r\n"),
            (10, "aaaaaaaaaabbbbbbbbbbccccccccccdddddddddde", "a\r\naaaaaaaaaa\r\na\r\nbbbbbbbbbb\r\na\r\ncccccccccc\r\na\r\ndddddddddd\r\n1\r\ne\r\n0\r\n\r\n"),
            (10, "aaaaaaaaaabbbbbbbbbbccccccccccddddddddddeeeee", "a\r\naaaaaaaaaa\r\na\r\nbbbbbbbbbb\r\na\r\ncccccccccc\r\na\r\ndddddddddd\r\n5\r\neeeee\r\n0\r\n\r\n"),
            (1, "abcd", "1\r\na\r\n1\r\nb\r\n1\r\nc\r\n1\r\nd\r\n0\r\n\r\n"),
            (3, "abcd", "3\r\nabc\r\n1\r\nd\r\n0\r\n\r\n"),
            (10, "", "0\r\n\r\n")
        ];
        for (chunk_size, input_bytes, encoding) in tests.iter() {
            let mut bytes = vec![];
            {
                let mut write_state = HttpChunkedTransferWriterState::new(*chunk_size as usize);
                let mut encoder =
                    HttpChunkedTransferWriter::from_writer_state(&mut bytes, &mut write_state);
                encoder.write_all(input_bytes.as_bytes()).unwrap();
                encoder.flush().unwrap();
            }

            assert_eq!(bytes, encoding.as_bytes().to_vec());
        }
    }

    #[test]
    fn test_http_chunked_encode_multi() {
        let tests = vec![
            // chunk size, sequence of writes, expected encoding
            (10, vec!["aaaaaaaaaa", "bbbbb", "bbbbb", "ccc", "ccc", "ccc", "c", "dd", "ddddd", "ddd"], "a\r\naaaaaaaaaa\r\na\r\nbbbbbbbbbb\r\na\r\ncccccccccc\r\na\r\ndddddddddd\r\n0\r\n\r\n"),
            (10, vec!["a", "a", "a", "a", "a", "a", "a", "a", "a", "a"], "a\r\naaaaaaaaaa\r\n0\r\n\r\n"),
            (10, vec!["a", "", "a", "", "a", "", "a", "", "a", "", "a", "", "a", "", "a", "", "a", "", "a", ""], "a\r\naaaaaaaaaa\r\n0\r\n\r\n"),
        ];

        for (chunk_size, input_vec, encoding) in tests.iter() {
            let mut bytes = vec![];
            {
                let mut write_state = HttpChunkedTransferWriterState::new(*chunk_size as usize);
                let mut encoder =
                    HttpChunkedTransferWriter::from_writer_state(&mut bytes, &mut write_state);
                for input in input_vec.iter() {
                    encoder.write_all(input.as_bytes()).unwrap();
                }
                encoder.flush().unwrap();
            }

            assert_eq!(bytes, encoding.as_bytes().to_vec());
        }
    }

    #[test]
    fn test_http_chunked_decode() {
        let tests = vec![
            ("a\r\naaaaaaaaaa\r\na\r\nbbbbbbbbbb\r\na\r\ncccccccccc\r\na\r\ndddddddddd\r\n0\r\n\r\n", "aaaaaaaaaabbbbbbbbbbccccccccccdddddddddd"),
            ("A\r\naaaaaaaaaa\r\nA\r\nbbbbbbbbbb\r\nA\r\ncccccccccc\r\nA\r\ndddddddddd\r\n0\r\n\r\n", "aaaaaaaaaabbbbbbbbbbccccccccccdddddddddd"),
            ("1\r\na\r\n2\r\nbb\r\n3\r\nccc\r\n4\r\ndddd\r\n0\r\n\r\n", "abbcccdddd"),
            ("1\r\na\r\n0\r\n\r\n", "a"),
            ("1\r\na\r\n0\r\n\r\n1\r\nb\r\n0\r\n\r\n", "a"),     // stop reading after the first 0-length chunk encountered
            ("1; a; b\r\na\r\n0; c\r\n\r\n", "a"),                          // ignore short extensions
            ("1  ; a ; b \r\na\r\n0     ; extension003\r\n\r\n", "a"),      // ignore short extensions
            ("1 \t; a\t;\tb ;\r\na\r\n0\t\t;c\r\n\r\n", "a"),               // ignore short extensions
        ];
        for (encoded, expected) in tests.iter() {
            let mut cursor = io::Cursor::new(encoded.as_bytes());
            let mut decoder = HttpChunkedTransferReader::from_reader(&mut cursor, 50);
            let mut output = vec![0u8; expected.len()];
            decoder.read_exact(&mut output).unwrap();

            assert_eq!(output, expected.as_bytes().to_vec());
        }
    }

    #[test]
    fn test_http_chunked_decode_multi() {
        let tests = vec![
            (vec_u8(vec!["1\r\na", "\r\n", "0\r\n\r\n"]), "a"),
            (vec_u8(vec!["1\r\na\r", "\n0\r\n\r\n"]), "a"),
            (vec_u8(vec!["1\r\na\r\n", "0\r\n\r", "\n"]), "a"),
            (vec_u8(vec!["1\r\na\r\n0\r\n", "\r\n"]), "a"),
            (vec_u8(vec!["1\r\na\r\n0\r", "\n\r\n"]), "a"),
            (vec_u8(vec!["1\r\na\r\n0\r", "\n", "\r\n"]), "a"),
            (vec_u8(vec!["1\r\na\r\n0\r", "\n\r", "\n"]), "a"),
            (vec_u8(vec!["1\r\na\r\n0\r", "\n", "\r", "\n"]), "a"),
            (
                vec_u8(vec![
                    "1", "\r", "\n", "a", "\r", "\n", "0", "\r", "\n", "\r", "\n",
                ]),
                "a",
            ),
            (
                vec_u8(vec![
                    "a\r",
                    "\n",
                    "aaaa",
                    "aaaaa",
                    "a",
                    "\r\n",
                    "a\r\n",
                    "bbbbbbbbbb\r",
                    "\na\r\nccc",
                    "ccccccc",
                    "\r",
                    "\na\r",
                    "\ndddddd",
                    "dddd",
                    "\r\n0\r",
                    "\n",
                    "\r",
                    "\n",
                ]),
                "aaaaaaaaaabbbbbbbbbbccccccccccdddddddddd",
            ),
            (
                vec_u8(vec![
                    "a\r\naaaaaaaaaa",
                    "\r",
                    "\n",
                    "a\r\nbbbbbbbbbb\r",
                    "\n",
                    "a\r\ncccccccccc\r",
                    "\na\r\nddddd",
                    "ddddd\r",
                    "\n0\r",
                    "\n\r",
                    "\n",
                ]),
                "aaaaaaaaaabbbbbbbbbbccccccccccdddddddddd",
            ),
            (
                vec_u8(vec![
                    "1",
                    "\r",
                    "\n",
                    "",
                    "a",
                    "\r",
                    "\n",
                    "2",
                    "\r\n",
                    "bb",
                    "\r\n",
                    "3\r\n",
                    "ccc\r",
                    "\n4\r\n",
                    "dddd\r\n",
                    "0\r\n\r\n",
                ]),
                "abbcccdddd",
            ),
        ];
        for (encoded_vec, expected) in tests.iter() {
            test_debug!("expect {:?}", &expected);

            let mut output = vec![];
            let mut cursor = SegmentReader::new((*encoded_vec).clone());
            let mut decoder = HttpChunkedTransferReader::from_reader(&mut cursor, 50);

            for encoded in encoded_vec.iter() {
                let mut tmp = vec![0u8; encoded.len()];
                let nr = decoder.read(&mut tmp).unwrap();

                output.extend_from_slice(&tmp[0..nr]);
            }

            assert_eq!(output, expected.as_bytes().to_vec());
        }
    }

    #[test]
    fn test_http_chunked_decode_err() {
        let tests = vec![
            (
                "1; reallyreallyreallyreallylongextension;\r\na\r\n0\r\n\r\n",
                1,
                "too long",
            ),
            ("ffffffff\r\n", 1, "too big"),
            ("nope\r\n", 1, "could not parse"),
            ("1\na\r\n0\r\n\r\n", 1, "could not parse"),
            ("a\r\naaaaaaaaaa", 11, "failed to fill whole buffer"),
            ("1\r\nab\r\n0\r\n\r\n", 2, "Invalid chunk trailer"),
            (
                "15\r\naaaaaaaaaabbbbbbbbbbb\r\n0\r\n\r\n",
                21,
                "HTTP body exceeds maximum expected length",
            ),
            (
                "7\r\naaaaaaa\r\n8\r\nbbbbbbbb\r\n6\r\ncccccc\r\n0\r\n\r\n",
                21,
                "HTTP body exceeds maximum expected length",
            ),
        ];
        for (encoded, expected_len, expected) in tests.iter() {
            test_debug!("expect '{}'", expected);
            let mut cursor = io::Cursor::new(encoded.as_bytes());
            let mut decoder = HttpChunkedTransferReader::from_reader(&mut cursor, 20);
            let mut output = vec![0u8; *expected_len as usize];

            let err = decoder.read_exact(&mut output).unwrap_err();
            let errstr = format!("{:?}", &err);

            assert!(
                errstr.find(expected).is_some(),
                "Expected '{}' in '{:?}'",
                expected,
                errstr
            );
        }
    }

    #[test]
    fn test_http_chunked_encode_decode_roundtrip() {
        let mut rng = rand::thread_rng();
        for i in 0..100 {
            let mut data = vec![0u8; 256];
            rng.fill_bytes(&mut data);

            let mut encoded_data = vec![];
            {
                let mut write_state = HttpChunkedTransferWriterState::new(i + 1);
                let mut encoder = HttpChunkedTransferWriter::from_writer_state(
                    &mut encoded_data,
                    &mut write_state,
                );
                encoder.write_all(&data).unwrap();
                encoder.flush().unwrap();
            }

            let mut decoded_data = vec![0u8; 256];
            {
                let mut cursor = io::Cursor::new(&encoded_data);
                let mut decoder = HttpChunkedTransferReader::from_reader(&mut cursor, 256);
                decoder.read_exact(&mut decoded_data).unwrap();
            }

            assert_eq!(data, decoded_data);
        }
    }

    #[test]
    fn test_parse_reserved_header() {
        let tests = vec![
            (
                "Content-Length",
                "123",
                Some(HttpReservedHeader::ContentLength(123)),
            ),
            (
                "Content-Type",
                "text/plain",
                Some(HttpReservedHeader::ContentType(HttpContentType::Text)),
            ),
            (
                "Content-Type",
                "application/octet-stream",
                Some(HttpReservedHeader::ContentType(HttpContentType::Bytes)),
            ),
            (
                "Content-Type",
                "application/json",
                Some(HttpReservedHeader::ContentType(HttpContentType::JSON)),
            ),
            (
                "X-Request-Id",
                "123",
                Some(HttpReservedHeader::XRequestID(123)),
            ),
            (
                "Host",
                "foo:123",
                Some(HttpReservedHeader::Host(PeerHost::DNS(
                    "foo".to_string(),
                    123,
                ))),
            ),
            (
                "Host",
                "1.2.3.4:123",
                Some(HttpReservedHeader::Host(PeerHost::IP(
                    PeerAddress([
                        0x00, 0x00, 0x00, 0x00, 0x00, 0x00, 0x00, 0x00, 0x00, 0x00, 0xff, 0xff,
                        0x01, 0x02, 0x03, 0x04,
                    ]),
                    123,
                ))),
            ),
            // errors
            ("Content-Length", "-1", None),
            ("Content-Length", "asdf", None),
            ("Content-Length", "4294967296", None),
            ("Content-Type", "blargh", None),
            ("X-Request-Id", "-1", None),
            ("X-Request-Id", "asdf", None),
            ("X-Request-Id", "4294967296", None),
            ("Unrecognized", "header", None),
        ];

        for (key, value, expected_result) in tests {
            let result = HttpReservedHeader::try_from_str(key, value);
            assert_eq!(result, expected_result);
        }
    }

    #[test]
    fn test_parse_http_request_preamble_ok() {
        let tests = vec![
            ("GET /foo HTTP/1.1\r\nHost: localhost:6270\r\n\r\n",
             HttpRequestPreamble::from_headers(HttpVersion::Http11, "GET".to_string(), "/foo".to_string(), "localhost".to_string(), 6270, true, vec![], vec![])),
            ("POST asdf HTTP/1.1\r\nHost: core.blockstack.org\r\nFoo: Bar\r\n\r\n",
             HttpRequestPreamble::from_headers(HttpVersion::Http11, "POST".to_string(), "asdf".to_string(), "core.blockstack.org".to_string(), 80, true, vec!["foo".to_string()], vec!["Bar".to_string()])),
            ("POST asdf HTTP/1.1\r\nHost: core.blockstack.org\r\nFoo: Bar\r\n\r\n",
             HttpRequestPreamble::from_headers(HttpVersion::Http11, "POST".to_string(), "asdf".to_string(), "core.blockstack.org".to_string(), 80, true, vec!["foo".to_string()], vec!["Bar".to_string()])),
            ("GET /foo HTTP/1.1\r\nConnection: close\r\nHost: localhost:6270\r\n\r\n",
             HttpRequestPreamble::from_headers(HttpVersion::Http11, "GET".to_string(), "/foo".to_string(), "localhost".to_string(), 6270, false, vec![], vec![])),
            ("POST asdf HTTP/1.1\r\nHost: core.blockstack.org\r\nConnection: close\r\nFoo: Bar\r\n\r\n",
             HttpRequestPreamble::from_headers(HttpVersion::Http11, "POST".to_string(), "asdf".to_string(), "core.blockstack.org".to_string(), 80, false, vec!["foo".to_string()], vec!["Bar".to_string()])),
            ("POST asdf HTTP/1.1\r\nHost: core.blockstack.org\r\nFoo: Bar\r\nConnection: close\r\n\r\n",
             HttpRequestPreamble::from_headers(HttpVersion::Http11, "POST".to_string(), "asdf".to_string(), "core.blockstack.org".to_string(), 80, false, vec!["foo".to_string()], vec!["Bar".to_string()])) 
        ];

        for (data, request) in tests.iter() {
            let req = HttpRequestPreamble::consensus_deserialize(&mut data.as_bytes());
            assert!(req.is_ok(), "{:?}", &req);
            assert_eq!(req.unwrap(), *request);

            let sreq = StacksHttpPreamble::consensus_deserialize(&mut data.as_bytes());
            assert!(sreq.is_ok(), "{:?}", &sreq);
            assert_eq!(
                sreq.unwrap(),
                StacksHttpPreamble::Request((*request).clone())
            );
        }
    }

    #[test]
    fn test_parse_http_request_options() {
        let data = "OPTIONS /foo HTTP/1.1\r\nHost: localhost:6270\r\n\r\n";
        let req = HttpRequestPreamble::consensus_deserialize(&mut data.as_bytes());
        let preamble = HttpRequestPreamble::from_headers(
            HttpVersion::Http11,
            "OPTIONS".to_string(),
            "/foo".to_string(),
            "localhost".to_string(),
            6270,
            true,
            vec![],
            vec![],
        );
        assert_eq!(req.unwrap(), preamble);
    }

    #[test]
    fn test_parse_http_request_preamble_case_ok() {
        let tests = vec![
            ("GET /foo HTTP/1.1\r\nhOsT: localhost:6270\r\n\r\n",
             HttpRequestPreamble::from_headers(HttpVersion::Http11, "GET".to_string(), "/foo".to_string(), "localhost".to_string(), 6270, true, vec![], vec![])),
            ("GET /foo HTTP/1.1\r\ncOnNeCtIoN: cLoSe\r\nhOsT: localhost:6270\r\n\r\n",
             HttpRequestPreamble::from_headers(HttpVersion::Http11, "GET".to_string(), "/foo".to_string(), "localhost".to_string(), 6270, false, vec![], vec![])),
            ("POST asdf HTTP/1.1\r\nhOsT: core.blockstack.org\r\nCOnNeCtIoN: kEeP-aLiVE\r\nFoo: Bar\r\n\r\n",
             HttpRequestPreamble::from_headers(HttpVersion::Http11, "POST".to_string(), "asdf".to_string(), "core.blockstack.org".to_string(), 80, true, vec!["foo".to_string()], vec!["Bar".to_string()])),
        ];

        for (data, request) in tests.iter() {
            let req = HttpRequestPreamble::consensus_deserialize(&mut data.as_bytes());
            assert!(req.is_ok(), "{:?}", &req);
            assert_eq!(req.unwrap(), *request);

            let sreq = StacksHttpPreamble::consensus_deserialize(&mut data.as_bytes());
            assert!(sreq.is_ok(), "{:?}", &sreq);
            assert_eq!(
                sreq.unwrap(),
                StacksHttpPreamble::Request((*request).clone())
            );
        }
    }

    #[test]
    fn test_parse_http_request_preamble_err() {
        let tests = vec![
            ("GET /foo HTTP/1.1\r\n", "failed to fill whole buffer"),
            ("GET /foo HTTP/1.1\r\n\r\n", "Missing Host header"),
            (
                "GET /foo HTTP/1.1\r\nFoo: Bar\r\n\r\n",
                "Missing Host header",
            ),
            ("GET /foo HTTP/\r\n\r\n", "Failed to parse HTTP request"),
            ("GET /foo HTTP/1.1\r\nHost:", "failed to fill whole buffer"),
            (
                "GET /foo HTTP/1.1\r\nHost: foo:80\r\nHost: bar:80\r\n\r\n",
                "duplicate header",
            ),
            (
                "GET /foo HTTP/1.1\r\nHost: localhost:6270\r\nfoo: \u{2764}\r\n\r\n",
                "header value is not ASCII-US",
            ),
            (
                "Get /foo HTTP/1.1\r\nHost: localhost:666666\r\n\r\n",
                "Missing Host header",
            ),
            (
                "GET /foo HTTP/1.1\r\nHost: localhost:8080\r\nConnection: foo\r\n\r\n",
                "invalid Connection: header",
            ),
        ];

        for (data, errstr) in tests.iter() {
            let res = HttpRequestPreamble::consensus_deserialize(&mut data.as_bytes());
            test_debug!("Expect '{}'", errstr);
            assert!(res.is_err(), "{:?}", &res);
            assert!(
                res.as_ref().unwrap_err().to_string().find(errstr).is_some(),
                "{:?}",
                &res
            );
        }
    }

    #[test]
    fn test_parse_stacks_http_preamble_request_err() {
        let tests = vec![
            (
                "GET /foo HTTP/1.1\r\n",
                "Not enough bytes to form a HTTP request or response",
            ),
            (
                "GET /foo HTTP/1.1\r\n\r\n",
                "Failed to decode HTTP request or HTTP response",
            ),
            (
                "GET /foo HTTP/1.1\r\nFoo: Bar\r\n\r\n",
                "Failed to decode HTTP request or HTTP response",
            ),
            (
                "GET /foo HTTP/\r\n\r\n",
                "Failed to decode HTTP request or HTTP response",
            ),
            (
                "GET /foo HTTP/1.1\r\nHost:",
                "Not enough bytes to form a HTTP request or response",
            ),
            (
                "GET /foo HTTP/1.1\r\nHost: foo:80\r\nHost: bar:80\r\n\r\n",
                "Failed to decode HTTP request or HTTP response",
            ),
            (
                "GET /foo HTTP/1.1\r\nHost: localhost:6270\r\nfoo: \u{2764}\r\n\r\n",
                "Failed to decode HTTP request or HTTP response",
            ),
            (
                "Get /foo HTTP/1.1\r\nHost: localhost:666666\r\n\r\n",
                "Failed to decode HTTP request or HTTP response",
            ),
            (
                "GET /foo HTTP/1.1\r\nHost: localhost:8080\r\nConnection: foo\r\n\r\n",
                "Failed to decode HTTP request or HTTP response",
            ),
        ];

        for (data, errstr) in tests.iter() {
            let sres = StacksHttpPreamble::consensus_deserialize(&mut data.as_bytes());
            test_debug!("Expect '{}'", errstr);
            assert!(sres.is_err(), "{:?}", &sres);
            assert!(
                sres.as_ref()
                    .unwrap_err()
                    .to_string()
                    .find(errstr)
                    .is_some(),
                "{:?}",
                &sres
            );
        }
    }

    #[test]
    fn test_http_request_preamble_headers() {
        let mut req = HttpRequestPreamble::new(
            HttpVersion::Http11,
            "GET".to_string(),
            "/foo".to_string(),
            "localhost".to_string(),
            6270,
            true,
        );
        let req_11 = HttpRequestPreamble::new(
            HttpVersion::Http11,
            "GET".to_string(),
            "/foo".to_string(),
            "localhost".to_string(),
            6270,
            false,
        );
        let req_10 = HttpRequestPreamble::new(
            HttpVersion::Http10,
            "GET".to_string(),
            "/foo".to_string(),
            "localhost".to_string(),
            6270,
            false,
        );

        req.add_header("foo".to_string(), "bar".to_string());

        assert_eq!(req.content_type, None);
        req.set_content_type(HttpContentType::JSON);
        assert_eq!(req.content_type, Some(HttpContentType::JSON));

        req.add_header(
            "content-type".to_string(),
            "application/octet-stream".to_string(),
        );
        assert_eq!(req.content_type, Some(HttpContentType::Bytes));

        let mut bytes = vec![];
        req.consensus_serialize(&mut bytes).unwrap();
        let txt = String::from_utf8(bytes).unwrap();

        test_debug!("headers:\n{}", txt);

        assert!(txt.find("HTTP/1.1").is_some(), "HTTP version is missing");
        assert!(
            txt.find("User-Agent: stacks/2.0\r\n").is_some(),
            "User-Agnet header is missing"
        );
        assert!(
            txt.find("Host: localhost:6270\r\n").is_some(),
            "Host header is missing"
        );
        assert!(txt.find("foo: bar\r\n").is_some(), "foo header is missing");
        assert!(
            txt.find("Content-Type: application/octet-stream\r\n")
                .is_some(),
            "content-type is missing"
        );
        assert!(txt.find("Connection: ").is_none()); // not sent if keep_alive is true (for HTTP/1.1)

        let mut bytes_10 = vec![];
        req_10.consensus_serialize(&mut bytes_10).unwrap();
        let txt_10 = String::from_utf8(bytes_10).unwrap();

        assert!(txt_10.find("HTTP/1.0").is_some(), "HTTP version is missing");

        let mut bytes_11 = vec![];
        req_11.consensus_serialize(&mut bytes_11).unwrap();
        let txt_11 = String::from_utf8(bytes_11).unwrap();

        assert!(txt_11.find("HTTP/1.1").is_some(), "HTTP version is wrong");
        assert!(
            txt_11.find("Connection: close").is_some(),
            "Explicit Connection: close is missing"
        );
    }

    #[test]
    fn test_parse_http_response_preamble_ok() {
        let tests = vec![
            ("HTTP/1.1 200 OK\r\nContent-Type: application/octet-stream\r\nContent-Length: 123\r\nX-Request-ID: 0\r\n\r\n",
             HttpResponsePreamble::from_headers(200, "OK".to_string(), true, Some(123), HttpContentType::Bytes, 0, vec![], vec![])),
            ("HTTP/1.1 400 Bad Request\r\nContent-Type: application/json\r\nContent-Length: 456\r\nFoo: Bar\r\nX-Request-ID: 0\r\n\r\n",
             HttpResponsePreamble::from_headers(400, "Bad Request".to_string(), true, Some(456), HttpContentType::JSON, 0, vec!["foo".to_string()], vec!["Bar".to_string()])),
            ("HTTP/1.1 400 Bad Request\r\nContent-Type: application/json\r\nContent-Length: 456\r\nX-Request-Id: 123\r\nFoo: Bar\r\n\r\n",
             HttpResponsePreamble::from_headers(400, "Bad Request".to_string(), true, Some(456), HttpContentType::JSON, 123, vec!["foo".to_string()], vec!["Bar".to_string()])),
            ("HTTP/1.1 200 Ok\r\nContent-Type: application/octet-stream\r\nTransfer-encoding: chunked\r\nX-Request-ID: 0\r\n\r\n",
             HttpResponsePreamble::from_headers(200, "Ok".to_string(), true, None, HttpContentType::Bytes, 0, vec![], vec![])),
            ("HTTP/1.1 200 OK\r\nContent-Type: application/octet-stream\r\nContent-Length: 123\r\nConnection: close\r\nX-Request-ID: 0\r\n\r\n",
             HttpResponsePreamble::from_headers(200, "OK".to_string(), false, Some(123), HttpContentType::Bytes, 0, vec![], vec![])),
            ("HTTP/1.1 400 Bad Request\r\nContent-Type: application/json\r\nContent-Length: 456\r\nConnection: close\r\nFoo: Bar\r\nX-Request-ID: 0\r\n\r\n",
             HttpResponsePreamble::from_headers(400, "Bad Request".to_string(), false, Some(456), HttpContentType::JSON, 0, vec!["foo".to_string()], vec!["Bar".to_string()])),
            ("HTTP/1.1 400 Bad Request\r\nContent-Type: application/json\r\nConnection: close\r\nContent-Length: 456\r\nX-Request-Id: 123\r\nFoo: Bar\r\n\r\n",
             HttpResponsePreamble::from_headers(400, "Bad Request".to_string(), false, Some(456), HttpContentType::JSON, 123, vec!["foo".to_string()], vec!["Bar".to_string()])),
            ("HTTP/1.1 200 Ok\r\nConnection: close\r\nContent-Type: application/octet-stream\r\nTransfer-encoding: chunked\r\nX-Request-ID: 0\r\n\r\n",
             HttpResponsePreamble::from_headers(200, "Ok".to_string(), false, None, HttpContentType::Bytes, 0, vec![], vec![])),
        ];

        for (data, response) in tests.iter() {
            test_debug!("Try parsing:\n{}\n", data);
            let res = HttpResponsePreamble::consensus_deserialize(&mut data.as_bytes());
            assert!(res.is_ok(), "{:?}", &res);
            assert_eq!(res.unwrap(), *response);

            let sres = StacksHttpPreamble::consensus_deserialize(&mut data.as_bytes());
            assert!(sres.is_ok(), "{:?}", &sres);
            assert_eq!(
                sres.unwrap(),
                StacksHttpPreamble::Response((*response).clone())
            );
        }
    }

    #[test]
    fn test_parse_http_response_case_ok() {
        let tests = vec![
            ("HTTP/1.1 200 OK\r\ncOnTeNt-TyPe: aPpLiCaTiOn/oCtEt-StReAm\r\ncOnTeNt-LeNgTh: 123\r\nx-ReQuEsT-iD: 0\r\n\r\n",
             HttpResponsePreamble::from_headers(200, "OK".to_string(), true, Some(123), HttpContentType::Bytes, 0, vec![], vec![])),
            ("HTTP/1.1 200 Ok\r\ncOnTeNt-tYpE: aPpLiCaTiOn/OcTeT-sTrEaM\r\ntRaNsFeR-eNcOdInG: cHuNkEd\r\nX-rEqUeSt-Id: 0\r\n\r\n",
             HttpResponsePreamble::from_headers(200, "Ok".to_string(), true, None, HttpContentType::Bytes, 0, vec![], vec![])),
            ("HTTP/1.1 200 Ok\r\ncOnNeCtIoN: cLoSe\r\nContent-Type: application/octet-stream\r\nTransfer-encoding: chunked\r\nX-Request-ID: 0\r\n\r\n",
             HttpResponsePreamble::from_headers(200, "Ok".to_string(), false, None, HttpContentType::Bytes, 0, vec![], vec![])),
            ("HTTP/1.1 200 Ok\r\ncOnNeCtIoN: kEeP-AlIvE\r\nContent-Type: application/octet-stream\r\nTransfer-encoding: chunked\r\nX-Request-ID: 0\r\n\r\n",
             HttpResponsePreamble::from_headers(200, "Ok".to_string(), true, None, HttpContentType::Bytes, 0, vec![], vec![])),
        ];

        for (data, response) in tests.iter() {
            test_debug!("Try parsing:\n{}\n", data);
            let res = HttpResponsePreamble::consensus_deserialize(&mut data.as_bytes());
            assert!(res.is_ok(), "{:?}", &res);
            assert_eq!(res.unwrap(), *response);

            let sres = StacksHttpPreamble::consensus_deserialize(&mut data.as_bytes());
            assert!(sres.is_ok(), "{:?}", &sres);
            assert_eq!(
                sres.unwrap(),
                StacksHttpPreamble::Response((*response).clone())
            );
        }
    }

    #[test]
    fn test_http_response_preamble_headers() {
        let mut res = HttpResponsePreamble::new(
            200,
            "OK".to_string(),
            Some(123),
            HttpContentType::JSON,
            true,
            123,
        );
        assert_eq!(res.request_id, 123);

        res.set_request_id(456);
        assert_eq!(res.request_id, 456);

        res.add_header("foo".to_string(), "bar".to_string());
        res.add_CORS_headers();

        let mut bytes = vec![];
        res.consensus_serialize(&mut bytes).unwrap();
        let txt = String::from_utf8(bytes).unwrap();
        assert!(
            txt.find("Server: stacks/2.0\r\n").is_some(),
            "Server header is missing"
        );
        assert!(
            txt.find("Content-Length: 123\r\n").is_some(),
            "Content-Length is missing"
        );
        assert!(
            txt.find("Content-Type: application/json\r\n").is_some(),
            "Content-Type is missing"
        );
        assert!(txt.find("Date: ").is_some(), "Date header is missing");
        assert!(txt.find("foo: bar\r\n").is_some(), "foo header is missing");
        assert!(
            txt.find("X-Request-Id: 456\r\n").is_some(),
            "X-Request-Id is missing"
        );
        assert!(
            txt.find("Access-Control-Allow-Origin: *\r\n").is_some(),
            "CORS header is missing"
        );
        assert!(
            txt.find("Access-Control-Allow-Headers: origin, content-type\r\n")
                .is_some(),
            "CORS header is missing"
        );
        assert!(
            txt.find("Access-Control-Allow-Methods: POST, GET, OPTIONS\r\n")
                .is_some(),
            "CORS header is missing"
        );
        assert!(txt.find("Connection: ").is_none()); // not sent if keep_alive is true
    }

    #[test]
    fn test_parse_http_response_preamble_err() {
        let tests = vec![
            ("HTTP/1.1 200",
            "failed to fill whole buffer"),
            ("HTTP/1.1 200 OK\r\nfoo: \u{2764}\r\n\r\n",
            "header value is not ASCII-US"),
            ("HTTP/1.1 200 OK\r\nfoo: bar\r\nfoo: bar\r\n\r\n",
             "duplicate header"),
            ("HTTP/1.1 200 OK\r\nContent-Type: image/png\r\n\r\n",
             "Unsupported HTTP content type"),
            ("HTTP/1.1 200 OK\r\nContent-Length: foo\r\n\r\n",
             "Invalid Content-Length"),
            ("HTTP/1.1 200 OK\r\nContent-Length: 123\r\n\r\n",
             "missing Content-Type, Content-Length"),
            ("HTTP/1.1 200 OK\r\nContent-Type: text/plain\r\n\r\n",
             "missing Content-Type, Content-Length"),
            ("HTTP/1.1 200 OK\r\nContent-Type: text/plain\r\nContent-Length: 123\r\nTransfer-Encoding: chunked\r\n\r\n",
             "incompatible transfer-encoding and content-length"),
            ("HTTP/1.1 200 OK\r\nContent-Type: text/plain\r\nContent-Length: 123\r\nConnection: foo\r\n\r\n",
             "invalid Connection: header"),
        ];

        for (data, errstr) in tests.iter() {
            let res = HttpResponsePreamble::consensus_deserialize(&mut data.as_bytes());
            test_debug!("Expect '{}', got: {:?}", errstr, &res);
            assert!(res.is_err(), "{:?}", &res);
            assert!(res.unwrap_err().to_string().find(errstr).is_some());
        }
    }

    #[test]
    fn test_parse_stacks_http_preamble_response_err() {
        let tests = vec![
            ("HTTP/1.1 200",
            "Not enough bytes to form a HTTP request or response"),
            ("HTTP/1.1 200 OK\r\nfoo: \u{2764}\r\n\r\n",
             "Failed to decode HTTP request or HTTP response"),
            ("HTTP/1.1 200 OK\r\nfoo: bar\r\nfoo: bar\r\n\r\n",
             "Failed to decode HTTP request or HTTP response"),
            ("HTTP/1.1 200 OK\r\nContent-Type: image/png\r\n\r\n",
             "Failed to decode HTTP request or HTTP response"),
            ("HTTP/1.1 200 OK\r\nContent-Length: foo\r\n\r\n",
             "Failed to decode HTTP request or HTTP response"),
            ("HTTP/1.1 200 OK\r\nContent-Length: 123\r\n\r\n",
             "Failed to decode HTTP request or HTTP response"),
            ("HTTP/1.1 200 OK\r\nContent-Type: text/plain\r\n\r\n",
             "Failed to decode HTTP request or HTTP response"),
            ("HTTP/1.1 200 OK\r\nContent-Type: text/plain\r\nContent-Length: 123\r\nTransfer-Encoding: chunked\r\n\r\n",
             "Failed to decode HTTP request or HTTP response"),
            ("HTTP/1.1 200 OK\r\nContent-Type: text/plain\r\nContent-Length: 123\r\nConnection: foo\r\n\r\n",
             "Failed to decode HTTP request or HTTP response"),
        ];

        for (data, errstr) in tests.iter() {
            let sres = StacksHttpPreamble::consensus_deserialize(&mut data.as_bytes());
            test_debug!("Expect '{}', got: {:?}", errstr, &sres);
            assert!(sres.is_err(), "{:?}", &sres);
            assert!(
                sres.as_ref()
                    .unwrap_err()
                    .to_string()
                    .find(errstr)
                    .is_some(),
                "{:?}",
                &sres
            );
        }
    }

    fn make_test_transaction() -> StacksTransaction {
        let privk = StacksPrivateKey::from_hex(
            "6d430bb91222408e7706c9001cfaeb91b08c2be6d5ac95779ab52c6b431950e001",
        )
        .unwrap();
        let auth = TransactionAuth::from_p2pkh(&privk).unwrap();
        let addr = auth.origin().address_testnet();
        let recv_addr = StacksAddress {
            version: 1,
            bytes: Hash160([0xff; 20]),
        };

        let mut tx_stx_transfer = StacksTransaction::new(
            TransactionVersion::Testnet,
            auth.clone(),
            TransactionPayload::TokenTransfer(
                recv_addr.clone().into(),
                123,
                TokenTransferMemo([0u8; 34]),
            ),
        );
        tx_stx_transfer.chain_id = 0x80000000;
        tx_stx_transfer.post_condition_mode = TransactionPostConditionMode::Allow;
        tx_stx_transfer.set_tx_fee(0);
        tx_stx_transfer
    }

    #[test]
    fn test_http_parse_host_header_value() {
        let hosts = vec![
            "1.2.3.4",
            "1.2.3.4:5678",
            "[1:203:405:607:809:a0b:c0d:e0f]",
            "[1:203:405:607:809:a0b:c0d:e0f]:12345",
            "www.foo.com",
            "www.foo.com:12345",
            // invalid IP addresses will be parsed to DNS names
            "1.2.3.4.5",
            "[1:203:405:607:809:a0b:c0d:e0f:1011]",
            // these won't parse at all, since the port is invalid
            "1.2.3.4:1234567",
            "1.2.3.4.5:1234567",
            "[1:203:405:607:809:a0b:c0d:e0f]:1234567",
            "[1:203:405:607:809:a0b:c0d:e0f:1011]:1234567",
            "www.foo.com:1234567",
            ":",
            ":123",
        ];

        let peerhosts = vec![
            Some(PeerHost::IP(
                PeerAddress([0, 0, 0, 0, 0, 0, 0, 0, 0, 0, 0xff, 0xff, 1, 2, 3, 4]),
                80,
            )),
            Some(PeerHost::IP(
                PeerAddress([0, 0, 0, 0, 0, 0, 0, 0, 0, 0, 0xff, 0xff, 1, 2, 3, 4]),
                5678,
            )),
            Some(PeerHost::IP(
                PeerAddress([0, 1, 2, 3, 4, 5, 6, 7, 8, 9, 10, 11, 12, 13, 14, 15]),
                80,
            )),
            Some(PeerHost::IP(
                PeerAddress([0, 1, 2, 3, 4, 5, 6, 7, 8, 9, 10, 11, 12, 13, 14, 15]),
                12345,
            )),
            Some(PeerHost::DNS("www.foo.com".to_string(), 80)),
            Some(PeerHost::DNS("www.foo.com".to_string(), 12345)),
            Some(PeerHost::DNS("1.2.3.4.5".to_string(), 80)),
            Some(PeerHost::DNS(
                "[1:203:405:607:809:a0b:c0d:e0f:1011]".to_string(),
                80,
            )),
            None,
            None,
            None,
            None,
            None,
            None,
            None,
        ];

        for (host, expected_host) in hosts.iter().zip(peerhosts.iter()) {
            let peerhost = match host.parse::<PeerHost>() {
                Ok(ph) => Some(ph),
                Err(_) => None,
            };

            match (peerhost, expected_host) {
                (Some(ref ph), Some(ref expected_ph)) => assert_eq!(*ph, *expected_ph),
                (None, None) => {}
                (Some(ph), None) => {
                    eprintln!(
                        "Parsed {} successfully to {:?}, but expected error",
                        host, ph
                    );
                    assert!(false);
                }
                (None, Some(expected_ph)) => {
                    eprintln!("Failed to parse {} successfully", host);
                    assert!(false);
                }
            }
        }
    }

    #[test]
    fn test_http_request_type_codec() {
        let http_request_metadata_ip = HttpRequestMetadata {
            version: HttpVersion::Http11,
            peer: PeerHost::IP(
                PeerAddress([0, 1, 2, 3, 4, 5, 6, 7, 8, 9, 10, 11, 12, 13, 14, 15]),
                12345,
            ),
            keep_alive: true,
            canonical_stacks_tip_height: None,
        };
        let http_request_metadata_dns = HttpRequestMetadata {
            version: HttpVersion::Http11,
            peer: PeerHost::DNS("www.foo.com".to_string(), 80),
            keep_alive: true,
            canonical_stacks_tip_height: None,
        };

        let tests = vec![
            HttpRequestType::GetNeighbors(http_request_metadata_ip.clone()),
            HttpRequestType::GetBlock(http_request_metadata_dns.clone(), StacksBlockId([2u8; 32])),
            HttpRequestType::GetMicroblocksIndexed(
                http_request_metadata_ip.clone(),
                StacksBlockId([3u8; 32]),
            ),
            HttpRequestType::PostTransaction(
                http_request_metadata_dns.clone(),
                make_test_transaction(),
                None,
            ),
            HttpRequestType::OptionsPreflight(http_request_metadata_ip.clone(), "/".to_string()),
        ];

        let mut tx_body = vec![];
        make_test_transaction()
            .consensus_serialize(&mut tx_body)
            .unwrap();

        let mut post_transaction_preamble = HttpRequestPreamble::new(
            HttpVersion::Http11,
            "POST".to_string(),
            "/v2/transactions".to_string(),
            http_request_metadata_dns.peer.hostname(),
            http_request_metadata_dns.peer.port(),
            http_request_metadata_dns.keep_alive,
        );
        post_transaction_preamble.set_content_type(HttpContentType::Bytes);
        post_transaction_preamble.set_content_length(tx_body.len() as u32);

        // all of these should parse
        let expected_http_preambles = vec![
            HttpRequestPreamble::new(
                HttpVersion::Http11,
                "GET".to_string(),
                "/v2/neighbors".to_string(),
                http_request_metadata_ip.peer.hostname(),
                http_request_metadata_ip.peer.port(),
                http_request_metadata_ip.keep_alive,
            ),
            HttpRequestPreamble::new(
                HttpVersion::Http11,
                "GET".to_string(),
                format!("/v2/blocks/{}", StacksBlockId([2u8; 32]).to_hex()),
                http_request_metadata_dns.peer.hostname(),
                http_request_metadata_dns.peer.port(),
                http_request_metadata_dns.keep_alive,
            ),
            HttpRequestPreamble::new(
                HttpVersion::Http11,
                "GET".to_string(),
                format!("/v2/microblocks/{}", StacksBlockId([3u8; 32]).to_hex()),
                http_request_metadata_ip.peer.hostname(),
                http_request_metadata_ip.peer.port(),
                http_request_metadata_ip.keep_alive,
            ),
            post_transaction_preamble,
            HttpRequestPreamble::new(
                HttpVersion::Http11,
                "OPTIONS".to_string(),
                format!("/"),
                http_request_metadata_ip.peer.hostname(),
                http_request_metadata_ip.peer.port(),
                http_request_metadata_ip.keep_alive,
            ),
        ];

        let expected_http_bodies = vec![vec![], vec![], vec![], tx_body];

        for (test, (expected_http_preamble, expected_http_body)) in tests.iter().zip(
            expected_http_preambles
                .iter()
                .zip(expected_http_bodies.iter()),
        ) {
            let mut expected_bytes = vec![];
            expected_http_preamble
                .consensus_serialize(&mut expected_bytes)
                .unwrap();

            test_debug!(
                "Expected preamble:\n{}",
                str::from_utf8(&expected_bytes).unwrap()
            );

            if expected_http_preamble.content_type.is_none()
                || expected_http_preamble.content_type != Some(HttpContentType::Bytes)
            {
                test_debug!(
                    "Expected http body:\n{}",
                    str::from_utf8(&expected_http_body).unwrap()
                );
            } else {
                test_debug!("Expected http body (hex):\n{}", to_hex(&expected_http_body));
            }

            expected_bytes.append(&mut expected_http_body.clone());

            let mut bytes = vec![];
            let mut http = StacksHttp::new("127.0.0.1:20443".parse().unwrap());
            http.write_message(&mut bytes, &StacksHttpMessage::Request(test.clone()))
                .unwrap();

            assert_eq!(bytes, expected_bytes);
        }
    }

    #[test]
    fn test_http_request_type_codec_err() {
        let bad_content_lengths = vec![
            "GET /v2/neighbors HTTP/1.1\r\nUser-Agent: stacks/2.0\r\nHost: bad:123\r\nContent-Length: 1\r\n\r\nb",
            "GET /v2/blocks/1111111111111111111111111111111111111111111111111111111111111111 HTTP/1.1\r\nUser-Agent: stacks/2.0\r\nHost: bad:123\r\nContent-Length: 1\r\n\r\nb",
            "GET /v2/microblocks/1111111111111111111111111111111111111111111111111111111111111111 HTTP/1.1\r\nUser-Agent: stacks/2.0\r\nHost: bad:123\r\nContent-Length: 1\r\n\r\nb",
            "POST /v2/transactions HTTP/1.1\r\nUser-Agent: stacks/2.0\r\nHost: bad:123\r\nContent-Length: 0\r\n\r\n",
        ];
        for bad_content_length in bad_content_lengths {
            let mut http = StacksHttp::new("127.0.0.1:20443".parse().unwrap());
            let (preamble, offset) = http.read_preamble(bad_content_length.as_bytes()).unwrap();
            let e = http.read_payload(&preamble, &bad_content_length.as_bytes()[offset..]);

            assert!(e.is_err(), "{:?}", &e);
            assert!(
                e.as_ref()
                    .unwrap_err()
                    .to_string()
                    .find("-length body for")
                    .is_some(),
                "{:?}",
                &e
            );
        }

        let bad_content_types = vec![
            "POST /v2/transactions HTTP/1.1\r\nUser-Agent: stacks/2.0\r\nHost: bad:123\r\nContent-Length: 1\r\n\r\nb",
        ];
        for bad_content_type in bad_content_types {
            let mut http = StacksHttp::new("127.0.0.1:20443".parse().unwrap());
            let (preamble, offset) = http.read_preamble(bad_content_type.as_bytes()).unwrap();
            let e = http.read_payload(&preamble, &bad_content_type.as_bytes()[offset..]);
            assert!(e.is_err());
            assert!(e.unwrap_err().to_string().find("Content-Type").is_some());
        }
    }

    #[test]
    fn test_http_response_type_codec() {
        let test_neighbors_info = RPCNeighborsInfo {
            bootstrap: vec![],
            sample: vec![
                RPCNeighbor {
                    network_id: 1,
                    peer_version: 2,
                    addrbytes: PeerAddress([
                        0x00, 0x01, 0x02, 0x03, 0x04, 0x05, 0x06, 0x07, 0x08, 0x09, 0x0a, 0x0b,
                        0x0c, 0x0d, 0x0e, 0x0f,
                    ]),
                    port: 12345,
                    public_key_hash: Hash160::from_bytes(
                        &hex_bytes("1111111111111111111111111111111111111111").unwrap(),
                    )
                    .unwrap(),
                    authenticated: true,
                    stackerdbs: Some(vec![]),
                },
                RPCNeighbor {
                    network_id: 3,
                    peer_version: 4,
                    addrbytes: PeerAddress([
                        0x00, 0x00, 0x00, 0x00, 0x00, 0x00, 0x00, 0x00, 0x00, 0x00, 0xff, 0xff,
                        0x01, 0x02, 0x03, 0x04,
                    ]),
                    port: 23456,
                    public_key_hash: Hash160::from_bytes(
                        &hex_bytes("2222222222222222222222222222222222222222").unwrap(),
                    )
                    .unwrap(),
                    authenticated: false,
                    stackerdbs: Some(vec![]),
                },
            ],
            inbound: vec![],
            outbound: vec![],
        };

        let privk = StacksPrivateKey::from_hex(
            "6d430bb91222408e7706c9001cfaeb91b08c2be6d5ac95779ab52c6b431950e001",
        )
        .unwrap();
        let test_block_info = make_codec_test_block(5);
        let test_microblock_info =
            make_sample_microblock_stream(&privk, &test_block_info.block_hash());

        let mut test_block_info_bytes = vec![];
        test_block_info
            .consensus_serialize(&mut test_block_info_bytes)
            .unwrap();

        let mut test_microblock_info_bytes = vec![];
        test_microblock_info
            .consensus_serialize(&mut test_microblock_info_bytes)
            .unwrap();

        let tests = vec![
            // length is known
            (
                HttpResponseType::Neighbors(
                    HttpResponseMetadata::new(
                        HttpVersion::Http11,
                        123,
                        Some(serde_json::to_string(&test_neighbors_info).unwrap().len() as u32),
                        true,
                        None,
                    ),
                    test_neighbors_info.clone(),
                ),
                "/v2/neighbors".to_string(),
            ),
            (
                HttpResponseType::Block(
                    HttpResponseMetadata::new(
                        HttpVersion::Http11,
                        123,
                        Some(test_block_info_bytes.len() as u32),
                        true,
                        None,
                    ),
                    test_block_info.clone(),
                ),
                format!("/v2/blocks/{}", test_block_info.block_hash().to_hex()),
            ),
            (
                HttpResponseType::Microblocks(
                    HttpResponseMetadata::new(
                        HttpVersion::Http11,
                        123,
                        Some(test_microblock_info_bytes.len() as u32),
                        true,
                        None,
                    ),
                    test_microblock_info.clone(),
                ),
                format!(
                    "/v2/microblocks/{}",
                    test_microblock_info[0].block_hash().to_hex()
                ),
            ),
            (
                HttpResponseType::TransactionID(
                    HttpResponseMetadata::new(
                        HttpVersion::Http11,
                        123,
                        Some((Txid([0x1; 32]).to_hex().len() + 2) as u32),
                        true,
                        None,
                    ),
                    Txid([0x1; 32]),
                ),
                "/v2/transactions".to_string(),
            ),
            // length is unknown
            (
                HttpResponseType::Neighbors(
                    HttpResponseMetadata::new(HttpVersion::Http11, 123, None, true, None),
                    test_neighbors_info.clone(),
                ),
                "/v2/neighbors".to_string(),
            ),
            (
                HttpResponseType::Block(
                    HttpResponseMetadata::new(HttpVersion::Http11, 123, None, true, None),
                    test_block_info.clone(),
                ),
                format!("/v2/blocks/{}", test_block_info.block_hash().to_hex()),
            ),
            (
                HttpResponseType::Microblocks(
                    HttpResponseMetadata::new(HttpVersion::Http11, 123, None, true, None),
                    test_microblock_info.clone(),
                ),
                format!(
                    "/v2/microblocks/{}",
                    test_microblock_info[0].block_hash().to_hex()
                ),
            ),
            (
                HttpResponseType::TransactionID(
                    HttpResponseMetadata::new(HttpVersion::Http11, 123, None, true, None),
                    Txid([0x1; 32]),
                ),
                "/v2/transactions".to_string(),
            ),
            // errors without error messages
            (
                HttpResponseType::BadRequest(
                    HttpResponseMetadata::new(HttpVersion::Http11, 123, Some(0), true, None),
                    "".to_string(),
                ),
                "/v2/neighbors".to_string(),
            ),
            (
                HttpResponseType::Unauthorized(
                    HttpResponseMetadata::new(HttpVersion::Http11, 123, Some(0), true, None),
                    "".to_string(),
                ),
                "/v2/neighbors".to_string(),
            ),
            (
                HttpResponseType::PaymentRequired(
                    HttpResponseMetadata::new(HttpVersion::Http11, 123, Some(0), true, None),
                    "".to_string(),
                ),
                "/v2/neighbors".to_string(),
            ),
            (
                HttpResponseType::Forbidden(
                    HttpResponseMetadata::new(HttpVersion::Http11, 123, Some(0), true, None),
                    "".to_string(),
                ),
                "/v2/neighbors".to_string(),
            ),
            (
                HttpResponseType::NotFound(
                    HttpResponseMetadata::new(HttpVersion::Http11, 123, Some(0), true, None),
                    "".to_string(),
                ),
                "/v2/neighbors".to_string(),
            ),
            (
                HttpResponseType::ServerError(
                    HttpResponseMetadata::new(HttpVersion::Http11, 123, Some(0), true, None),
                    "".to_string(),
                ),
                "/v2/neighbors".to_string(),
            ),
            (
                HttpResponseType::ServiceUnavailable(
                    HttpResponseMetadata::new(HttpVersion::Http11, 123, Some(0), true, None),
                    "".to_string(),
                ),
                "/v2/neighbors".to_string(),
            ),
            (
                HttpResponseType::Error(
                    HttpResponseMetadata::new(HttpVersion::Http11, 123, Some(0), true, None),
                    502,
                    "".to_string(),
                ),
                "/v2/neighbors".to_string(),
            ),
            // errors with specific messages
            (
                HttpResponseType::BadRequest(
                    HttpResponseMetadata::new(HttpVersion::Http11, 123, Some(3), true, None),
                    "foo".to_string(),
                ),
                "/v2/neighbors".to_string(),
            ),
            (
                HttpResponseType::Unauthorized(
                    HttpResponseMetadata::new(HttpVersion::Http11, 123, Some(3), true, None),
                    "foo".to_string(),
                ),
                "/v2/neighbors".to_string(),
            ),
            (
                HttpResponseType::PaymentRequired(
                    HttpResponseMetadata::new(HttpVersion::Http11, 123, Some(3), true, None),
                    "foo".to_string(),
                ),
                "/v2/neighbors".to_string(),
            ),
            (
                HttpResponseType::Forbidden(
                    HttpResponseMetadata::new(HttpVersion::Http11, 123, Some(3), true, None),
                    "foo".to_string(),
                ),
                "/v2/neighbors".to_string(),
            ),
            (
                HttpResponseType::NotFound(
                    HttpResponseMetadata::new(HttpVersion::Http11, 123, Some(3), true, None),
                    "foo".to_string(),
                ),
                "/v2/neighbors".to_string(),
            ),
            (
                HttpResponseType::ServerError(
                    HttpResponseMetadata::new(HttpVersion::Http11, 123, Some(3), true, None),
                    "foo".to_string(),
                ),
                "/v2/neighbors".to_string(),
            ),
            (
                HttpResponseType::ServiceUnavailable(
                    HttpResponseMetadata::new(HttpVersion::Http11, 123, Some(3), true, None),
                    "foo".to_string(),
                ),
                "/v2/neighbors".to_string(),
            ),
            (
                HttpResponseType::Error(
                    HttpResponseMetadata::new(HttpVersion::Http11, 123, Some(3), true, None),
                    502,
                    "foo".to_string(),
                ),
                "/v2/neighbors".to_string(),
            ),
        ];

        let expected_http_preambles = vec![
            // length is known
            HttpResponsePreamble::new(
                200,
                "OK".to_string(),
                Some(serde_json::to_string(&test_neighbors_info).unwrap().len() as u32),
                HttpContentType::JSON,
                true,
                123,
            ),
            HttpResponsePreamble::new(
                200,
                "OK".to_string(),
                Some(test_block_info_bytes.len() as u32),
                HttpContentType::Bytes,
                true,
                123,
            ),
            HttpResponsePreamble::new(
                200,
                "OK".to_string(),
                Some(test_microblock_info_bytes.len() as u32),
                HttpContentType::Bytes,
                true,
                123,
            ),
            HttpResponsePreamble::new(
                200,
                "OK".to_string(),
                Some((Txid([0x1; 32]).to_hex().len() + 2) as u32),
                HttpContentType::JSON,
                true,
                123,
            ),
            // length is unknown
            HttpResponsePreamble::new(
                200,
                "OK".to_string(),
                None,
                HttpContentType::JSON,
                true,
                123,
            ),
            HttpResponsePreamble::new(
                200,
                "OK".to_string(),
                None,
                HttpContentType::Bytes,
                true,
                123,
            ),
            HttpResponsePreamble::new(
                200,
                "OK".to_string(),
                None,
                HttpContentType::Bytes,
                true,
                123,
            ),
            HttpResponsePreamble::new(
                200,
                "OK".to_string(),
                None,
                HttpContentType::JSON,
                true,
                123,
            ),
            // errors
            HttpResponsePreamble::new_error(400, 123, None),
            HttpResponsePreamble::new_error(401, 123, None),
            HttpResponsePreamble::new_error(402, 123, None),
            HttpResponsePreamble::new_error(403, 123, None),
            HttpResponsePreamble::new_error(404, 123, None),
            HttpResponsePreamble::new_error(500, 123, None),
            HttpResponsePreamble::new_error(503, 123, None),
            // generic error
            HttpResponsePreamble::new_error(502, 123, None),
            // errors with messages
            HttpResponsePreamble::new_error(400, 123, Some("foo".to_string())),
            HttpResponsePreamble::new_error(401, 123, Some("foo".to_string())),
            HttpResponsePreamble::new_error(402, 123, Some("foo".to_string())),
            HttpResponsePreamble::new_error(403, 123, Some("foo".to_string())),
            HttpResponsePreamble::new_error(404, 123, Some("foo".to_string())),
            HttpResponsePreamble::new_error(500, 123, Some("foo".to_string())),
            HttpResponsePreamble::new_error(503, 123, Some("foo".to_string())),
            HttpResponsePreamble::new_error(502, 123, Some("foo".to_string())),
        ];

        let expected_http_bodies = vec![
            // with content-length
            serde_json::to_string(&test_neighbors_info)
                .unwrap()
                .as_bytes()
                .to_vec(),
            test_block_info_bytes.clone(),
            test_microblock_info_bytes.clone(),
            Txid([0x1; 32]).to_hex().as_bytes().to_vec(),
            // with transfer-encoding: chunked
            serde_json::to_string(&test_neighbors_info)
                .unwrap()
                .as_bytes()
                .to_vec(),
            test_block_info_bytes,
            test_microblock_info_bytes,
            Txid([0x1; 32]).to_hex().as_bytes().to_vec(),
            // errors
            vec![],
            vec![],
            vec![],
            vec![],
            vec![],
            vec![],
            vec![],
            vec![],
            // errors with messages
            "foo".as_bytes().to_vec(),
            "foo".as_bytes().to_vec(),
            "foo".as_bytes().to_vec(),
            "foo".as_bytes().to_vec(),
            "foo".as_bytes().to_vec(),
            "foo".as_bytes().to_vec(),
            "foo".as_bytes().to_vec(),
            "foo".as_bytes().to_vec(),
        ];

        for ((test, request_path), (expected_http_preamble, _expected_http_body)) in
            tests.iter().zip(
                expected_http_preambles
                    .iter()
                    .zip(expected_http_bodies.iter()),
            )
        {
            let mut http = StacksHttp::new("127.0.0.1:20443".parse().unwrap());
            let mut bytes = vec![];
            test_debug!("write body:\n{:?}\n", test);

            http.begin_request(HttpVersion::Http11, request_path.to_string());
            http.write_message(&mut bytes, &StacksHttpMessage::Response((*test).clone()))
                .unwrap();

            let (mut preamble, offset) = match http.read_preamble(&bytes) {
                Ok((p, o)) => (p, o),
                Err(e) => {
                    test_debug!("first 4096 bytes:\n{:?}\n", &bytes[0..].to_vec());
                    test_debug!("error: {:?}", &e);
                    assert!(false);
                    unreachable!();
                }
            };

            test_debug!("read preamble of {} bytes\n{:?}\n", offset, preamble);

            test_debug!("read http body\n{:?}\n", &bytes[offset..].to_vec());

            let (message, _total_len) = if expected_http_preamble.is_chunked() {
                let (msg_opt, len) = http
                    .stream_payload(&preamble, &mut &bytes[offset..])
                    .unwrap();
                (msg_opt.unwrap().0, len)
            } else {
                http.read_payload(&preamble, &bytes[offset..]).unwrap()
            };

            test_debug!("got message\n{:?}\n", &message);

            // check everything in the parsed preamble except for the extra headers
            match preamble {
                StacksHttpPreamble::Response(ref mut req) => {
                    assert_eq!(req.headers.len(), 5);
                    assert!(req.headers.get("access-control-allow-headers").is_some());
                    assert!(req.headers.get("access-control-allow-methods").is_some());
                    assert!(req.headers.get("access-control-allow-origin").is_some());
                    assert!(req.headers.get("server").is_some());
                    assert!(req.headers.get("date").is_some());
                    req.headers.clear();
                }
                StacksHttpPreamble::Request(_) => {
                    panic!("parsed a request");
                }
            }

            assert_eq!(
                preamble,
                StacksHttpPreamble::Response((*expected_http_preamble).clone())
            );
            assert_eq!(message, StacksHttpMessage::Response((*test).clone()));
            assert_eq!(http.num_pending(), 0);
        }
    }

    #[test]
    fn test_http_response_type_codec_err() {
        let request_paths = vec![
            "/v2/blocks/1111111111111111111111111111111111111111111111111111111111111111",
            "/v2/transactions",
            "/v2/neighbors",
            "/v2/neighbors",
            "/v2/neighbors",
        ];
        let bad_request_payloads = vec![
            "HTTP/1.1 200 OK\r\nServer: stacks/v2.0\r\nX-Request-Id: 123\r\nContent-Type: application/json\r\nContent-length: 2\r\n\r\nab",
            "HTTP/1.1 200 OK\r\nServer: stacks/v2.0\r\nX-Request-Id: 123\r\nContent-Type: application/json\r\nContent-length: 4\r\n\r\n\"ab\"",
            "HTTP/1.1 200 OK\r\nServer: stacks/v2.0\r\nX-Request-Id: 123\r\nContent-Type: application/json\r\nContent-length: 1\r\n\r\n{",
            "HTTP/1.1 200 OK\r\nServer: stacks/v2.0\r\nX-Request-Id: 123\r\nContent-Type: application/json\r\nContent-length: 1\r\n\r\na",
            "HTTP/1.1 400 Bad Request\r\nServer: stacks/v2.0\r\nX-Request-Id: 123\r\nContent-Type: application/octet-stream\r\nContent-length: 2\r\n\r\n{}",
        ];
        let expected_bad_request_payload_errors = vec![
            "Invalid content-type",
            "Invalid txid:",
            "Not enough bytes",
            "Failed to parse",
            "expected text/plain",
        ];
        for (test, (expected_error, request_path)) in bad_request_payloads.iter().zip(
            expected_bad_request_payload_errors
                .iter()
                .zip(request_paths),
        ) {
            test_debug!(
                "Expect failure:\n{}\nExpected error: '{}'",
                test,
                expected_error
            );

            let mut http = StacksHttp::new("127.0.0.1:20443".parse().unwrap());
            http.begin_request(HttpVersion::Http11, request_path.to_string());

            let (preamble, offset) = http.read_preamble(test.as_bytes()).unwrap();
            let e = http.read_payload(&preamble, &test.as_bytes()[offset..]);
            let errstr = format!("{:?}", &e);
            assert!(e.is_err());
            assert!(
                e.unwrap_err().to_string().find(expected_error).is_some(),
                "{}",
                errstr
            );
        }
    }

    #[test]
    fn test_http_headers_too_big() {
        let bad_header_value = std::iter::repeat("A")
            .take(HTTP_PREAMBLE_MAX_ENCODED_SIZE as usize)
            .collect::<String>();
        let bad_request_preamble = format!(
            "GET /v2/neighbors HTTP/1.1\r\nHost: localhost:1234\r\nBad-Header: {}\r\n\r\n",
            &bad_header_value
        );
        let bad_response_preamble = format!("HTTP/1.1 200 OK\r\nServer: stacks/v2.0\r\nX-Request-ID: 123\r\nContent-Type: text/plain\r\nContent-Length: 64\r\nBad-Header: {}\r\n\r\n", &bad_header_value);

        let request_err =
            HttpRequestPreamble::consensus_deserialize(&mut bad_request_preamble.as_bytes())
                .unwrap_err();
        let response_err =
            HttpResponsePreamble::consensus_deserialize(&mut bad_response_preamble.as_bytes())
                .unwrap_err();

        let protocol_request_err =
            StacksHttpPreamble::consensus_deserialize(&mut bad_request_preamble.as_bytes())
                .unwrap_err();
        let protocol_response_err =
            StacksHttpPreamble::consensus_deserialize(&mut bad_response_preamble.as_bytes())
                .unwrap_err();

        eprintln!("request_err: {:?}", &request_err);
        eprintln!("response_err: {:?}", &response_err);

        eprintln!("protocol_request_err: {:?}", &protocol_request_err);
        eprintln!("protocol_response_err: {:?}", &protocol_response_err);

        assert!(request_err
            .to_string()
            .find("Not enough bytes to form a HTTP request preamble")
            .is_some());
        assert!(response_err
            .to_string()
            .find("Not enough bytes to form a HTTP response preamble")
            .is_some());
        assert!(protocol_request_err
            .to_string()
            .find("Failed to decode HTTP request or HTTP response")
            .is_some());
        assert!(protocol_response_err
            .to_string()
            .find("Failed to decode HTTP request or HTTP response")
            .is_some());
    }

    #[test]
    fn test_http_headers_too_many() {
        let mut too_many_headers_list = vec![];
        for i in 0..HTTP_PREAMBLE_MAX_NUM_HEADERS {
            too_many_headers_list.push(format!("H{}: {}\r\n", i + 1, i + 1));
        }
        let too_many_headers = too_many_headers_list.join("");
        let bad_request_preamble = format!(
            "GET /v2/neighbors HTTP/1.1\r\nHost: localhost:1234\r\n{}\r\n",
            &too_many_headers
        );
        let bad_response_preamble = format!("HTTP/1.1 200 OK\r\nServer: stacks/v2.0\r\nX-Request-ID: 123\r\nContent-Type: text/plain\r\nContent-Length: 64\r\n{}\r\n", &too_many_headers);

        let request_err =
            HttpRequestPreamble::consensus_deserialize(&mut bad_request_preamble.as_bytes())
                .unwrap_err();
        let response_err =
            HttpResponsePreamble::consensus_deserialize(&mut bad_response_preamble.as_bytes())
                .unwrap_err();

        let protocol_request_err =
            StacksHttpPreamble::consensus_deserialize(&mut bad_request_preamble.as_bytes())
                .unwrap_err();
        let protocol_response_err =
            StacksHttpPreamble::consensus_deserialize(&mut bad_response_preamble.as_bytes())
                .unwrap_err();

        eprintln!("request_err: {:?}", &request_err);
        eprintln!("response_err: {:?}", &response_err);

        eprintln!("protocol_request_err: {:?}", &protocol_request_err);
        eprintln!("protocol_response_err: {:?}", &protocol_response_err);

        assert!(request_err
            .to_string()
            .find("Failed to parse HTTP request: TooManyHeaders")
            .is_some());
        assert!(response_err
            .to_string()
            .find("Failed to parse HTTP response: TooManyHeaders")
            .is_some());
        assert!(protocol_request_err
            .to_string()
            .find("Failed to decode HTTP request or HTTP response")
            .is_some());
        assert!(protocol_response_err
            .to_string()
            .find("Failed to decode HTTP request or HTTP response")
            .is_some());
    }

    #[test]
    fn test_http_duplicate_concurrent_streamed_response_fails() {
        // do not permit multiple in-flight chunk-encoded HTTP responses with the same request ID.
        let valid_neighbors_response = "HTTP/1.1 200 OK\r\nServer: stacks/v2.0\r\nX-Request-Id: 123\r\nContent-Type: application/json\r\nTransfer-Encoding: chunked\r\n\r\n37\r\n{\"bootstrap\":[],\"sample\":[],\"inbound\":[],\"outbound\":[]}\r\n0\r\n\r\n";
        let invalid_neighbors_response = "HTTP/1.1 200 OK\r\nServer: stacks/v2.0\r\nX-Request-Id: 123\r\nContent-Type: application/json\r\nTransfer-Encoding: chunked\r\n\r\n10\r\nxxxxxxxxxxxxxxxx\r\n0\r\n\r\n";
        let invalid_chunked_response = "HTTP/1.1 200 OK\r\nServer: stacks/v2.0\r\nX-Request-Id: 123\r\nContent-Type: application/json\r\nTransfer-Encoding: chunked\r\n\r\n38\r\n{\"bootstrap\":[],\"sample\":[],\"inbound\":[],\"outbound\":[]}\r\n0\r\n\r\n";

        let mut http = StacksHttp::new("127.0.0.1:20443".parse().unwrap());

        http.begin_request(HttpVersion::Http11, "/v2/neighbors".to_string());
        let (preamble, offset) = http
            .read_preamble(valid_neighbors_response.as_bytes())
            .unwrap();
        assert_eq!(http.num_pending(), 1);

        let res = http.read_preamble(valid_neighbors_response.as_bytes());
        assert!(res.is_err());
        assert!(res.unwrap_err().to_string().find("in progress").is_some());

        // finish reading the body
        let msg = http
            .stream_payload(
                &preamble,
                &mut &valid_neighbors_response.as_bytes()[offset..],
            )
            .unwrap();
        match msg {
            (
                Some((
                    StacksHttpMessage::Response(HttpResponseType::Neighbors(_, neighbors_data)),
                    _,
                )),
                _,
            ) => assert_eq!(
                neighbors_data,
                RPCNeighborsInfo {
                    bootstrap: vec![],
                    sample: vec![],
                    inbound: vec![],
                    outbound: vec![]
                }
            ),
            _ => {
                error!("Got {:?}", &msg);
                assert!(false);
            }
        }
        assert_eq!(http.num_pending(), 0);

        // can read the preamble again, but only once
        http.begin_request(HttpVersion::Http11, "/v2/neighbors".to_string());
        let (preamble, offset) = http
            .read_preamble(invalid_neighbors_response.as_bytes())
            .unwrap();
        assert_eq!(http.num_pending(), 1);

        let res = http.read_preamble(valid_neighbors_response.as_bytes());
        assert!(res.is_err());
        assert!(res.unwrap_err().to_string().find("in progress").is_some());

        // reading a corrupt body unlocks the ability to read the preamble again
        let res = http.stream_payload(
            &preamble,
            &mut &invalid_neighbors_response.as_bytes()[offset..],
        );
        assert!(res.unwrap_err().to_string().find("JSON").is_some());
        assert_eq!(http.num_pending(), 0);

        // can read the premable again, but only once
        http.begin_request(HttpVersion::Http11, "/v2/neighbors".to_string());
        let (preamble, offset) = http
            .read_preamble(invalid_chunked_response.as_bytes())
            .unwrap();
        let res = http.read_preamble(valid_neighbors_response.as_bytes());

        assert!(res.is_err());
        assert!(res.unwrap_err().to_string().find("in progress").is_some());

        // reading a corrupt chunk stream unlocks the ability to read the preamble again
        let res = http.stream_payload(
            &preamble,
            &mut &invalid_chunked_response.as_bytes()[offset..],
        );
        assert!(res
            .unwrap_err()
            .to_string()
            .find("Invalid chunk trailer")
            .is_some());
        assert_eq!(http.num_pending(), 0);
    }

    #[test]
    fn test_http_request_version_keep_alive() {
        let requests = vec![
            HttpRequestPreamble::new(
                HttpVersion::Http10,
                "GET".to_string(),
                "/v2/info".to_string(),
                "localhost".to_string(),
                8080,
                true,
            ),
            HttpRequestPreamble::new(
                HttpVersion::Http10,
                "GET".to_string(),
                "/v2/info".to_string(),
                "localhost".to_string(),
                8080,
                false,
            ),
            HttpRequestPreamble::new(
                HttpVersion::Http11,
                "GET".to_string(),
                "/v2/info".to_string(),
                "localhost".to_string(),
                8080,
                true,
            ),
            HttpRequestPreamble::new(
                HttpVersion::Http11,
                "GET".to_string(),
                "/v2/info".to_string(),
                "localhost".to_string(),
                8080,
                false,
            ),
        ];

        // (have 'connection' header?, have 'keep-alive' value?)
        let requests_connection_expected =
            vec![(true, true), (false, false), (false, false), (true, false)];

        for (r, (has_connection, is_keep_alive)) in
            requests.iter().zip(requests_connection_expected.iter())
        {
            let mut bytes = vec![];
            r.consensus_serialize(&mut bytes).unwrap();
            let txt = String::from_utf8(bytes).unwrap();

            eprintln!(
                "has_connection: {}, is_keep_alive: {}\n{}",
                *has_connection, *is_keep_alive, &txt
            );
            if *has_connection {
                if *is_keep_alive {
                    assert!(txt.find("Connection: keep-alive\r\n").is_some());
                } else {
                    assert!(txt.find("Connection: close\r\n").is_some());
                }
            } else {
                assert!(txt.find("Connection: ").is_none());
            }
        }
    }

    #[test]
    fn test_http_response_version_keep_alive() {
        // (version, explicit keep-alive?)
        let responses_args = vec![
            (HttpVersion::Http10, true),
            (HttpVersion::Http10, false),
            (HttpVersion::Http11, true),
            (HttpVersion::Http11, false),
        ];

        let mut responses = vec![];
        for res in responses_args.iter() {
            let mut bytes = vec![];
            let md = HttpResponseMetadata::new(res.0.clone(), 123, None, res.1, None);
            HttpResponsePreamble::new_serialized(
                &mut bytes,
                200,
                "OK",
                None,
                &HttpContentType::JSON,
                123,
                |ref mut fd| keep_alive_headers(fd, &md),
            )
            .unwrap();
            responses.push(String::from_utf8(bytes).unwrap());
        }

        for (response, (version, sent_keep_alive)) in responses.iter().zip(responses_args.iter()) {
            test_debug!(
                "version: {:?}, sent keep-alive: {}, response:\n{}",
                version,
                sent_keep_alive,
                response
            );
            match version {
                HttpVersion::Http10 => {
                    // be explicit about Connection: with http/1.0 clients
                    if *sent_keep_alive {
                        assert!(response.find("Connection: keep-alive\r\n").is_some());
                    } else {
                        assert!(response.find("Connection: close\r\n").is_some());
                    }
                }
                HttpVersion::Http11 => {
                    if *sent_keep_alive {
                        // we don't send connection: keep-alive if the client is 1.1 and it didn't
                        // send its own connection: <option>
                        assert!(response.find("Connection:").is_none());
                    } else {
                        assert!(response.find("Connection: close\r\n").is_some());
                    }
                }
            }
        }
    }

    #[test]
    fn test_http_parse_proof_tip_query() {
        let query_txt = "tip=7070f213d719143d6045e08fd80f85014a161f8bbd3a42d1251576740826a392";
        let tip_req = HttpRequestType::get_chain_tip_query(Some(query_txt));
        match tip_req {
            TipRequest::SpecificTip(tip) => assert_eq!(
                tip,
                StacksBlockId::from_hex(
                    "7070f213d719143d6045e08fd80f85014a161f8bbd3a42d1251576740826a392"
                )
                .unwrap()
            ),
            _ => panic!(),
        }

        // first parseable tip is taken
        let query_txt_dup = "tip=7070f213d719143d6045e08fd80f85014a161f8bbd3a42d1251576740826a392&tip=03e26bd68a8722f8b3861e2058edcafde094ad059e152754986c3573306698f1";
        let tip_req = HttpRequestType::get_chain_tip_query(Some(query_txt));
        match tip_req {
            TipRequest::SpecificTip(tip) => assert_eq!(
                tip,
                StacksBlockId::from_hex(
                    "7070f213d719143d6045e08fd80f85014a161f8bbd3a42d1251576740826a392"
                )
                .unwrap()
            ),
            _ => panic!(),
        }

        // first parseable tip is taken
        let query_txt_dup = "tip=bad&tip=7070f213d719143d6045e08fd80f85014a161f8bbd3a42d1251576740826a392&tip=03e26bd68a8722f8b3861e2058edcafde094ad059e152754986c3573306698f1";
        let tip_req = HttpRequestType::get_chain_tip_query(Some(query_txt_dup));
        match tip_req {
            TipRequest::SpecificTip(tip) => assert_eq!(
                tip,
                StacksBlockId::from_hex(
                    "7070f213d719143d6045e08fd80f85014a161f8bbd3a42d1251576740826a392"
                )
                .unwrap()
            ),
            _ => panic!(),
        }

        // tip can be skipped
        let query_txt_bad = "tip=bad";
        assert_eq!(
            HttpRequestType::get_chain_tip_query(Some(query_txt_bad)),
            TipRequest::UseLatestAnchoredTip
        );

        // tip can be skipped
        let query_txt_none = "tip=bad";
        assert_eq!(
            HttpRequestType::get_chain_tip_query(Some(query_txt_none)),
            TipRequest::UseLatestAnchoredTip
        );
    }

    #[test]
    fn test_http_live_headers() {
        // headers pulled from prod
        let live_headers = &[
            "GET /v2/info HTTP/1.1\r\naccept-language: en-US,en;q=0.9\r\naccept-encoding: gzip, deflate, br\r\nsec-fetch-dest: document\r\nsec-fetch-user: ?1\r\nsec-fetch-mode: navigate\r\nsec-fetch-site: none\r\naccept: text/html,application/xhtml+xml,application/xml;q=0.9,image/webp,image/apng,*/*;q=0.8,application/signed-exchange;v=b3;q=0.9\r\nuser-agent: Mozilla/5.0 (Macintosh; Intel Mac OS X 10_15_3) AppleWebKit/537.36 (KHTML, like Gecko) Chrome/81.0.4044.113 Safari/537.36\r\nupgrade-insecure-requests: 1\r\ncache-control: max-age=0\r\nconnection: close\r\nx-forwarded-port: 443\r\nx-forwarded-host: crashy-stacky.zone117x.com\r\nx-forwarded-proto: https\r\nx-forwarded-for: 213.127.17.55\r\nx-real-ip: 213.127.17.55\r\nhost: stacks-blockchain:20443\r\n\r\n"
        ];

        let bad_live_headers = &[
            "GET /favicon.ico HTTP/1.1\r\nConnection: upgrade\r\nHost: crashy-stacky.zone117x.com\r\nX-Real-IP: 213.127.17.55\r\nX-Forwarded-For: 213.127.17.55\r\nX-Forwarded-Proto: http\r\nX-Forwarded-Host: crashy-stacky.zone117x.com\r\nX-Forwarded-Port: 9001\r\nUser-Agent: Mozilla/5.0 (Macintosh; Intel Mac OS X 10_15_3) AppleWebKit/537.36 (KHTML, like Gecko) Chrome/81.0.4044.113 Safari/537.36\r\nAccept: image/webp,image/apng,image/*,*/*;q=0.8\r\nReferer: http://crashy-stacky.zone117x.com:9001/v2/info\r\nAccept-Encoding: gzip, deflate\r\nAccept-Language: en-US,en;q=0.9\r\n\r\n",
        ];

        for live_header in live_headers {
            let res = HttpRequestPreamble::consensus_deserialize(&mut live_header.as_bytes());
            assert!(res.is_ok(), "headers: {}\nerror: {:?}", live_header, &res);
        }

        for bad_live_header in bad_live_headers {
            let res = HttpRequestPreamble::consensus_deserialize(&mut bad_live_header.as_bytes());
            assert!(
                res.is_err(),
                "headers: {}\nshould not have parsed",
                bad_live_header
            );
        }
    }

    // TODO: test mismatch between request path and reply
}<|MERGE_RESOLUTION|>--- conflicted
+++ resolved
@@ -16,51 +16,39 @@
 
 use std::collections::{HashMap, HashSet};
 use std::convert::TryFrom;
-use std::fmt;
-use std::io;
 use std::io::prelude::*;
 use std::io::{Read, Write};
-use std::mem;
 use std::net::SocketAddr;
-use std::str;
 use std::str::FromStr;
 use std::time::SystemTime;
+use std::{fmt, io, mem, str};
 
 use clarity::vm::ast::parser::v1::CLARITY_NAME_REGEX;
-use clarity::vm::representations::MAX_STRING_LEN;
-use clarity::vm::types::{StandardPrincipalData, TraitIdentifier};
-use clarity::vm::{
-    representations::{
-        CONTRACT_NAME_REGEX_STRING, PRINCIPAL_DATA_REGEX_STRING, STANDARD_PRINCIPAL_REGEX_STRING,
-    },
-    types::{PrincipalData, BOUND_VALUE_SERIALIZATION_HEX},
-    ClarityName, ContractName, Value,
+use clarity::vm::representations::{
+    CONTRACT_NAME_REGEX_STRING, MAX_STRING_LEN, PRINCIPAL_DATA_REGEX_STRING,
+    STANDARD_PRINCIPAL_REGEX_STRING,
 };
+use clarity::vm::types::{
+    PrincipalData, QualifiedContractIdentifier, StandardPrincipalData, TraitIdentifier,
+    BOUND_VALUE_SERIALIZATION_HEX,
+};
+use clarity::vm::{ClarityName, ContractName, Value};
+use libstackerdb::STACKERDB_MAX_CHUNK_SIZE;
 use percent_encoding::percent_decode_str;
 use regex::{Captures, Regex};
 use serde::{Deserialize, Serialize};
-use serde_json;
-use stacks_common::util::hash::hex_bytes;
-use stacks_common::util::hash::to_hex;
-use stacks_common::util::hash::Hash160;
+use stacks_common::util::hash::{hex_bytes, to_hex, Hash160};
 use stacks_common::util::log;
-use stacks_common::util::retry::BoundReader;
-use stacks_common::util::retry::RetryReader;
-use time;
+use stacks_common::util::retry::{BoundReader, RetryReader};
 use url::{form_urlencoded, Url};
-
-<<<<<<< HEAD
+use {serde_json, time};
+
 use super::FeeRateEstimateRequestBody;
-=======
-use libstackerdb::STACKERDB_MAX_CHUNK_SIZE;
-
->>>>>>> f4808469
 use crate::burnchains::{Address, Txid};
 use crate::chainstate::burn::ConsensusHash;
-use crate::chainstate::stacks::StacksBlockHeader;
-use crate::chainstate::stacks::TransactionPayload;
 use crate::chainstate::stacks::{
-    StacksBlock, StacksMicroblock, StacksPublicKey, StacksTransaction,
+    StacksBlock, StacksBlockHeader, StacksMicroblock, StacksPublicKey, StacksTransaction,
+    TransactionPayload,
 };
 use crate::codec::{
     read_next, write_next, Error as codec_error, StacksMessageCodec, MAX_MESSAGE_LEN,
@@ -68,61 +56,17 @@
 };
 use crate::deps::httparse;
 use crate::net::atlas::Attachment;
-use crate::net::ClientError;
-use crate::net::Error as net_error;
 use crate::net::Error::ClarityError;
-use crate::net::ExtendedStacksHeader;
-use crate::net::HttpContentType;
-use crate::net::HttpRequestMetadata;
-use crate::net::HttpRequestPreamble;
-use crate::net::HttpRequestType;
-use crate::net::HttpResponseMetadata;
-use crate::net::HttpResponsePreamble;
-use crate::net::HttpResponseType;
-use crate::net::HttpVersion;
-use crate::net::MemPoolSyncData;
-use crate::net::MessageSequence;
-use crate::net::NeighborAddress;
-use crate::net::PeerAddress;
-use crate::net::PeerHost;
-use crate::net::ProtocolFamily;
-use crate::net::StackerDBChunkData;
-use crate::net::StacksHttpMessage;
-use crate::net::StacksHttpPreamble;
-use crate::net::UnconfirmedTransactionResponse;
-use crate::net::UnconfirmedTransactionStatus;
-use crate::net::HTTP_PREAMBLE_MAX_ENCODED_SIZE;
-use crate::net::HTTP_PREAMBLE_MAX_NUM_HEADERS;
-use crate::net::HTTP_REQUEST_ID_RESERVED;
-use crate::net::MAX_HEADERS;
-use crate::net::MAX_MICROBLOCKS_UNCONFIRMED;
-use crate::net::{CallReadOnlyRequestBody, TipRequest};
-use crate::net::{GetAttachmentResponse, GetAttachmentsInvResponse, PostTransactionRequestBody};
-<<<<<<< HEAD
-=======
-use clarity::vm::ast::parser::v1::CLARITY_NAME_REGEX;
-use clarity::vm::types::{StandardPrincipalData, TraitIdentifier};
-use clarity::vm::{
-    representations::{
-        CONTRACT_NAME_REGEX_STRING, PRINCIPAL_DATA_REGEX_STRING, STANDARD_PRINCIPAL_REGEX_STRING,
-    },
-    types::{PrincipalData, QualifiedContractIdentifier, BOUND_VALUE_SERIALIZATION_HEX},
-    ClarityName, ContractName, Value,
+use crate::net::{
+    CallReadOnlyRequestBody, ClientError, Error as net_error, ExtendedStacksHeader,
+    GetAttachmentResponse, GetAttachmentsInvResponse, HttpContentType, HttpRequestMetadata,
+    HttpRequestPreamble, HttpRequestType, HttpResponseMetadata, HttpResponsePreamble,
+    HttpResponseType, HttpVersion, MemPoolSyncData, MessageSequence, NeighborAddress, PeerAddress,
+    PeerHost, PostTransactionRequestBody, ProtocolFamily, StackerDBChunkData, StacksHttpMessage,
+    StacksHttpPreamble, TipRequest, UnconfirmedTransactionResponse, UnconfirmedTransactionStatus,
+    HTTP_PREAMBLE_MAX_ENCODED_SIZE, HTTP_PREAMBLE_MAX_NUM_HEADERS, HTTP_REQUEST_ID_RESERVED,
+    MAX_HEADERS, MAX_MICROBLOCKS_UNCONFIRMED,
 };
-use stacks_common::util::hash::hex_bytes;
-use stacks_common::util::hash::to_hex;
-use stacks_common::util::hash::Hash160;
-use stacks_common::util::log;
-use stacks_common::util::retry::BoundReader;
-use stacks_common::util::retry::RetryReader;
-
-use crate::chainstate::stacks::StacksBlockHeader;
-use crate::chainstate::stacks::TransactionPayload;
-use crate::codec::{
-    read_next, write_next, Error as codec_error, StacksMessageCodec, MAX_MESSAGE_LEN,
-    MAX_PAYLOAD_LEN,
-};
->>>>>>> f4808469
 use crate::types::chainstate::{BlockHeaderHash, StacksAddress, StacksBlockId};
 
 const MAX_BLOCK_PROPOSAL_LENGTH: u32 = 1024 * 1024 * 15;
@@ -1668,11 +1612,11 @@
                 &HttpRequestType::parse_post_mempool_query,
             ),
             (
-<<<<<<< HEAD
                 "POST",
                 &PATH_POST_BLOCK_PROPOSAL,
                 &HttpRequestType::parse_post_block_proposal,
-=======
+            ),
+            (
                 "GET",
                 &PATH_GET_STACKERDB_METADATA,
                 &HttpRequestType::parse_get_stackerdb_metadata,
@@ -1691,7 +1635,6 @@
                 "POST",
                 &PATH_POST_STACKERDB_CHUNK,
                 &HttpRequestType::parse_post_stackerdb_chunk,
->>>>>>> f4808469
             ),
         ];
 
@@ -3028,13 +2971,10 @@
             HttpRequestType::GetAttachment(ref md, ..) => md,
             HttpRequestType::MemPoolQuery(ref md, ..) => md,
             HttpRequestType::FeeRateEstimate(ref md, _, _) => md,
-<<<<<<< HEAD
             HttpRequestType::BlockProposal(ref md, ..) => md,
-=======
             HttpRequestType::GetStackerDBMetadata(ref md, ..) => md,
             HttpRequestType::GetStackerDBChunk(ref md, ..) => md,
             HttpRequestType::PostStackerDBChunk(ref md, ..) => md,
->>>>>>> f4808469
             HttpRequestType::ClientError(ref md, ..) => md,
         }
     }
@@ -3067,13 +3007,10 @@
             HttpRequestType::GetAttachment(ref mut md, ..) => md,
             HttpRequestType::MemPoolQuery(ref mut md, ..) => md,
             HttpRequestType::FeeRateEstimate(ref mut md, _, _) => md,
-<<<<<<< HEAD
             HttpRequestType::BlockProposal(ref mut md, ..) => md,
-=======
             HttpRequestType::GetStackerDBMetadata(ref mut md, ..) => md,
             HttpRequestType::GetStackerDBChunk(ref mut md, ..) => md,
             HttpRequestType::PostStackerDBChunk(ref mut md, ..) => md,
->>>>>>> f4808469
             HttpRequestType::ClientError(ref mut md, ..) => md,
         }
     }
@@ -4510,7 +4447,6 @@
     }
 
     pub fn metadata(&self) -> &HttpResponseMetadata {
-<<<<<<< HEAD
         match self {
             HttpResponseType::PeerInfo(md, _) => md,
             HttpResponseType::PoxInfo(md, _) => md,
@@ -4541,40 +4477,9 @@
             HttpResponseType::OptionsPreflight(md) => md,
             HttpResponseType::TransactionFeeEstimation(md, _) => md,
             HttpResponseType::BlockProposalOk { metadata, .. } => metadata,
-=======
-        match *self {
-            HttpResponseType::PeerInfo(ref md, _) => md,
-            HttpResponseType::PoxInfo(ref md, _) => md,
-            HttpResponseType::Neighbors(ref md, _) => md,
-            HttpResponseType::HeaderStream(ref md) => md,
-            HttpResponseType::Headers(ref md, _) => md,
-            HttpResponseType::Block(ref md, _) => md,
-            HttpResponseType::BlockStream(ref md) => md,
-            HttpResponseType::Microblocks(ref md, _) => md,
-            HttpResponseType::MicroblockStream(ref md) => md,
-            HttpResponseType::TransactionID(ref md, _) => md,
-            HttpResponseType::StacksBlockAccepted(ref md, ..) => md,
-            HttpResponseType::MicroblockHash(ref md, _) => md,
-            HttpResponseType::TokenTransferCost(ref md, _) => md,
-            HttpResponseType::GetDataVar(ref md, _) => md,
-            HttpResponseType::GetConstantVal(ref md, _) => md,
-            HttpResponseType::GetMapEntry(ref md, _) => md,
-            HttpResponseType::GetAccount(ref md, _) => md,
-            HttpResponseType::GetContractABI(ref md, _) => md,
-            HttpResponseType::GetContractSrc(ref md, _) => md,
-            HttpResponseType::GetIsTraitImplemented(ref md, _) => md,
-            HttpResponseType::CallReadOnlyFunction(ref md, _) => md,
-            HttpResponseType::UnconfirmedTransaction(ref md, _) => md,
-            HttpResponseType::GetAttachment(ref md, _) => md,
-            HttpResponseType::GetAttachmentsInv(ref md, _) => md,
-            HttpResponseType::MemPoolTxStream(ref md) => md,
-            HttpResponseType::MemPoolTxs(ref md, ..) => md,
-            HttpResponseType::OptionsPreflight(ref md) => md,
-            HttpResponseType::TransactionFeeEstimation(ref md, _) => md,
-            HttpResponseType::StackerDBMetadata(ref md, ..) => md,
-            HttpResponseType::StackerDBChunk(ref md, ..) => md,
-            HttpResponseType::StackerDBChunkAck(ref md, ..) => md,
->>>>>>> f4808469
+            HttpResponseType::StackerDBMetadata(md, ..) => md,
+            HttpResponseType::StackerDBChunk(md, ..) => md,
+            HttpResponseType::StackerDBChunkAck(md, ..) => md,
             // errors
             HttpResponseType::BadRequestJSON(md, _) => md,
             HttpResponseType::BadRequest(md, _) => md,
@@ -4877,10 +4782,7 @@
                     None => HttpResponseType::send_bytestream(protocol, md, fd, txs),
                 }?;
             }
-<<<<<<< HEAD
-            HttpResponseType::OptionsPreflight(md) => {
-=======
-            HttpResponseType::StackerDBMetadata(ref md, ref slot_metadata) => {
+            HttpResponseType::StackerDBMetadata(md, slot_metadata) => {
                 HttpResponsePreamble::new_serialized(
                     fd,
                     200,
@@ -4892,7 +4794,7 @@
                 )?;
                 HttpResponseType::send_json(protocol, md, fd, slot_metadata)?;
             }
-            HttpResponseType::StackerDBChunk(ref md, ref chunk, ..) => {
+            HttpResponseType::StackerDBChunk(md, chunk, ..) => {
                 HttpResponsePreamble::new_serialized(
                     fd,
                     200,
@@ -4904,7 +4806,7 @@
                 )?;
                 HttpResponseType::send_text(protocol, md, fd, chunk)?;
             }
-            HttpResponseType::StackerDBChunkAck(ref md, ref ack_data) => {
+            HttpResponseType::StackerDBChunkAck(md, ack_data) => {
                 HttpResponsePreamble::new_serialized(
                     fd,
                     200,
@@ -4916,8 +4818,7 @@
                 )?;
                 HttpResponseType::send_json(protocol, md, fd, ack_data)?;
             }
-            HttpResponseType::OptionsPreflight(ref md) => {
->>>>>>> f4808469
+            HttpResponseType::OptionsPreflight(md) => {
                 HttpResponsePreamble::new_serialized(
                     fd,
                     200,
@@ -5091,14 +4992,10 @@
                 HttpResponseType::UnconfirmedTransaction(..) => "HTTP(UnconfirmedTransaction)",
                 HttpResponseType::MemPoolTxStream(..) => "HTTP(MemPoolTxStream)",
                 HttpResponseType::MemPoolTxs(..) => "HTTP(MemPoolTxs)",
-<<<<<<< HEAD
-                HttpResponseType::OptionsPreflight(..) => "HTTP(OptionsPreflight)",
-=======
                 HttpResponseType::StackerDBMetadata(..) => "HTTP(StackerDBMetadata)",
                 HttpResponseType::StackerDBChunk(..) => "HTTP(StackerDBChunk)",
                 HttpResponseType::StackerDBChunkAck(..) => "HTTP(StackerDBChunkAck)",
-                HttpResponseType::OptionsPreflight(_) => "HTTP(OptionsPreflight)",
->>>>>>> f4808469
+                HttpResponseType::OptionsPreflight(..) => "HTTP(OptionsPreflight)",
                 HttpResponseType::BadRequestJSON(..) | HttpResponseType::BadRequest(..) => {
                     "HTTP(400)"
                 }
@@ -5636,28 +5533,19 @@
     use rand;
     use rand::RngCore;
     use stacks_common::types::chainstate::StacksAddress;
-    use stacks_common::util::hash::to_hex;
-    use stacks_common::util::hash::Hash160;
-    use stacks_common::util::hash::MerkleTree;
-    use stacks_common::util::hash::Sha512Trunc256Sum;
+    use stacks_common::util::hash::{to_hex, Hash160, MerkleTree, Sha512Trunc256Sum};
 
     use super::*;
     use crate::burnchains::Txid;
     use crate::chainstate::stacks::db::blocks::test::make_sample_microblock_stream;
     use crate::chainstate::stacks::test::make_codec_test_block;
-    use crate::chainstate::stacks::StacksBlock;
-    use crate::chainstate::stacks::StacksMicroblock;
-    use crate::chainstate::stacks::StacksPrivateKey;
-    use crate::chainstate::stacks::StacksTransaction;
-    use crate::chainstate::stacks::TokenTransferMemo;
-    use crate::chainstate::stacks::TransactionAuth;
-    use crate::chainstate::stacks::TransactionPayload;
-    use crate::chainstate::stacks::TransactionPostConditionMode;
-    use crate::chainstate::stacks::TransactionVersion;
+    use crate::chainstate::stacks::{
+        StacksBlock, StacksMicroblock, StacksPrivateKey, StacksTransaction, TokenTransferMemo,
+        TransactionAuth, TransactionPayload, TransactionPostConditionMode, TransactionVersion,
+    };
     use crate::net::codec::test::check_codec_and_corruption;
     use crate::net::test::*;
-    use crate::net::RPCNeighbor;
-    use crate::net::RPCNeighborsInfo;
+    use crate::net::{RPCNeighbor, RPCNeighborsInfo};
 
     /// Simulate reading variable-length segments
     struct SegmentReader {
