--- conflicted
+++ resolved
@@ -218,11 +218,7 @@
         from api.utils import get_api_calls
         current_dir = os.path.abspath(os.path.dirname(__file__))
         api_endpoints = [ call['tryit_pathname'] 
-<<<<<<< HEAD
-                          for call in get_api_calls(current_dir + '/../../docs/api_v1.md')
-=======
                           for call in get_api_calls(current_dir + '/../api_v1.md')
->>>>>>> de62f1b2
                           if (not ("private" in call and call["private"].lower().startswith("t")))
                           and 'tryit_pathname' in call ]
         print("")
