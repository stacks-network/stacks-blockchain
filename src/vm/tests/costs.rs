--- conflicted
+++ resolved
@@ -14,11 +14,8 @@
 // You should have received a copy of the GNU General Public License
 // along with this program.  If not, see <http://www.gnu.org/licenses/>.
 
-<<<<<<< HEAD
-=======
 use crate::core::StacksEpochId;
 use crate::types::chainstate::BlockHeaderHash;
->>>>>>> ac6575c4
 use crate::types::chainstate::StacksBlockHeader;
 use crate::types::chainstate::StacksBlockId;
 use crate::types::proof::ClarityMarfTrieId;
@@ -857,7 +854,6 @@
             .initialize_contract(self_contract_id.clone(), &contract_self)
             .unwrap();
 
-<<<<<<< HEAD
     let mut owned_env = OwnedEnvironment::new_max_limit(
         store.as_clarity_db(&NULL_HEADER_DB, &NULL_BURN_STATE_DB_2_1),
     );
@@ -879,18 +875,16 @@
         .unwrap();
     owned_env
         .initialize_contract(self_contract_id.clone(), &contract_self, None)
-=======
-        let target_contract = Value::from(PrincipalData::Contract(other_contract_id.clone()));
-
-        eprintln!("{}", &contract_self);
-        execute_transaction(
-            &mut owned_env,
-            p2_principal.clone(),
-            &self_contract_id,
-            "execute",
-            &symbols_from_values(vec![target_contract]),
-        )
->>>>>>> ac6575c4
+//        let target_contract = Value::from(PrincipalData::Contract(other_contract_id.clone()));
+//
+//        eprintln!("{}", &contract_self);
+//        execute_transaction(
+//            &mut owned_env,
+//            p2_principal.clone(),
+//            &self_contract_id,
+//            "execute",
+//            &symbols_from_values(vec![target_contract]),
+//        )
         .unwrap();
 
         let (_db, tracker) = owned_env.destruct().unwrap();
