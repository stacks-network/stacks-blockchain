use std::hash::{Hash, Hasher};
use std::{fmt, cmp};
use std::collections::BTreeMap;

use address::c32;
use vm::representations::{SymbolicExpression, SymbolicExpressionType};
use vm::errors::{RuntimeErrorType, UncheckedError, InterpreterResult as Result, IncomparableError};
use util::hash;

pub const MAX_VALUE_SIZE: i128 = 1024 * 1024; // 1MB

#[derive(Debug, Clone, PartialEq, Eq, Serialize, Deserialize)]
pub struct TupleTypeSignature {
    type_map: BTreeMap<String, TypeSignature>
}

#[derive(Debug, Clone, PartialEq, Eq, Serialize, Deserialize)]
pub enum AtomTypeIdentifier {
    NoType,
    IntType,
    BoolType,
    BufferType(u32),
    PrincipalType,
    TupleType(TupleTypeSignature),
    OptionalType(Box<TypeSignature>),
    ResponseType(Box<(TypeSignature, TypeSignature)>)
}

#[derive(Debug, Clone, PartialEq, Eq, Serialize, Deserialize)]
pub struct ListTypeData {
    // NOTE: for the purposes of type-checks and cost computations, list size = dimension * max_length!
    //       high dimensional lists are _expensive_ --- use lists of tuples!
    max_len: u32,
    dimension: u8
}

#[derive(Debug, Clone, PartialEq, Eq, Serialize, Deserialize)]
pub enum TypeSignature {
    Atom(AtomTypeIdentifier),
    List(AtomTypeIdentifier, ListTypeData),
}

#[derive(Debug, Clone, Eq, Serialize, Deserialize)]
pub struct TupleData {
    type_signature: TupleTypeSignature,
    data_map: BTreeMap<String, Value>
}

#[derive(Debug, Clone, PartialEq, Eq, Hash, Serialize, Deserialize)]
pub struct BuffData {
    pub data: Vec<u8>,
}

#[derive(Debug, Clone, Eq, Serialize, Deserialize)]
pub struct ListData {
    pub data: Vec<Value>,
    type_signature: TypeSignature
}

#[derive(Debug, Clone, Eq, PartialEq, Hash, Serialize, Deserialize)]
pub enum PrincipalData {
    StandardPrincipal(u8, [u8; 20]),  // a standard principal is a version byte + hash160 (20 bytes)
    ContractPrincipal(String)
}

#[derive(Debug, Clone, PartialEq, Eq, Serialize, Deserialize)]
pub struct OptionalData {
    pub data: Option<Box<Value>>,
}

#[derive(Debug, Clone, PartialEq, Eq, Serialize, Deserialize)]
pub struct ResponseData {
    pub committed: bool,
    pub data: Box<Value>,
}

#[derive(Debug, Clone, Eq, PartialEq, Hash, Serialize, Deserialize)]
pub enum Value {
    Int(i128),
    Bool(bool),
    Buffer(BuffData),
    List(ListData),
    Principal(PrincipalData),
    Tuple(TupleData),
    Optional(OptionalData),
    Response(ResponseData)
}

#[derive(Debug)]
pub enum BlockInfoProperty {
    Time,
    VrfSeed,
    HeaderHash,
    BurnchainHeaderHash,
}

impl OptionalData {
    pub fn type_signature(&self) -> AtomTypeIdentifier {
        match self.data {
            Some(ref v) => AtomTypeIdentifier::OptionalType(Box::new(
                TypeSignature::type_of(&v))),
            None => AtomTypeIdentifier::OptionalType(Box::new(
                TypeSignature::new_atom(AtomTypeIdentifier::NoType)))
        }
    }
}

impl ResponseData {
    pub fn type_signature(&self) -> AtomTypeIdentifier {
        match self.committed {
            true => AtomTypeIdentifier::ResponseType(Box::new(
                (TypeSignature::type_of(&self.data), TypeSignature::new_atom(AtomTypeIdentifier::NoType)))),
            false => AtomTypeIdentifier::ResponseType(Box::new(
                (TypeSignature::new_atom(AtomTypeIdentifier::NoType), TypeSignature::type_of(&self.data))))
        }
    }
}

impl BlockInfoProperty {
    pub fn from_str(s: &str) -> Option<BlockInfoProperty> {
        use self::BlockInfoProperty::*;
        match s {
            "time" => Some(Time),
            "vrf-seed" => Some(VrfSeed),
            "header-hash" => Some(HeaderHash),
            "burnchain-header-hash" => Some(BurnchainHeaderHash),
            _ => None
        }
    }

    pub fn to_str(&self) -> &'static str {
        use self::BlockInfoProperty::*;
        match self {
            Time => "time",
            VrfSeed => "vrf-seed",
            HeaderHash => "header-hash",
            BurnchainHeaderHash => "burnchain-header-hash",
        }
    }

    pub fn type_result(&self) -> TypeSignature {
        use self::AtomTypeIdentifier::*;
        use self::BlockInfoProperty::*;
        match self {
            Time => TypeSignature::new_atom(IntType),
            VrfSeed => TypeSignature::new_atom(BufferType(32)),
            HeaderHash => TypeSignature::new_atom(BufferType(32)),
            BurnchainHeaderHash => TypeSignature::new_atom(BufferType(32)),
        }
    }
}


impl fmt::Display for BlockInfoProperty {
    fn fmt(&self, f: &mut fmt::Formatter) -> fmt::Result {
        write!(f, "{}", &self.to_str())
    }
}

impl PartialEq for ListData {
    fn eq(&self, other: &ListData) -> bool {
        self.data == other.data
    }
}

impl Hash for ListData {
    fn hash<H: Hasher>(&self, state: &mut H) {
        self.data.hash(state);
    }
}

impl Hash for OptionalData {
    fn hash<H: Hasher>(&self, state: &mut H) {
        self.data.hash(state);
    }
}

impl Hash for ResponseData {
    fn hash<H: Hasher>(&self, state: &mut H) {
        self.data.hash(state);
    }
}

impl PartialEq for TupleData {
    fn eq(&self, other: &TupleData) -> bool {
        self.data_map == other.data_map
    }
}

impl Hash for TupleData {
    fn hash<H: Hasher>(&self, state: &mut H) {
        self.data_map.hash(state);
    }
}

pub const NONE: Value = Value::Optional(OptionalData { data: None });

impl Value {
    pub fn deserialize(json: &str) -> Value {
        serde_json::from_str(json)
            .expect("Failed to deserialize vm.Value")
    }

    pub fn serialize(&self) -> String {
        serde_json::to_string(self)
            .expect("Failed to serialize vm.Value")
    }

    pub fn some(data: Value) -> Value {
        Value::Optional(OptionalData {
            data: Some(Box::new(data)) })
    }

    pub fn none() -> Value {
        Value::Optional(OptionalData {
            data: None })
    }

    pub fn static_none() -> &'static Value {
        &NONE
    }

    pub fn new_list(list_data: &[Value]) -> Result<Value> {
        let vec_data = Vec::from(list_data);
        Value::list_from(vec_data)
    }

    pub fn list_from(list_data: Vec<Value>) -> Result<Value> {
        let type_sig = TypeSignature::construct_parent_list_type(&list_data)?;
        // Aaron: at this point, we've _already_ allocated memory for this type.
        //     (e.g., from a (map...) call, or a (list...) call.
        //     this is a problem _if_ the static analyzer cannot already prevent
        //     this case. This applies to all the constructor size checks.
        if type_sig.size()? > MAX_VALUE_SIZE {
            return Err(RuntimeErrorType::ValueTooLarge.into())
        }
        Ok(Value::List(ListData { data: list_data, type_signature: type_sig }))
    }

    pub fn buff_from(buff_data: Vec<u8>) -> Result<Value> {
        if buff_data.len() > u32::max_value() as usize {
            Err(RuntimeErrorType::BufferTooLarge.into())
        } else if buff_data.len() as i128 > MAX_VALUE_SIZE {
            Err(RuntimeErrorType::ValueTooLarge.into())
        } else {
            Ok(Value::Buffer(BuffData { data: buff_data }))
        }
    }

    pub fn tuple_from_data(paired_tuple_data: Vec<(String, Value)>) -> Result<Value> {
        let tuple_data = TupleData::from_data(paired_tuple_data)?;
        if tuple_data.size()? > MAX_VALUE_SIZE {
            return Err(RuntimeErrorType::ValueTooLarge.into())
        }
        Ok(Value::Tuple(tuple_data))
    }

    pub fn size(&self) -> Result<i128> {
        match self {
            Value::Int(_i) => AtomTypeIdentifier::IntType.size(),
            Value::Bool(_i) => AtomTypeIdentifier::BoolType.size(),
            Value::Principal(_) => AtomTypeIdentifier::PrincipalType.size(),
            Value::Buffer(ref buff_data) => Ok(buff_data.data.len() as i128),
            Value::Tuple(ref tuple_data) => tuple_data.size(),
            Value::List(ref list_data) => list_data.type_signature.size(),
            Value::Optional(ref opt_data) => opt_data.type_signature().size(),
            Value::Response(ref res_data) => res_data.type_signature().size()
        }
    }

}

impl fmt::Display for AtomTypeIdentifier {
    fn fmt(&self, f: &mut fmt::Formatter) -> fmt::Result {
        use self::AtomTypeIdentifier::*;
        match self {
            NoType => write!(f, "NoType"),
            IntType => write!(f, "int"),
            BoolType => write!(f, "bool"),
            PrincipalType => write!(f, "principal"),
            BufferType(len) => write!(f, "(buff {})", len),
            OptionalType(t) => write!(f, "(optional {})", t),
            ResponseType(v) => write!(f, "(response {} {})", v.0, v.1),
            TupleType(TupleTypeSignature{ type_map }) => {
                write!(f, "(tuple (")?;
                for (key_name, value_type) in type_map.iter() {
                    write!(f, "({} {})", key_name, value_type)?;
                }
                write!(f, "))")
            }
        }
    }
}

impl fmt::Display for TypeSignature {
    fn fmt(&self, f: &mut fmt::Formatter) -> fmt::Result {
        match self {
            TypeSignature::Atom(ref atomic_type) => write!(f, "{}", atomic_type),
            TypeSignature::List(ref atomic_type,
                                ref list_type_data) => {
                write!(f, "(list {}", list_type_data.max_len)?;
                if list_type_data.dimension > 1 {
                    write!(f, "{}", list_type_data.dimension)?;
                }
                write!(f, "{})", atomic_type)
            }
        }
    }
}

impl fmt::Display for OptionalData {
    fn fmt(&self, f: &mut fmt::Formatter) -> fmt::Result {
        match self.data {
            Some(ref x) => write!(f, "(some {})", x),
            None => write!(f, "(none)")
        }
    }
}

impl fmt::Display for ResponseData {
    fn fmt(&self, f: &mut fmt::Formatter) -> fmt::Result {
        match self.committed {
            true => write!(f, "(ok {})", self.data),
            false => write!(f, "(err {})", self.data)
        }
    }
}

impl fmt::Display for Value {
    fn fmt(&self, f: &mut fmt::Formatter) -> fmt::Result {
        match self {
            Value::Int(int) => write!(f, "{}", int),
            Value::Bool(boolean) => write!(f, "{}", boolean),
            Value::Buffer(vec_bytes) => write!(f, "0x{}", hash::to_hex(&vec_bytes.data)),
            Value::Tuple(data) => write!(f, "{}", data),
            Value::Principal(principal_data) => write!(f, "{}", principal_data),
            Value::Optional(opt_data) => write!(f, "{}", opt_data),
            Value::Response(res_data) => write!(f, "{}", res_data),
            Value::List(list_data) => {
                write!(f, "( ")?;
                for v in list_data.data.iter() {
                    write!(f, "{} ", v)?;
                }
                write!(f, ")")
            }
        }
    }
}

impl fmt::Display for PrincipalData {
    fn fmt(&self, f: &mut fmt::Formatter) -> fmt::Result {
        match self {
            PrincipalData::StandardPrincipal(version, vec_bytes) => {
                let c32_str = match c32::c32_address(*version, &vec_bytes[..]) {
                    Ok(val) => val,
                    Err(_) => "INVALID_C32_ADDR".to_string()
                };
                write!(f, "'{}", c32_str)                
            },
            PrincipalData::ContractPrincipal(contract_name) => {
                write!(f, "'C{}", contract_name)
            }
        }
    }
}

impl AtomTypeIdentifier {
    pub fn size(&self) -> Result<i128> {
        match self {
            // NoType should _never_ be asked for size. It is only ever used
            //   in type checking native functions.
            AtomTypeIdentifier::NoType => Err(RuntimeErrorType::BadTypeConstruction.into()),
            AtomTypeIdentifier::IntType => Ok(16),
            AtomTypeIdentifier::BoolType => Ok(1),
            AtomTypeIdentifier::PrincipalType => Ok(21),
            AtomTypeIdentifier::BufferType(len) => Ok(*len as i128),
            AtomTypeIdentifier::TupleType(tuple_sig) => tuple_sig.size(),
            AtomTypeIdentifier::OptionalType(t) => {
                t.size()?
                    .checked_add(1)
                    .ok_or(RuntimeErrorType::ValueTooLarge.into())
            },
            AtomTypeIdentifier::ResponseType(v) => {
                let (t, s) = (&v.0, &v.1);
                let t_size = t.size()?;
                let s_size = s.size()?;
                cmp::max(t_size, s_size)
                    .checked_add(1)
                    .ok_or(RuntimeErrorType::ValueTooLarge.into())
            },
        }
    }

    fn expand_to_admit(&mut self, other: &AtomTypeIdentifier) -> Result<()> {
        match self {
            AtomTypeIdentifier::BufferType(ref mut my_len) => {
                if let AtomTypeIdentifier::BufferType(ref other_len) = other {
                    if other_len > my_len {
                        *my_len = *other_len
                    }
                    Ok(())
                } else {
                    Err(RuntimeErrorType::BadTypeConstruction.into())
                }
            },
            AtomTypeIdentifier::TupleType(ref mut tuple_sig) => {
                if let AtomTypeIdentifier::TupleType(ref other_tuple_sig) = other {
                    tuple_sig.expand_to_admit(other_tuple_sig)
                } else {
                    Err(RuntimeErrorType::BadTypeConstruction.into())
                }
            },
            _ => {
                if other == self {
                    Ok(())
                } else {
                    Err(RuntimeErrorType::BadTypeConstruction.into())
                }
            }
        }
    }

    fn admits(&self, other: &AtomTypeIdentifier) -> bool {
        match self {
            AtomTypeIdentifier::OptionalType(ref my_inner_type) => {
                if let AtomTypeIdentifier::OptionalType(other_inner_type) = other {
                    // Option types will always admit a "NoType" OptionalType -- which
                    //   can only be a None
                    if other_inner_type.is_no_type() {
                        true
                    } else {
                        my_inner_type.admits_type(other_inner_type)
                    }
                } else {
                    false
                }
            },
            AtomTypeIdentifier::BufferType(ref my_len) => {
                if let AtomTypeIdentifier::BufferType(ref other_len) = other {
                    my_len >= other_len
                } else {
                    false
                }
            },
            AtomTypeIdentifier::TupleType(ref tuple_sig) => {
                if let AtomTypeIdentifier::TupleType(ref other_tuple_sig) = other {
                    tuple_sig.admits(other_tuple_sig)
                } else {
                    false
                }
            },
            _ => other == self
        }
    }
}


impl TupleTypeSignature {
    pub fn new(type_data: Vec<(String, TypeSignature)>) -> Result<TupleTypeSignature> {
        let mut type_map = BTreeMap::new();
        for (name, type_info) in type_data {
            if let Some(_v) = type_map.insert(name, type_info) {
                return Err(UncheckedError::InvalidArguments("Cannot use named argument twice in tuple construction.".to_string())
                           .into())
            }
        }
        Ok(TupleTypeSignature { type_map: type_map })
    }

    pub fn field_type(&self, field: &str) -> Option<&TypeSignature> {
        self.type_map.get(field)
    }

    pub fn admits(&self, other: &TupleTypeSignature) -> bool {
        if self.type_map.len() != other.type_map.len() {
            return false
        }

        for (name, my_type_sig) in self.type_map.iter() {
            if let Some(other_type_sig) = other.type_map.get(name) {
                if !my_type_sig.admits_type(other_type_sig) {
                    return false
                }
            } else {
                return false
            }
        }

        return true
    }

    pub fn size(&self) -> Result<i128> {
        let mut name_size: i128 = 0;
        let mut value_size: i128 = 0;
        for (name, type_signature) in self.type_map.iter() {
            // we only accept ascii names, so 1 char = 1 byte.
            name_size = name_size.checked_add(name.len() as i128)
                .ok_or(RuntimeErrorType::ValueTooLarge)?;
            value_size = value_size.checked_add(type_signature.size()? as i128)
                .ok_or(RuntimeErrorType::ValueTooLarge)?;
        }
        let name_total_size = name_size.checked_mul(2)
            .ok_or(RuntimeErrorType::ValueTooLarge)?;
        value_size.checked_add(name_total_size)
            .ok_or(RuntimeErrorType::ValueTooLarge.into())
    }

    // NOTE: this function mutates self _even if it returns an error_.
    fn expand_to_admit(&mut self, other: &TupleTypeSignature) -> Result<()> {
        if self.type_map.len() != other.type_map.len() {
            return Err(RuntimeErrorType::BadTypeConstruction.into())
        }

        for (name, my_type_sig) in self.type_map.iter_mut() {
            let other_type_sig = other.type_map.get(name)
                .ok_or(RuntimeErrorType::BadTypeConstruction)?;
            my_type_sig.expand_to_admit(other_type_sig)?;
        }

        Ok(())
    }

    pub fn parse_name_type_pair_list(type_def: &SymbolicExpression) -> Result<TupleTypeSignature> {
        if let SymbolicExpressionType::List(ref name_type_pairs) = type_def.expr {
            let mapped_key_types = parse_name_type_pairs(name_type_pairs)?;
            TupleTypeSignature::new(mapped_key_types)
        } else {
            Err(UncheckedError::ExpectedListPairs.into())
        }
    }
}

impl TupleData {
    pub fn from_data(mut data: Vec<(String, Value)>) -> Result<TupleData> {
        let mut type_map = BTreeMap::new();
        let mut data_map = BTreeMap::new();
        for (name, value) in data.drain(..) {
            let type_info = TypeSignature::type_of(&value);
            if let Some(_v) = type_map.insert(name.to_string(), type_info) {
                return Err(UncheckedError::InvalidArguments(
                    "Cannot use named argument twice in tuple construction.".to_string()).into())
            }
            data_map.insert(name.to_string(), value);
        }
        Ok(TupleData { type_signature: TupleTypeSignature { type_map: type_map },
                       data_map: data_map })

    }

    pub fn get(&self, name: &str) -> Result<Value> {
        if let Some(value) = self.data_map.get(name) {
            Ok(value.clone())
        } else {
            Err(UncheckedError::InvalidArguments(format!("No such field {:?} in tuple", name)).into())
        }
        
    }

    pub fn size(&self) -> Result<i128> {
        self.type_signature.size()
    }
}

impl fmt::Display for TupleData {
    fn fmt(&self, f: &mut fmt::Formatter) -> fmt::Result {
        let mut first = true;
        write!(f, "(tuple ")?;
        for (name, value) in self.data_map.iter() {
            if !first {
                write!(f, " ")?;
            }
            first = false;
            write!(f, "({} {})", name, value)?;
        }
        write!(f, ")")
    }
}

impl TypeSignature {
    pub fn new_atom(atomic_type: AtomTypeIdentifier) -> TypeSignature {
        TypeSignature::Atom(atomic_type)
    }

    pub fn new_option(inner_type: TypeSignature) -> TypeSignature {
        TypeSignature::new_atom(
            AtomTypeIdentifier::OptionalType(
                Box::new(inner_type)))
    }

    fn make_union_response_type(response_type_a: &(TypeSignature, TypeSignature),
                                response_type_b: &(TypeSignature, TypeSignature)) -> Option<TypeSignature> {

        // if a has any "no type" fields, then just use b's types for that field
        let (a_type_okay, a_type_err) = {
            let okay_type = match response_type_a.0.match_atomic() {
                Some(AtomTypeIdentifier::NoType) => response_type_b.0.clone(),
                _ => response_type_a.0.clone()
            };
            let err_type = match response_type_a.1.match_atomic() {
                Some(AtomTypeIdentifier::NoType) => response_type_b.1.clone(),
                _ => response_type_a.1.clone()
            };
            (okay_type, err_type)
        };

        // and vice-versa
        let (b_type_okay, b_type_err) = {
            let okay_type = match response_type_b.0.match_atomic() {
                Some(AtomTypeIdentifier::NoType) => response_type_a.0.clone(),
                _ => response_type_b.0.clone()
            };
            let err_type = match response_type_b.1.match_atomic() {
                Some(AtomTypeIdentifier::NoType) => response_type_a.1.clone(),
                _ => response_type_b.1.clone()
            };
            (okay_type, err_type)
        };


        let okay_type = TypeSignature::most_admissive(a_type_okay, b_type_okay);
        let error_type = TypeSignature::most_admissive(a_type_err, b_type_err);
        if let (Ok(okay_type), Ok(error_type)) = (okay_type, error_type) {
            Some(TypeSignature::new_atom(
                AtomTypeIdentifier::ResponseType(
                    Box::new((okay_type, error_type)))))
        } else {
            None
        }
    }

    pub fn is_no_type(&self) -> bool {
        if let Some(AtomTypeIdentifier::NoType) = self.match_atomic() {
            true
        } else {
            false
        }
    }

    pub fn most_admissive(a: TypeSignature, b: TypeSignature) -> std::result::Result<TypeSignature, 
                                                                                     (TypeSignature, TypeSignature)> {
        // if response type, we may need to return the union of a and b.
        if let (Some(AtomTypeIdentifier::ResponseType(ref response_type_a)),
                Some(AtomTypeIdentifier::ResponseType(ref response_type_b))) =
            (a.match_atomic(), b.match_atomic()) {
                return TypeSignature::make_union_response_type(response_type_a, response_type_b)
                    .ok_or_else(|| (a.clone(), b.clone()))
            }

        // same goes for the option type
        // this little monster is an attempt to avoid an unneccessary clone
        //   I'm not sure there's a better way to do this. I think _maybe_
        //     a match statement would work, but I think that'd be nasty too.
        let short_return_optional = 
            if let (TypeSignature::Atom(AtomTypeIdentifier::OptionalType(ref opt_type_a)),
                    TypeSignature::Atom(AtomTypeIdentifier::OptionalType(ref opt_type_b))) = (&a, &b) {
                if opt_type_b.is_no_type() {
                    Some(0)
                } else if opt_type_a.is_no_type() {
                    Some(1)
                } else {
                    None
                }
            } else {
                None
            };

        match short_return_optional {
            Some(0) => Ok(a),
            Some(1) => Ok(b),
            _ => {
                if a.admits_type(&b) {
                    Ok(a)
                } else if b.admits_type(&a) {
                    Ok(b)
                } else {
                    Err((a,b))
                }
            }
        }
    }

    pub fn new_list(atomic_type: AtomTypeIdentifier, max_len: i128, dimension: i128) -> Result<TypeSignature> {
        if dimension == 0 {
            Err(RuntimeErrorType::InvalidTypeDescription.into())
        } else if max_len > u32::max_value() as i128 || dimension > u8::max_value() as i128 {
            Err(RuntimeErrorType::ListTooLarge.into())
        } else {
            let list_dimensions = ListTypeData { max_len: max_len as u32,
                                                 dimension: dimension as u8 };
            let type_sig = TypeSignature::List(atomic_type,
                                               list_dimensions);
            if type_sig.size()? > MAX_VALUE_SIZE {
                Err(RuntimeErrorType::ValueTooLarge.into())
            } else {
                Ok(type_sig)
            }
        }
    }

    pub fn list_max_len(&self) -> Option<u32> {
        if let TypeSignature::List(_, ListTypeData{ max_len, dimension: _ }) = self {
            Some(max_len.clone())
        } else {
            None
        }
    }

    pub fn list_of(item_type: TypeSignature, max_len: u32) -> Result<TypeSignature> {
        let next_dimensions = match item_type {
            TypeSignature::List(_, ListTypeData { max_len: item_max_len,
                                                  dimension: item_dim }) => {
                let dimension = item_dim.checked_add(1)
                    .ok_or(RuntimeErrorType::ListTooLarge)?;
                let max_len = {
                    if item_max_len > max_len {
                        item_max_len
                    } else {
                        max_len
                    }
                };
                ListTypeData { max_len: max_len, dimension: dimension }
            },
            TypeSignature::Atom(_) => ListTypeData { max_len: max_len, dimension: 1 }
        };

        let atomic_type = match item_type {
            TypeSignature::List(t, _) => t,
            TypeSignature::Atom(t) => t
        };

        Ok(TypeSignature::List(atomic_type, next_dimensions))
    }

    pub fn deserialize(json: &str) -> TypeSignature {
        serde_json::from_str(json)
            .expect("Failed to deserialize vm.TypeSignature")
    }

    pub fn serialize(&self) -> String {
        serde_json::to_string(self)
            .expect("Failed to serialize vm.TypeSignature")
    }

    fn new_atom_checked(atom_type: AtomTypeIdentifier) -> Result<TypeSignature> {
        if atom_type.size()? > MAX_VALUE_SIZE {
            Err(RuntimeErrorType::ValueTooLarge.into())
        } else {
            Ok(TypeSignature::new_atom(atom_type))
        }
    }

    pub fn new_tuple(tuple_type_sig: TupleTypeSignature) -> Result<TypeSignature> {
        TypeSignature::new_atom_checked(AtomTypeIdentifier::TupleType(tuple_type_sig))
    }

    fn new_buffer(buff_len: i128) -> Result<TypeSignature> {
        if buff_len > u32::max_value() as i128 {
            Err(RuntimeErrorType::BufferTooLarge.into())
        } else {
            let atom_type = AtomTypeIdentifier::BufferType(buff_len as u32);
            TypeSignature::new_atom_checked(atom_type)
        }
    }

    pub fn get_empty_list_type() -> TypeSignature {
        // TODO: empty list type should be typed/handled differently.
        //         any list type should _admit_
        //         an empty list type
        TypeSignature::List(AtomTypeIdentifier::NoType,
                            ListTypeData { max_len: 0,
                                           dimension: 1 })
    }

    pub fn size(&self) -> Result<i128> {
        match self {
            TypeSignature::List(ref atomic_type, ref list_data) => {
                if list_data.max_len <= 0 {
                    Ok(32 as i128)
                } else {
                    let multiplier = (list_data.max_len as i128).checked_mul(list_data.dimension as i128)
                        .ok_or(RuntimeErrorType::ValueTooLarge)?;
                    multiplier.checked_mul(atomic_type.size()?)
                        .ok_or(RuntimeErrorType::ValueTooLarge.into())
                }
            },
            TypeSignature::Atom(atomic_type) => atomic_type.size()
        }
    }

    pub fn type_of(x: &Value) -> TypeSignature {
        if let Value::List(list_data) = x {
            list_data.type_signature.clone()
        } else {
            let atom = match x {
                Value::Principal(_) => AtomTypeIdentifier::PrincipalType,
                Value::Int(_v) => AtomTypeIdentifier::IntType,
                Value::Bool(_v) => AtomTypeIdentifier::BoolType,
                Value::Buffer(buff_data) => AtomTypeIdentifier::BufferType(buff_data.data.len() as u32),
                Value::Tuple(v) => AtomTypeIdentifier::TupleType(
                    v.type_signature.clone()),
                Value::List(_) => panic!("Unreachable code"),
                Value::Optional(v) => v.type_signature(),
                Value::Response(v) => v.type_signature()
            };

            TypeSignature::new_atom(atom)
        }
    }

    fn expand_to_admit(&mut self, x_type: &TypeSignature) -> Result<()> {
        match (self, x_type) {
            (TypeSignature::List(ref mut my_atomic, ref mut my_list_dimensions),
             TypeSignature::List(ref x_atomic, ref x_list_dimensions)) => {
                if my_list_dimensions.dimension != x_list_dimensions.dimension {
                    return Err(RuntimeErrorType::BadTypeConstruction.into())
                }
                if my_list_dimensions.max_len < x_list_dimensions.max_len {
                    my_list_dimensions.max_len = x_list_dimensions.max_len;
                }
                my_atomic.expand_to_admit(x_atomic)
            },
            (TypeSignature::Atom(ref mut my_atomic),
             TypeSignature::Atom(ref x_atomic)) => {
                my_atomic.expand_to_admit(x_atomic)
            },
            _ => Err(RuntimeErrorType::BadTypeConstruction.into())
        }
    }

    // Checks if resulting type signature is of valid size.
    // Aaron:
    //    currently, this does "loose admission" for higher-order lists --
    //     but should it do the same for buffers and tuples or is it better
    //     like it is now, where it requires an exact type match on those?
    //     e.g.: (list "abcd" "abc") will currently error because one etry is
    //           if type (buffer 4) and the other is of type (buffer 3)
    //       my feeling is that this should probably be allowed, and the resulting
    //       type should be (list 2 (buffer 4)) 
    fn construct_parent_list_type(args: &[Value]) -> Result<TypeSignature> {
        let children_types:Vec<_> = args.iter().map(|x| TypeSignature::type_of(x)).collect();
        TypeSignature::parent_list_type(&children_types)
    }

    pub fn parent_list_type(children: &[TypeSignature]) -> Result<TypeSignature> {
        if let Some((first, rest)) = children.split_first() {
            // children must be all of identical types, though we're a little more permissive about
            //   children which are _lists_: we don't care about their max_len, we just take the max()
            let mut child_type = first.clone();
            for cur_child_type in rest {
                child_type.expand_to_admit(&cur_child_type)?;
            }

            let mut parent_max_len = {
                let args_len = children.len();
                if args_len > (u32::max_value() as usize) {
                    Err(RuntimeErrorType::ListTooLarge)
                } else {
                    Ok(args_len as u32)
                }
            }?;

            let parent_dimension = match child_type {
                TypeSignature::List(_, ref type_data) => {
                    if type_data.max_len > parent_max_len {
                        parent_max_len = type_data.max_len
                    }
                    type_data.dimension.checked_add(1)
                        .ok_or(RuntimeErrorType::ListDimensionTooHigh)
                },
                TypeSignature::Atom(_) => {
                    Ok(1)
                }
            }?;

            let atomic_type = match child_type {
                TypeSignature::List(atomic_type, _) => {
                    atomic_type
                },
                TypeSignature::Atom(atomic_type) => {
                    atomic_type
                }
            };

            TypeSignature::new_list(atomic_type,
                                    parent_max_len as i128, parent_dimension as i128)
        } else {
            Ok(TypeSignature::get_empty_list_type())
        }
    }

    pub fn admits(&self, x: &Value) -> bool {
        let x_type = TypeSignature::type_of(x);
        self.admits_type(&x_type)
    }

    pub fn admits_type(&self, x_type: &TypeSignature) -> bool {
        match (x_type, self) {
            (TypeSignature::List(ref x_atomic_type, ref x_list_dim),
             TypeSignature::List(ref my_atomic_type, ref my_list_dim)) => {
                if x_list_dim.max_len <= 0 {
                    // if x_type is an empty list, a list type should always admit.
                    return true
                }

                if my_list_dim.dimension == x_list_dim.dimension
                    && my_list_dim.max_len >= x_list_dim.max_len {
                    my_atomic_type.admits(x_atomic_type)
                } else {
                    false
                }
            },
            (TypeSignature::Atom(ref x_atomic_type), TypeSignature::Atom(ref my_atomic_type)) => {
                my_atomic_type.admits(x_atomic_type)
            },
            _ => false
        }
    }

    // Returns Some(AtomTypeIdentifier) in the case that this type
    //   is an atomic type.
    //  If this type is a _list_, however, return None
    pub fn match_atomic(&self) -> Option<&AtomTypeIdentifier> {
        if let TypeSignature::Atom(ref atomic_type) = self {
            Some(atomic_type)
        } else {
            None
        }
    }

    pub fn get_list_item_type(&self) -> Option<TypeSignature> {
        if let TypeSignature::List(ref atomic_type, ref my_dimensions) = self {
            if my_dimensions.dimension == 0 {
                None // should never occur, but this case will handle it gracefully anyways...
            } else if my_dimensions.dimension == 1 {
                Some(TypeSignature::new_atom(atomic_type.clone()))
            } else {
                let list_dimensions = ListTypeData { max_len: my_dimensions.max_len.clone(),
                                                     dimension: my_dimensions.dimension - 1 };
                Some(TypeSignature::List(atomic_type.clone(),
                                         list_dimensions))
            }
        } else {
            None
        }
    }

    fn parse_atom_type(typename: &str) -> Result<AtomTypeIdentifier> {
        match typename {
            "int" => Ok(AtomTypeIdentifier::IntType),
            "bool" => Ok(AtomTypeIdentifier::BoolType),
            "principal" => Ok(AtomTypeIdentifier::PrincipalType),
            _ => Err(RuntimeErrorType::ParseError(format!("Unknown type name: '{:?}'", typename)).into())
        }
    }

    // Parses list type signatures ->
    // (list maximum-length dimension atomic-type) or
    // (list maximum-length atomic-type) -> denotes list of dimension 1
    fn parse_list_type_repr(type_args: &[SymbolicExpression]) -> Result<TypeSignature> {
        if type_args.len() != 2 && type_args.len() != 3 {
            return Err(RuntimeErrorType::InvalidTypeDescription.into());
        }
        let dimension = {
            if type_args.len() == 2 {
                Ok(1)
            } else {
                if let SymbolicExpressionType::AtomValue(Value::Int(dimension)) = &type_args[1].expr {
                    Ok(*dimension)
                } else {
                    Err(RuntimeErrorType::InvalidTypeDescription)
                }
            }
        }?;

        if let SymbolicExpressionType::AtomValue(Value::Int(max_len)) = &type_args[0].expr {            
            let atomic_type_arg = &type_args[type_args.len()-1];
            let atomic_type = TypeSignature::parse_type_repr(atomic_type_arg, false)?;
            if let TypeSignature::Atom(atomic_type) = atomic_type {
                TypeSignature::new_list(atomic_type, *max_len, dimension)
            } else {
                panic!("Parser should not have returned a non-atom")
            }
        } else {
            Err(RuntimeErrorType::InvalidTypeDescription.into())
        }
    }

    // Parses type signatures of the following form:
    // (tuple ((key-name-0 value-type-0) (key-name-1 value-type-1)))
    fn parse_tuple_type_repr(type_args: &[SymbolicExpression]) -> Result<TypeSignature> {
        if type_args.len() != 1 {
            return Err(RuntimeErrorType::InvalidTypeDescription.into())
        }
        let tuple_type_signature = TupleTypeSignature::parse_name_type_pair_list(&type_args[0])?;
        TypeSignature::new_tuple(tuple_type_signature)
    }

    // Parses type signatures of the form:
    // (buff 10)
    fn parse_buff_type_repr(type_args: &[SymbolicExpression]) -> Result<TypeSignature> {
        if type_args.len() != 1 {
            return Err(RuntimeErrorType::InvalidTypeDescription.into())
        }
        if let SymbolicExpressionType::AtomValue(Value::Int(buff_len)) = &type_args[0].expr {
            TypeSignature::new_buffer(*buff_len)
        } else {
            Err(RuntimeErrorType::InvalidTypeDescription.into())
        }
    }

<<<<<<< HEAD
    fn parse_optional_type_repr(type_args: &[SymbolicExpression]) -> Result<TypeSignature> {
        if type_args.len() != 1 {
            return Err(RuntimeErrorType::InvalidTypeDescription.into())
        }
        let inner_type = TypeSignature::parse_type_repr(&type_args[0], true)?;
        Ok(TypeSignature::Atom(AtomTypeIdentifier::OptionalType(
            Box::new(inner_type))))
    }

    fn parse_type_repr(x: &SymbolicExpression, allow_list: bool) -> Result<TypeSignature> {
=======
    pub fn parse_type_repr(x: &SymbolicExpression, allow_list: bool) -> Result<TypeSignature> {
>>>>>>> 17be1ca8
        match x.expr {
            SymbolicExpressionType::Atom(ref atom_type_str) => {
                let atomic_type = TypeSignature::parse_atom_type(atom_type_str)?;
                Ok(TypeSignature::new_atom(atomic_type))
            },
            SymbolicExpressionType::List(ref list_contents) => {
                let (compound_type, rest) = list_contents.split_first()
                    .ok_or(RuntimeErrorType::InvalidTypeDescription)?;
                if let SymbolicExpressionType::Atom(ref compound_type) = compound_type.expr {
                    match compound_type.as_str() {
                        "list" =>
                            if !allow_list {
                                Err(RuntimeErrorType::InvalidTypeDescription.into())
                            } else {
                                TypeSignature::parse_list_type_repr(rest)
                            },
                        "buff" => TypeSignature::parse_buff_type_repr(rest),
                        "tuple" => TypeSignature::parse_tuple_type_repr(rest),
                        "optional" => TypeSignature::parse_optional_type_repr(rest),
                        _ => Err(RuntimeErrorType::InvalidTypeDescription.into())
                    }
                } else {
                    Err(RuntimeErrorType::InvalidTypeDescription.into())
                }
            },
            _ => Err(RuntimeErrorType::InvalidTypeDescription.into())
        }
    }
}


pub fn parse_name_type_pairs(name_type_pairs: &[SymbolicExpression]) -> Result<Vec<(String, TypeSignature)>> {
    // this is a pretty deep nesting here, but what we're trying to do is pick out the values of
    // the form:
    // ((name1 type1) (name2 type2) (name3 type3) ...)
    // which is a list of 2-length lists of atoms.
    use vm::representations::SymbolicExpressionType::{List, Atom};

    // step 1: parse it into a vec of symbolicexpression pairs.
    let as_pairs: Result<Vec<_>> = 
        name_type_pairs.iter().map(
            |key_type_pair| {
                if let List(ref as_vec) = key_type_pair.expr {
                    if as_vec.len() != 2 {
                        Err(UncheckedError::ExpectedListPairs.into())
                    } else {
                        Ok((&as_vec[0], &as_vec[1]))
                    }
                } else {
                    Err(UncheckedError::ExpectedListPairs.into())
                }
            }).collect();

    // step 2: turn into a vec of (name, typesignature) pairs.
    let key_types: Result<Vec<_>> =
        (as_pairs?).iter().map(|(name_symbol, type_symbol)| {
            let name = match name_symbol.expr {
                Atom(ref var) => Ok(var.clone()),
                _ => Err(UncheckedError::ExpectedListPairs)
            }?;
            let type_info = TypeSignature::parse_type_repr(type_symbol, true)?;
            Ok((name, type_info))
        }).collect();
    
    key_types
}<|MERGE_RESOLUTION|>--- conflicted
+++ resolved
@@ -1008,7 +1008,6 @@
         }
     }
 
-<<<<<<< HEAD
     fn parse_optional_type_repr(type_args: &[SymbolicExpression]) -> Result<TypeSignature> {
         if type_args.len() != 1 {
             return Err(RuntimeErrorType::InvalidTypeDescription.into())
@@ -1018,10 +1017,7 @@
             Box::new(inner_type))))
     }
 
-    fn parse_type_repr(x: &SymbolicExpression, allow_list: bool) -> Result<TypeSignature> {
-=======
     pub fn parse_type_repr(x: &SymbolicExpression, allow_list: bool) -> Result<TypeSignature> {
->>>>>>> 17be1ca8
         match x.expr {
             SymbolicExpressionType::Atom(ref atom_type_str) => {
                 let atomic_type = TypeSignature::parse_atom_type(atom_type_str)?;
