--- conflicted
+++ resolved
@@ -1387,21 +1387,15 @@
             );
             let result_and_cost = at_chaintip(vm_filename, marf_kv, |mut marf| {
                 let result_and_cost = with_env_costs(mainnet, &header_db, &mut marf, |vm_env| {
-<<<<<<< HEAD
-                    vm_env
-                        .get_exec_environment(None, None, &mut placeholder_context)
-                        .eval_read_only(&evalInput.contract_identifier, &evalInput.content)
-=======
                     if coverage_folder.is_some() {
                         vm_env.set_coverage_reporter(CoverageReporter::new());
                     }
                     (
                         vm_env
-                            .get_exec_environment(None)
+                            .get_exec_environment(None, None, &mut placeholder_context)
                             .eval_read_only(&evalInput.contract_identifier, &evalInput.content),
                         vm_env.take_coverage_reporter(),
                     )
->>>>>>> 522e4162
                 });
                 let ((result, coverage), cost) = result_and_cost;
 
@@ -1594,23 +1588,17 @@
                         Ok(analysis) => {
                             let result_and_cost =
                                 with_env_costs(mainnet, &header_db, &mut marf, |vm_env| {
-<<<<<<< HEAD
-                                    vm_env.initialize_versioned_contract(
-                                        contract_identifier,
-                                        ClarityVersion::Clarity2,
-                                        &contract_content,
-                                        None,
-=======
                                     if coverage_folder.is_some() {
                                         vm_env.set_coverage_reporter(CoverageReporter::new());
                                     }
                                     (
-                                        vm_env.initialize_contract(
+                                        vm_env.initialize_versioned_contract(
                                             contract_identifier,
+                                            ClarityVersion::Clarity2,
                                             &contract_content,
+                                            None,
                                         ),
                                         vm_env.take_coverage_reporter(),
->>>>>>> 522e4162
                                     )
                                 });
                             let ((result, coverage), cost) = result_and_cost;
@@ -1731,26 +1719,18 @@
 
             let (_, _, result_and_cost) = in_block(header_db, marf_kv, |header_db, mut marf| {
                 let result_and_cost = with_env_costs(mainnet, &header_db, &mut marf, |vm_env| {
-<<<<<<< HEAD
-                    vm_env.execute_transaction(
-                        sender,
-                        None,
-                        contract_identifier,
-                        &tx_name,
-                        &arguments,
-=======
                     if coverage_folder.is_some() {
                         vm_env.set_coverage_reporter(CoverageReporter::new());
                     }
                     (
                         vm_env.execute_transaction(
                             sender,
+                            None,
                             contract_identifier,
                             &tx_name,
                             &arguments,
                         ),
                         vm_env.take_coverage_reporter(),
->>>>>>> 522e4162
                     )
                 });
                 let ((result, coverage), cost) = result_and_cost;
