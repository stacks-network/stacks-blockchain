--- conflicted
+++ resolved
@@ -1556,13 +1556,8 @@
 }
 
 #[test]
-<<<<<<< HEAD
 fn test_stx_transfer_btc_ops() {
     let path = "/tmp/stacks-blockchain-stx_transfer-btc-ops";
-=======
-fn test_initial_coinbase_reward_distributions() {
-    let path = "/tmp/initial_coinbase_reward_distributions";
->>>>>>> ebe964a9
     let _r = std::fs::remove_dir_all(path);
 
     let sunset_ht = 8000;
@@ -1573,15 +1568,9 @@
     let committers: Vec<_> = (0..50).map(|_| StacksPrivateKey::new()).collect();
 
     let stacker = p2pkh_from(&StacksPrivateKey::new());
-<<<<<<< HEAD
     let recipient = p2pkh_from(&StacksPrivateKey::new());
     let balance = 6_000_000_000 * (core::MICROSTACKS_PER_STACKS as u64);
     let transfer_amt = 1_000_000_000 * (core::MICROSTACKS_PER_STACKS as u128);
-=======
-    let rewards = p2pkh_from(&StacksPrivateKey::new());
-    let balance = 6_000_000_000 * (core::MICROSTACKS_PER_STACKS as u64);
-    let stacked_amt = 1_000_000_000 * (core::MICROSTACKS_PER_STACKS as u128);
->>>>>>> ebe964a9
     let initial_balances = vec![(stacker.clone().into(), balance)];
 
     setup_states(
@@ -1610,7 +1599,6 @@
     assert_eq!(ops.accepted_ops.len(), vrf_keys.len());
     assert_eq!(ops.consumed_leader_keys.len(), 0);
 
-<<<<<<< HEAD
     let mut started_first_reward_cycle = false;
     // process sequential blocks, and their sortitions...
     let mut stacks_blocks: Vec<(SortitionId, StacksBlock)> = vec![];
@@ -1789,28 +1777,15 @@
             }
         }
 
-=======
-    // process sequential blocks, and their sortitions...
-    let mut stacks_blocks: Vec<(SortitionId, StacksBlock)> = vec![];
-
-    // produce some burn blocks without sortitions:
-    for _ix in 0..50 {
-        let mut burnchain = get_burnchain_db(path, pox_consts.clone());
->>>>>>> ebe964a9
         let burnchain_tip = burnchain.get_canonical_chain_tip().unwrap();
         produce_burn_block(
             &mut burnchain,
             &burnchain_tip.block_hash,
-<<<<<<< HEAD
             ops,
-=======
-            vec![],
->>>>>>> ebe964a9
             vec![].iter_mut(),
         );
         // handle the sortition
         coord.handle_new_burnchain_block().unwrap();
-<<<<<<< HEAD
 
         let b = get_burnchain(path, pox_consts.clone());
         let new_burnchain_tip = burnchain.get_canonical_chain_tip().unwrap();
@@ -1844,7 +1819,95 @@
 
         // handle the stacks block
         coord.handle_new_stacks_block().unwrap();
-=======
+    }
+
+    let stacks_tip = SortitionDB::get_canonical_stacks_chain_tip_hash(sort_db.conn()).unwrap();
+    let mut chainstate = get_chainstate(path);
+    assert_eq!(
+        chainstate
+            .with_read_only_clarity_tx(
+                &sort_db.index_conn(),
+                &StacksBlockId::new(&stacks_tip.0, &stacks_tip.1),
+                |conn| conn
+                    .with_readonly_clarity_env(
+                        PrincipalData::parse("SP3Q4A5WWZ80REGBN0ZXNE540ECJ9JZ4A765Q5K2Q").unwrap(),
+                        LimitedCostTracker::new_free(),
+                        |env| env.eval_raw("block-height")
+                    )
+                    .unwrap()
+            )
+            .unwrap(),
+        Value::UInt(50)
+    );
+
+    {
+        let ic = sort_db.index_handle_at_tip();
+        let pox_id = ic.get_pox_id().unwrap();
+        assert_eq!(&pox_id.to_string(),
+                   "11111111111",
+                   "PoX ID should reflect the 5 reward cycles _with_ a known anchor block, plus the 'initial' known reward cycle at genesis");
+    }
+}
+
+#[test]
+fn test_initial_coinbase_reward_distributions() {
+    let path = "/tmp/initial_coinbase_reward_distributions";
+    let _r = std::fs::remove_dir_all(path);
+
+    let sunset_ht = 8000;
+    let pox_consts = Some(PoxConstants::new(5, 3, 3, 25, 5, 7010, sunset_ht));
+    let burnchain_conf = get_burnchain(path, pox_consts.clone());
+
+    let vrf_keys: Vec<_> = (0..50).map(|_| VRFPrivateKey::new()).collect();
+    let committers: Vec<_> = (0..50).map(|_| StacksPrivateKey::new()).collect();
+
+    let stacker = p2pkh_from(&StacksPrivateKey::new());
+    let rewards = p2pkh_from(&StacksPrivateKey::new());
+    let balance = 6_000_000_000 * (core::MICROSTACKS_PER_STACKS as u64);
+    let stacked_amt = 1_000_000_000 * (core::MICROSTACKS_PER_STACKS as u128);
+    let initial_balances = vec![(stacker.clone().into(), balance)];
+
+    setup_states(
+        &[path],
+        &vrf_keys,
+        &committers,
+        pox_consts.clone(),
+        Some(initial_balances),
+    );
+
+    let mut coord = make_coordinator(path, Some(burnchain_conf));
+
+    coord.handle_new_burnchain_block().unwrap();
+
+    let sort_db = get_sortition_db(path, pox_consts.clone());
+
+    let tip = SortitionDB::get_canonical_burn_chain_tip(sort_db.conn()).unwrap();
+    assert_eq!(tip.block_height, 1);
+    assert_eq!(tip.sortition, false);
+    let (_, ops) = sort_db
+        .get_sortition_result(&tip.sortition_id)
+        .unwrap()
+        .unwrap();
+
+    // we should have all the VRF registrations accepted
+    assert_eq!(ops.accepted_ops.len(), vrf_keys.len());
+    assert_eq!(ops.consumed_leader_keys.len(), 0);
+
+    // process sequential blocks, and their sortitions...
+    let mut stacks_blocks: Vec<(SortitionId, StacksBlock)> = vec![];
+
+    // produce some burn blocks without sortitions:
+    for _ix in 0..50 {
+        let mut burnchain = get_burnchain_db(path, pox_consts.clone());
+        let burnchain_tip = burnchain.get_canonical_chain_tip().unwrap();
+        produce_burn_block(
+            &mut burnchain,
+            &burnchain_tip.block_hash,
+            vec![],
+            vec![].iter_mut(),
+        );
+        // handle the sortition
+        coord.handle_new_burnchain_block().unwrap();
     }
     let initial_missed_blocks = {
         let burnchain = get_burnchain_db(path, pox_consts.clone());
@@ -1978,7 +2041,6 @@
                 2 * base_coinbase
             );
         }
->>>>>>> ebe964a9
     }
 
     let stacks_tip = SortitionDB::get_canonical_stacks_chain_tip_hash(sort_db.conn()).unwrap();
@@ -1997,21 +2059,8 @@
                     .unwrap()
             )
             .unwrap(),
-<<<<<<< HEAD
-        Value::UInt(50)
-    );
-
-    {
-        let ic = sort_db.index_handle_at_tip();
-        let pox_id = ic.get_pox_id().unwrap();
-        assert_eq!(&pox_id.to_string(),
-                   "11111111111",
-                   "PoX ID should reflect the 5 reward cycles _with_ a known anchor block, plus the 'initial' known reward cycle at genesis");
-    }
-=======
         Value::UInt(10)
     );
->>>>>>> ebe964a9
 }
 
 #[test]
