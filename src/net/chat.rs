--- conflicted
+++ resolved
@@ -2432,12 +2432,10 @@
             burnchain.first_block_height,
             &burnchain.first_block_hash,
             get_epoch_time_secs(),
-<<<<<<< HEAD
             &StacksEpoch::unit_test(burnchain.first_block_height),
             burnchain.pox_constants.clone(),
-=======
+            // DNS: was
             &StacksEpoch::unit_test_pre_2_05(burnchain.first_block_height),
->>>>>>> ac6575c4
             true,
         )
         .unwrap();
