--- conflicted
+++ resolved
@@ -1650,13 +1650,8 @@
     pub pushed_microblocks: HashMap<NeighborKey, Vec<(Vec<RelayData>, MicroblocksData)>>, // all microblocks pushed to us, and the relay hints from the message
     pub uploaded_transactions: Vec<StacksTransaction>, // transactions sent to us by the http server
     pub uploaded_microblocks: Vec<MicroblocksData>,    // microblocks sent to us by the http server
-<<<<<<< HEAD
-    pub uploaded_attachments: Vec<AttachmentData>,     // attachments sent to us by the http server
-    pub attachments: Vec<AttachmentInstance>
-=======
     pub num_state_machine_passes: u64,
     pub num_inv_sync_passes: u64,
->>>>>>> f0df206e
 }
 
 impl NetworkResult {
@@ -1671,13 +1666,8 @@
             pushed_microblocks: HashMap::new(),
             uploaded_transactions: vec![],
             uploaded_microblocks: vec![],
-<<<<<<< HEAD
-            uploaded_attachments: vec![],
-            attachments: vec![],
-=======
             num_state_machine_passes: num_state_machine_passes,
             num_inv_sync_passes: num_inv_sync_passes,
->>>>>>> f0df206e
         }
     }
 
