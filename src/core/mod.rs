// Copyright (C) 2013-2020 Blockstack PBC, a public benefit corporation
// Copyright (C) 2020 Stacks Open Internet Foundation
//
// This program is free software: you can redistribute it and/or modify
// it under the terms of the GNU General Public License as published by
// the Free Software Foundation, either version 3 of the License, or
// (at your option) any later version.
//
// This program is distributed in the hope that it will be useful,
// but WITHOUT ANY WARRANTY; without even the implied warranty of
// MERCHANTABILITY or FITNESS FOR A PARTICULAR PURPOSE.  See the
// GNU General Public License for more details.
//
// You should have received a copy of the GNU General Public License
// along with this program.  If not, see <http://www.gnu.org/licenses/>.

<<<<<<< HEAD
use burnchains::Burnchain;
use burnchains::Error as burnchain_error;
use chainstate::burn::ConsensusHash;
=======
use crate::burnchains::Burnchain;
// This module contains the "main loop" that drives everything
use crate::burnchains::Error as burnchain_error;
use crate::chainstate::burn::ConsensusHash;
use clarity::vm::costs::ExecutionCost;
use stacks_common::util::log;
>>>>>>> 9dd09ab7
use std::convert::TryFrom;

pub use self::mempool::MemPoolDB;
use crate::types::chainstate::StacksBlockId;
use crate::types::chainstate::{BlockHeaderHash, BurnchainHeaderHash};
use stacks_common::types::StacksEpoch as GenericStacksEpoch;
pub use stacks_common::types::StacksEpochId;
pub mod mempool;

#[cfg(test)]
pub mod tests;

use std::cmp::Ord;
use std::cmp::Ordering;
use std::cmp::PartialOrd;

pub type StacksEpoch = GenericStacksEpoch<ExecutionCost>;

// fork set identifier -- to be mixed with the consensus hash (encodes the version)
pub const SYSTEM_FORK_SET_VERSION: [u8; 4] = [23u8, 0u8, 0u8, 0u8];

// chain id
pub const CHAIN_ID_MAINNET: u32 = 0x00000001;
pub const CHAIN_ID_TESTNET: u32 = 0x80000000;

// peer version (big-endian)
// first byte == major network protocol version (currently 0x18)
// second and third bytes are unused
// fourth byte == highest epoch supported by this node (0x05 for 2.05)
pub const PEER_VERSION_MAINNET: u32 = 0x18000005;
pub const PEER_VERSION_TESTNET: u32 = 0xfacade05;

pub const PEER_VERSION_EPOCH_1_0: u8 = 0x00;
pub const PEER_VERSION_EPOCH_2_0: u8 = 0x00;
pub const PEER_VERSION_EPOCH_2_05: u8 = 0x05;
pub const PEER_VERSION_EPOCH_2_1: u8 = 0x06;

// network identifiers
pub const NETWORK_ID_MAINNET: u32 = 0x17000000;
pub const NETWORK_ID_TESTNET: u32 = 0xff000000;

// default port
pub const NETWORK_P2P_PORT: u16 = 6265;

// sliding burnchain window over which a miner's past block-commit payouts will be used to weight
// its current block-commit in a sortition
pub const MINING_COMMITMENT_WINDOW: u8 = 6;

// This controls a miner heuristic for dropping a transaction from repeated consideration
//  in the mempool. If the transaction caused the block limit to be reached when the block
//  was previously `TX_BLOCK_LIMIT_PROPORTION_HEURISTIC`% full, the transaction will be dropped
//  from the mempool. 20% is chosen as a heuristic here to allow for large transactions to be
//  attempted, but if they cannot be included in an otherwise mostly empty block, not to consider
//  them again.
pub const TX_BLOCK_LIMIT_PROPORTION_HEURISTIC: u64 = 20;

pub const GENESIS_EPOCH: StacksEpochId = StacksEpochId::Epoch20;

/// The number of blocks which will share the block bonus
///   from burn blocks that occurred without a sortition.
///   (See: https://forum.stacks.org/t/pox-consensus-and-stx-future-supply)
#[cfg(test)]
pub const INITIAL_MINING_BONUS_WINDOW: u16 = 10;
#[cfg(not(test))]
pub const INITIAL_MINING_BONUS_WINDOW: u16 = 10_000;

pub const STACKS_2_0_LAST_BLOCK_TO_PROCESS: u64 = 700_000;
pub const MAINNET_2_0_GENESIS_ROOT_HASH: &str =
    "9653c92b1ad726e2dc17862a3786f7438ab9239c16dd8e7aaba8b0b5c34b52af";

pub const STACKS_EPOCH_MAX: u64 = i64::MAX as u64;

/// This is the "dummy" parent to the actual first burnchain block that we process.
pub const FIRST_BURNCHAIN_CONSENSUS_HASH: ConsensusHash = ConsensusHash([0u8; 20]);

// TODO: TO BE SET BY STACKS_V1_MINER_THRESHOLD
pub const BITCOIN_MAINNET_FIRST_BLOCK_HEIGHT: u64 = 666050;
pub const BITCOIN_MAINNET_FIRST_BLOCK_TIMESTAMP: u32 = 1610643248;
pub const BITCOIN_MAINNET_FIRST_BLOCK_HASH: &str =
    "0000000000000000000ab248c8e35c574514d052a83dbc12669e19bc43df486e";
pub const BITCOIN_MAINNET_INITIAL_REWARD_START_BLOCK: u64 = 651389;
pub const BITCOIN_MAINNET_STACKS_2_05_BURN_HEIGHT: u64 = 713_000;

// TODO: Pick a real height for Stacks 2.1.
pub const BITCOIN_MAINNET_STACKS_21_BURN_HEIGHT: u64 = 2_000_000;

pub const BITCOIN_TESTNET_FIRST_BLOCK_HEIGHT: u64 = 2000000;
pub const BITCOIN_TESTNET_FIRST_BLOCK_TIMESTAMP: u32 = 1622691840;
pub const BITCOIN_TESTNET_FIRST_BLOCK_HASH: &str =
    "000000000000010dd0863ec3d7a0bae17c1957ae1de9cbcdae8e77aad33e3b8c";
pub const BITCOIN_TESTNET_STACKS_2_05_BURN_HEIGHT: u64 = 2_104_380;

// TODO: Pick a real height for Stacks 2.1.
pub const BITCOIN_TESTNET_STACKS_21_BURN_HEIGHT: u64 = 4_000_000;

pub const BITCOIN_REGTEST_FIRST_BLOCK_HEIGHT: u64 = 0;
pub const BITCOIN_REGTEST_FIRST_BLOCK_TIMESTAMP: u32 = 0;
pub const BITCOIN_REGTEST_FIRST_BLOCK_HASH: &str =
    "0000000000000000000000000000000000000000000000000000000000000000";

pub const FIRST_STACKS_BLOCK_HASH: BlockHeaderHash = BlockHeaderHash([0u8; 32]);
pub const EMPTY_MICROBLOCK_PARENT_HASH: BlockHeaderHash = BlockHeaderHash([0u8; 32]);

lazy_static! {
    pub static ref FIRST_STACKS_BLOCK_ID: StacksBlockId =
        StacksBlockId::new(&FIRST_BURNCHAIN_CONSENSUS_HASH, &FIRST_STACKS_BLOCK_HASH);
}

pub const BOOT_BLOCK_HASH: BlockHeaderHash = BlockHeaderHash([0xff; 32]);
pub const BURNCHAIN_BOOT_CONSENSUS_HASH: ConsensusHash = ConsensusHash([0xff; 20]);

pub const MICROSTACKS_PER_STACKS: u32 = 1_000_000;

pub const POX_SUNSET_START: u64 = 100_000;
pub const POX_SUNSET_END: u64 = POX_SUNSET_START + 400_000;

pub const POX_PREPARE_WINDOW_LENGTH: u32 = 100;
pub const POX_REWARD_CYCLE_LENGTH: u32 = 2100;
/// The maximum amount that PoX rewards can be scaled by.
///  That is, if participation is very low, rewards are:
///      POX_MAXIMAL_SCALING x (rewards with 100% participation)
///  Set a 4x, this implies the lower bound of participation for scaling
///   is 25%
pub const POX_MAXIMAL_SCALING: u128 = 4;
/// This is the amount that PoX threshold adjustments are stepped by.
pub const POX_THRESHOLD_STEPS_USTX: u128 = 10_000 * (MICROSTACKS_PER_STACKS as u128);

pub const POX_MAX_NUM_CYCLES: u8 = 12;

// These values are taken from the corresponding variables in `pox-tesnet.clar`.
pub const POX_TESTNET_STACKING_THRESHOLD_25: u128 = 8000;
pub const POX_TESTNET_CYCLE_LENGTH: u128 = 1050;

pub const POX_V1_MAINNET_EARLY_UNLOCK_HEIGHT: u32 = 1_000_000;
pub const POX_V1_TESTNET_EARLY_UNLOCK_HEIGHT: u32 = 2_000_000;

// Stacks 1.0 did not allow smart contracts so all limits are 0.
pub const BLOCK_LIMIT_MAINNET_10: ExecutionCost = ExecutionCost {
    write_length: 0,
    write_count: 0,
    read_length: 0,
    read_count: 0,
    runtime: 0,
};

// Block limit in Stacks 2.0.
pub const BLOCK_LIMIT_MAINNET_20: ExecutionCost = ExecutionCost {
    write_length: 15_000_000, // roughly 15 mb
    write_count: 7_750,
    read_length: 100_000_000,
    read_count: 7_750,
    runtime: 5_000_000_000,
};

// Block limit in Stacks 2.05.
pub const BLOCK_LIMIT_MAINNET_205: ExecutionCost = ExecutionCost {
    write_length: 15_000_000,
    write_count: 15_000,
    read_length: 100_000_000,
    read_count: 15_000,
    runtime: 5_000_000_000,
};

// Block limit for the testnet in Stacks 2.0.
pub const HELIUM_BLOCK_LIMIT_20: ExecutionCost = ExecutionCost {
    write_length: 15_0_000_000,
    write_count: 5_0_000,
    read_length: 1_000_000_000,
    read_count: 5_0_000,
    // allow much more runtime in helium blocks than mainnet
    runtime: 100_000_000_000,
};

pub const FAULT_DISABLE_MICROBLOCKS_COST_CHECK: &str = "MICROBLOCKS_DISABLE_COST_CHECK";
pub const FAULT_DISABLE_MICROBLOCKS_BYTES_CHECK: &str = "MICROBLOCKS_DISABLE_BYTES_CHECK";

pub fn check_fault_injection(fault_name: &str) -> bool {
    use std::env;

    // only activates if we're testing
    if env::var("BITCOIND_TEST") != Ok("1".to_string()) {
        return false;
    }

    env::var(fault_name) == Ok("1".to_string())
}

lazy_static! {
    pub static ref STACKS_EPOCHS_MAINNET: [StacksEpoch; 4] = [
        StacksEpoch {
            epoch_id: StacksEpochId::Epoch10,
            start_height: 0,
            end_height: BITCOIN_MAINNET_FIRST_BLOCK_HEIGHT,
            block_limit: BLOCK_LIMIT_MAINNET_10.clone(),
            network_epoch: PEER_VERSION_EPOCH_1_0
        },
        StacksEpoch {
            epoch_id: StacksEpochId::Epoch20,
            start_height: BITCOIN_MAINNET_FIRST_BLOCK_HEIGHT,
            end_height: BITCOIN_MAINNET_STACKS_2_05_BURN_HEIGHT,
            block_limit: BLOCK_LIMIT_MAINNET_20.clone(),
            network_epoch: PEER_VERSION_EPOCH_2_0
        },
        StacksEpoch {
            epoch_id: StacksEpochId::Epoch2_05,
            start_height: BITCOIN_MAINNET_STACKS_2_05_BURN_HEIGHT,
            end_height: BITCOIN_MAINNET_STACKS_21_BURN_HEIGHT,
            block_limit: BLOCK_LIMIT_MAINNET_205.clone(),
            network_epoch: PEER_VERSION_EPOCH_2_05
        },
        StacksEpoch {
            epoch_id: StacksEpochId::Epoch21,
            start_height: BITCOIN_MAINNET_STACKS_21_BURN_HEIGHT,
            end_height: STACKS_EPOCH_MAX,
            block_limit: BLOCK_LIMIT_MAINNET_205.clone(),
            network_epoch: PEER_VERSION_EPOCH_2_05
        },
    ];
}

lazy_static! {
    pub static ref STACKS_EPOCHS_TESTNET: [StacksEpoch; 4] = [
        StacksEpoch {
            epoch_id: StacksEpochId::Epoch10,
            start_height: 0,
            end_height: BITCOIN_TESTNET_FIRST_BLOCK_HEIGHT,
            block_limit: BLOCK_LIMIT_MAINNET_10.clone(),
            network_epoch: PEER_VERSION_EPOCH_1_0
        },
        StacksEpoch {
            epoch_id: StacksEpochId::Epoch20,
            start_height: BITCOIN_TESTNET_FIRST_BLOCK_HEIGHT,
            end_height: BITCOIN_TESTNET_STACKS_2_05_BURN_HEIGHT,
            block_limit: BLOCK_LIMIT_MAINNET_20.clone(),
            network_epoch: PEER_VERSION_EPOCH_2_0
        },
        StacksEpoch {
            epoch_id: StacksEpochId::Epoch2_05,
            start_height: BITCOIN_TESTNET_STACKS_2_05_BURN_HEIGHT,
            end_height: BITCOIN_TESTNET_STACKS_21_BURN_HEIGHT,
            block_limit: BLOCK_LIMIT_MAINNET_205.clone(),
            network_epoch: PEER_VERSION_EPOCH_2_05
        },
        StacksEpoch {
            epoch_id: StacksEpochId::Epoch21,
            start_height: BITCOIN_TESTNET_STACKS_21_BURN_HEIGHT,
            end_height: STACKS_EPOCH_MAX,
            block_limit: BLOCK_LIMIT_MAINNET_205.clone(),
            network_epoch: PEER_VERSION_EPOCH_2_05
        },
    ];
}

lazy_static! {
    pub static ref STACKS_EPOCHS_REGTEST: [StacksEpoch; 4] = [
        StacksEpoch {
            epoch_id: StacksEpochId::Epoch10,
            start_height: 0,
            end_height: 0,
            block_limit: BLOCK_LIMIT_MAINNET_10.clone(),
            network_epoch: PEER_VERSION_EPOCH_1_0
        },
        StacksEpoch {
            epoch_id: StacksEpochId::Epoch20,
            start_height: 0,
            end_height: 1000,
            block_limit: HELIUM_BLOCK_LIMIT_20.clone(),
            network_epoch: PEER_VERSION_EPOCH_2_0
        },
        StacksEpoch {
            epoch_id: StacksEpochId::Epoch2_05,
            start_height: 1000,
            end_height: 2000,
            block_limit: HELIUM_BLOCK_LIMIT_20.clone(),
            network_epoch: PEER_VERSION_EPOCH_2_05
        },
        StacksEpoch {
            epoch_id: StacksEpochId::Epoch21,
            start_height: 2000,
            end_height: STACKS_EPOCH_MAX,
            block_limit: HELIUM_BLOCK_LIMIT_20.clone(),
            network_epoch: PEER_VERSION_EPOCH_2_05
        },
    ];
}

/// Stacks 2.05 epoch marker.  All block-commits in 2.05 must have a memo bitfield with this value
/// *or greater*.
pub static STACKS_EPOCH_2_05_MARKER: u8 = 0x05;

#[test]
fn test_ord_for_stacks_epoch() {
    let epochs = STACKS_EPOCHS_MAINNET.clone();
    assert_eq!(epochs[0].cmp(&epochs[1]), Ordering::Less);
    assert_eq!(epochs[1].cmp(&epochs[2]), Ordering::Less);
    assert_eq!(epochs[0].cmp(&epochs[2]), Ordering::Less);
    assert_eq!(epochs[0].cmp(&epochs[0]), Ordering::Equal);
    assert_eq!(epochs[1].cmp(&epochs[1]), Ordering::Equal);
    assert_eq!(epochs[2].cmp(&epochs[2]), Ordering::Equal);
    assert_eq!(epochs[2].cmp(&epochs[0]), Ordering::Greater);
    assert_eq!(epochs[2].cmp(&epochs[1]), Ordering::Greater);
    assert_eq!(epochs[1].cmp(&epochs[0]), Ordering::Greater);
}

#[test]
fn test_ord_for_stacks_epoch_id() {
    assert_eq!(
        StacksEpochId::Epoch10.cmp(&StacksEpochId::Epoch20),
        Ordering::Less
    );
    assert_eq!(
        StacksEpochId::Epoch20.cmp(&StacksEpochId::Epoch2_05),
        Ordering::Less
    );
    assert_eq!(
        StacksEpochId::Epoch10.cmp(&StacksEpochId::Epoch2_05),
        Ordering::Less
    );
    assert_eq!(
        StacksEpochId::Epoch10.cmp(&StacksEpochId::Epoch10),
        Ordering::Equal
    );
    assert_eq!(
        StacksEpochId::Epoch20.cmp(&StacksEpochId::Epoch20),
        Ordering::Equal
    );
    assert_eq!(
        StacksEpochId::Epoch2_05.cmp(&StacksEpochId::Epoch2_05),
        Ordering::Equal
    );
    assert_eq!(
        StacksEpochId::Epoch2_05.cmp(&StacksEpochId::Epoch20),
        Ordering::Greater
    );
    assert_eq!(
        StacksEpochId::Epoch2_05.cmp(&StacksEpochId::Epoch10),
        Ordering::Greater
    );
    assert_eq!(
        StacksEpochId::Epoch20.cmp(&StacksEpochId::Epoch10),
        Ordering::Greater
    );
}
pub trait StacksEpochExtension {
    #[cfg(test)]
    fn unit_test(stacks_epoch_id: StacksEpochId, epoch_2_0_block_height: u64) -> Vec<StacksEpoch>;
    #[cfg(test)]
    fn unit_test_2_05(epoch_2_0_block_height: u64) -> Vec<StacksEpoch>;
    #[cfg(test)]
    fn unit_test_pre_2_05(epoch_2_0_block_height: u64) -> Vec<StacksEpoch>;
    #[cfg(test)]
    fn unit_test_2_1(epoch_2_0_block_height: u64) -> Vec<StacksEpoch>;
    fn all(
        epoch_2_0_block_height: u64,
        epoch_2_05_block_height: u64,
        epoch_2_1_block_height: u64,
    ) -> Vec<StacksEpoch>;
}

impl StacksEpochExtension for StacksEpoch {
    #[cfg(test)]
    fn unit_test_pre_2_05(first_burnchain_height: u64) -> Vec<StacksEpoch> {
        info!(
            "StacksEpoch unit_test first_burn_height = {}",
            first_burnchain_height
        );

        vec![
            StacksEpoch {
                epoch_id: StacksEpochId::Epoch10,
                start_height: 0,
                end_height: first_burnchain_height,
                block_limit: ExecutionCost::max_value(),
                network_epoch: PEER_VERSION_EPOCH_1_0,
            },
            StacksEpoch {
                epoch_id: StacksEpochId::Epoch20,
                start_height: first_burnchain_height,
                end_height: STACKS_EPOCH_MAX,
                block_limit: ExecutionCost::max_value(),
                network_epoch: PEER_VERSION_EPOCH_2_0,
            },
        ]
    }

    #[cfg(test)]
    fn unit_test_2_05(first_burnchain_height: u64) -> Vec<StacksEpoch> {
        info!(
            "StacksEpoch unit_test first_burn_height = {}",
            first_burnchain_height
        );

        vec![
            StacksEpoch {
                epoch_id: StacksEpochId::Epoch10,
                start_height: 0,
                end_height: first_burnchain_height,
                block_limit: ExecutionCost::max_value(),
                network_epoch: PEER_VERSION_EPOCH_1_0,
            },
            StacksEpoch {
                epoch_id: StacksEpochId::Epoch20,
                start_height: first_burnchain_height,
                end_height: first_burnchain_height + 4,
                block_limit: ExecutionCost::max_value(),
                network_epoch: PEER_VERSION_EPOCH_2_0,
            },
            StacksEpoch {
                epoch_id: StacksEpochId::Epoch2_05,
                start_height: first_burnchain_height + 4,
                end_height: STACKS_EPOCH_MAX,
                block_limit: ExecutionCost {
                    write_length: 205205,
                    write_count: 205205,
                    read_length: 205205,
                    read_count: 205205,
                    runtime: 205205,
                },
                network_epoch: PEER_VERSION_EPOCH_2_05,
            },
        ]
    }

    #[cfg(test)]
    fn unit_test_2_1(first_burnchain_height: u64) -> Vec<StacksEpoch> {
        info!(
            "StacksEpoch unit_test first_burn_height = {}",
            first_burnchain_height
        );

        vec![
            StacksEpoch {
                epoch_id: StacksEpochId::Epoch10,
                start_height: 0,
                end_height: first_burnchain_height,
                block_limit: ExecutionCost::max_value(),
                network_epoch: PEER_VERSION_EPOCH_1_0,
            },
            StacksEpoch {
                epoch_id: StacksEpochId::Epoch20,
                start_height: first_burnchain_height,
                end_height: first_burnchain_height + 4,
                block_limit: ExecutionCost::max_value(),
                network_epoch: PEER_VERSION_EPOCH_2_0,
            },
            StacksEpoch {
                epoch_id: StacksEpochId::Epoch2_05,
                start_height: first_burnchain_height + 4,
                end_height: first_burnchain_height + 8,
                block_limit: ExecutionCost {
                    write_length: 205205,
                    write_count: 205205,
                    read_length: 205205,
                    read_count: 205205,
                    runtime: 205205,
                },
                network_epoch: PEER_VERSION_EPOCH_2_05,
            },
            StacksEpoch {
                epoch_id: StacksEpochId::Epoch21,
                start_height: first_burnchain_height + 8,
                end_height: STACKS_EPOCH_MAX,
                block_limit: ExecutionCost {
                    write_length: 210210,
                    write_count: 210210,
                    read_length: 210210,
                    read_count: 210210,
                    runtime: 210210,
                },
                network_epoch: PEER_VERSION_EPOCH_2_1,
            },
        ]
    }

    #[cfg(test)]
    fn unit_test(stacks_epoch_id: StacksEpochId, first_burnchain_height: u64) -> Vec<StacksEpoch> {
        match stacks_epoch_id {
            StacksEpochId::Epoch10 | StacksEpochId::Epoch20 => {
                StacksEpoch::unit_test_pre_2_05(first_burnchain_height)
            }
            StacksEpochId::Epoch2_05 => StacksEpoch::unit_test_2_05(first_burnchain_height),
            StacksEpochId::Epoch21 => StacksEpoch::unit_test_2_1(first_burnchain_height),
        }
    }

    fn all(
        epoch_2_0_block_height: u64,
        epoch_2_05_block_height: u64,
        epoch_2_1_block_height: u64,
    ) -> Vec<StacksEpoch> {
        vec![
            StacksEpoch {
                epoch_id: StacksEpochId::Epoch10,
                start_height: 0,
                end_height: epoch_2_0_block_height,
                block_limit: ExecutionCost::max_value(),
                network_epoch: PEER_VERSION_EPOCH_1_0,
            },
            StacksEpoch {
                epoch_id: StacksEpochId::Epoch20,
                start_height: epoch_2_0_block_height,
                end_height: epoch_2_05_block_height,
                block_limit: ExecutionCost::max_value(),
                network_epoch: PEER_VERSION_EPOCH_1_0,
            },
            StacksEpoch {
                epoch_id: StacksEpochId::Epoch2_05,
                start_height: epoch_2_05_block_height,
                end_height: epoch_2_1_block_height,
                block_limit: ExecutionCost::max_value(),
                network_epoch: PEER_VERSION_EPOCH_1_0,
            },
            StacksEpoch {
                epoch_id: StacksEpochId::Epoch21,
                start_height: epoch_2_1_block_height,
                end_height: STACKS_EPOCH_MAX,
                block_limit: ExecutionCost::max_value(),
                network_epoch: PEER_VERSION_EPOCH_1_0,
            },
        ]
    }
}<|MERGE_RESOLUTION|>--- conflicted
+++ resolved
@@ -14,18 +14,11 @@
 // You should have received a copy of the GNU General Public License
 // along with this program.  If not, see <http://www.gnu.org/licenses/>.
 
-<<<<<<< HEAD
-use burnchains::Burnchain;
-use burnchains::Error as burnchain_error;
-use chainstate::burn::ConsensusHash;
-=======
 use crate::burnchains::Burnchain;
-// This module contains the "main loop" that drives everything
 use crate::burnchains::Error as burnchain_error;
 use crate::chainstate::burn::ConsensusHash;
 use clarity::vm::costs::ExecutionCost;
 use stacks_common::util::log;
->>>>>>> 9dd09ab7
 use std::convert::TryFrom;
 
 pub use self::mempool::MemPoolDB;
