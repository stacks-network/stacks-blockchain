// Copyright (C) 2013-2020 Blockstack PBC, a public benefit corporation
// Copyright (C) 2020 Stacks Open Internet Foundation
//
// This program is free software: you can redistribute it and/or modify
// it under the terms of the GNU General Public License as published by
// the Free Software Foundation, either version 3 of the License, or
// (at your option) any later version.
//
// This program is distributed in the hope that it will be useful,
// but WITHOUT ANY WARRANTY; without even the implied warranty of
// MERCHANTABILITY or FITNESS FOR A PARTICULAR PURPOSE.  See the
// GNU General Public License for more details.
//
// You should have received a copy of the GNU General Public License
// along with this program.  If not, see <http://www.gnu.org/licenses/>.

use burnchains::Burnchain;
use burnchains::Error as burnchain_error;
use chainstate::burn::ConsensusHash;
use chainstate::coordinator::comm::CoordinatorCommunication;
use std::convert::TryFrom;
use util::log;
use vm::costs::ExecutionCost;

use crate::types::chainstate::{BlockHeaderHash, BurnchainHeaderHash};

pub use self::mempool::MemPoolDB;

pub mod mempool;

use std::cmp::Ord;
use std::cmp::Ordering;
use std::cmp::PartialOrd;

// fork set identifier -- to be mixed with the consensus hash (encodes the version)
pub const SYSTEM_FORK_SET_VERSION: [u8; 4] = [23u8, 0u8, 0u8, 0u8];

// chain id
pub const CHAIN_ID_MAINNET: u32 = 0x00000001;
pub const CHAIN_ID_TESTNET: u32 = 0x80000000;

// peer version
pub const PEER_VERSION_MAINNET: u32 = 0x18000000; // 24.0.0.0
pub const PEER_VERSION_TESTNET: u32 = 0xfacade01;

// network identifiers
pub const NETWORK_ID_MAINNET: u32 = 0x17000000;
pub const NETWORK_ID_TESTNET: u32 = 0xff000000;

// default port
pub const NETWORK_P2P_PORT: u16 = 6265;

// sliding burnchain window over which a miner's past block-commit payouts will be used to weight
// its current block-commit in a sortition
pub const MINING_COMMITMENT_WINDOW: u8 = 6;

// This controls a miner heuristic for dropping a transaction from repeated consideration
//  in the mempool. If the transaction caused the block limit to be reached when the block
//  was previously `TX_BLOCK_LIMIT_PROPORTION_HEURISTIC`% full, the transaction will be dropped
//  from the mempool. 20% is chosen as a heuristic here to allow for large transactions to be
//  attempted, but if they cannot be included in an otherwise mostly empty block, not to consider
//  them again.
pub const TX_BLOCK_LIMIT_PROPORTION_HEURISTIC: u64 = 20;

/// The number of blocks which will share the block bonus
///   from burn blocks that occurred without a sortition.
///   (See: https://forum.stacks.org/t/pox-consensus-and-stx-future-supply)
#[cfg(test)]
pub const INITIAL_MINING_BONUS_WINDOW: u16 = 10;
#[cfg(not(test))]
pub const INITIAL_MINING_BONUS_WINDOW: u16 = 10_000;

pub const STACKS_2_0_LAST_BLOCK_TO_PROCESS: u64 = 700_000;
pub const MAINNET_2_0_GENESIS_ROOT_HASH: &str =
    "9653c92b1ad726e2dc17862a3786f7438ab9239c16dd8e7aaba8b0b5c34b52af";

<<<<<<< HEAD
pub const STACKS_EPOCH_MAX: u64 = i64::MAX as u64;

// first burnchain block hash
// TODO: update once we know the true first burnchain block
=======
/// This is the "dummy" parent to the actual first burnchain block that we process.
>>>>>>> d1833150
pub const FIRST_BURNCHAIN_CONSENSUS_HASH: ConsensusHash = ConsensusHash([0u8; 20]);

// TODO: TO BE SET BY STACKS_V1_MINER_THRESHOLD
pub const BITCOIN_MAINNET_FIRST_BLOCK_HEIGHT: u64 = 666050;
pub const BITCOIN_MAINNET_FIRST_BLOCK_TIMESTAMP: u32 = 1610643248;
pub const BITCOIN_MAINNET_FIRST_BLOCK_HASH: &str =
    "0000000000000000000ab248c8e35c574514d052a83dbc12669e19bc43df486e";
pub const BITCOIN_MAINNET_INITIAL_REWARD_START_BLOCK: u64 = 651389;

pub const BITCOIN_TESTNET_FIRST_BLOCK_HEIGHT: u64 = 1931620;
pub const BITCOIN_TESTNET_FIRST_BLOCK_TIMESTAMP: u32 = 1612282029;
pub const BITCOIN_TESTNET_FIRST_BLOCK_HASH: &str =
    "00000000000000b8275ac9907d4d8f3b862f93d6f986ba628a2784748e56e51b";

pub const BITCOIN_REGTEST_FIRST_BLOCK_HEIGHT: u64 = 0;
pub const BITCOIN_REGTEST_FIRST_BLOCK_TIMESTAMP: u32 = 0;
pub const BITCOIN_REGTEST_FIRST_BLOCK_HASH: &str =
    "0000000000000000000000000000000000000000000000000000000000000000";

pub const FIRST_STACKS_BLOCK_HASH: BlockHeaderHash = BlockHeaderHash([0u8; 32]);
pub const EMPTY_MICROBLOCK_PARENT_HASH: BlockHeaderHash = BlockHeaderHash([0u8; 32]);

pub const BOOT_BLOCK_HASH: BlockHeaderHash = BlockHeaderHash([0xff; 32]);
pub const BURNCHAIN_BOOT_CONSENSUS_HASH: ConsensusHash = ConsensusHash([0xff; 20]);

pub const MICROSTACKS_PER_STACKS: u32 = 1_000_000;

pub const POX_SUNSET_START: u64 = 100_000;
pub const POX_SUNSET_END: u64 = POX_SUNSET_START + 400_000;

pub const POX_PREPARE_WINDOW_LENGTH: u32 = 100;
pub const POX_REWARD_CYCLE_LENGTH: u32 = 2100;
/// The maximum amount that PoX rewards can be scaled by.
///  That is, if participation is very low, rewards are:
///      POX_MAXIMAL_SCALING x (rewards with 100% participation)
///  Set a 4x, this implies the lower bound of participation for scaling
///   is 25%
pub const POX_MAXIMAL_SCALING: u128 = 4;
/// This is the amount that PoX threshold adjustments are stepped by.
pub const POX_THRESHOLD_STEPS_USTX: u128 = 10_000 * (MICROSTACKS_PER_STACKS as u128);

pub const POX_MAX_NUM_CYCLES: u8 = 12;

pub const BLOCK_LIMIT_MAINNET: ExecutionCost = ExecutionCost {
    write_length: 15_000_000, // roughly 15 mb
    write_count: 7_750,
    read_length: 100_000_000,
    read_count: 7_750,
    runtime: 5_000_000_000,
};

pub const HELIUM_BLOCK_LIMIT: ExecutionCost = ExecutionCost {
    write_length: 15_0_000_000,
    write_count: 5_0_000,
    read_length: 1_000_000_000,
    read_count: 5_0_000,
    // allow much more runtime in helium blocks than mainnet
    runtime: 100_000_000_000,
};

pub const FAULT_DISABLE_MICROBLOCKS_COST_CHECK: &str = "MICROBLOCKS_DISABLE_COST_CHECK";
pub const FAULT_DISABLE_MICROBLOCKS_BYTES_CHECK: &str = "MICROBLOCKS_DISABLE_BYTES_CHECK";

pub fn check_fault_injection(fault_name: &str) -> bool {
    use std::env;

    // only activates if we're testing
    if env::var("BITCOIND_TEST") != Ok("1".to_string()) {
        return false;
    }

    env::var(fault_name) == Ok("1".to_string())
<<<<<<< HEAD
}

#[repr(u32)]
#[derive(Debug, Clone, Eq, PartialEq, Hash, Copy)]
pub enum StacksEpochId {
    Epoch10 = 0x1000,
    Epoch20 = 0x0200,
    Epoch21 = 0x0201,
}

impl PartialOrd for StacksEpochId {
    // Note: this comparison makes Epoch10 > Epoch21 > Epoch20. Is that the intention?
    fn partial_cmp(&self, other: &StacksEpochId) -> Option<Ordering> {
        (*self as u32).partial_cmp(&(*other as u32))
    }
}

impl Ord for StacksEpochId {
    fn cmp(&self, other: &StacksEpochId) -> Ordering {
        (*self as u32).cmp(&(*other as u32))
    }
}

impl TryFrom<u32> for StacksEpochId {
    type Error = &'static str;

    fn try_from(value: u32) -> Result<StacksEpochId, Self::Error> {
        match value {
            x if x == StacksEpochId::Epoch10 as u32 => Ok(StacksEpochId::Epoch10),
            x if x == StacksEpochId::Epoch20 as u32 => Ok(StacksEpochId::Epoch20),
            x if x == StacksEpochId::Epoch21 as u32 => Ok(StacksEpochId::Epoch21),
            _ => Err("Invalid epoch"),
        }
    }
}

#[derive(Debug, Clone, PartialEq, Eq, Hash)]
pub struct StacksEpoch {
    pub epoch_id: StacksEpochId,
    pub start_height: u64,
    pub end_height: u64,
}

impl StacksEpoch {
    #[cfg(test)]
    pub fn unit_test(first_burnchain_height: u64) -> Vec<StacksEpoch> {
        vec![
            StacksEpoch {
                epoch_id: StacksEpochId::Epoch10,
                start_height: 0,
                end_height: first_burnchain_height,
            },
            StacksEpoch {
                epoch_id: StacksEpochId::Epoch20,
                start_height: first_burnchain_height,
                end_height: STACKS_EPOCH_MAX,
            },
        ]
    }

    pub fn all(first_burnchain_height: u64, epoch_2_1_block_height: u64) -> Vec<StacksEpoch> {
        vec![
            StacksEpoch {
                epoch_id: StacksEpochId::Epoch10,
                start_height: 0,
                end_height: first_burnchain_height,
            },
            StacksEpoch {
                epoch_id: StacksEpochId::Epoch20,
                start_height: first_burnchain_height,
                end_height: epoch_2_1_block_height,
            },
            StacksEpoch {
                epoch_id: StacksEpochId::Epoch21,
                start_height: epoch_2_1_block_height,
                end_height: STACKS_EPOCH_MAX,
            },
        ]
    }
}

// StacksEpochs are ordered by start block height
impl PartialOrd for StacksEpoch {
    fn partial_cmp(&self, other: &StacksEpoch) -> Option<Ordering> {
        self.start_height.partial_cmp(&other.start_height)
    }
}

impl Ord for StacksEpoch {
    fn cmp(&self, other: &StacksEpoch) -> Ordering {
        self.start_height.cmp(&other.start_height)
    }
}

pub const STACKS_EPOCHS_MAINNET: &[StacksEpoch] = &[
    StacksEpoch {
        epoch_id: StacksEpochId::Epoch10,
        start_height: 0,
        end_height: BITCOIN_MAINNET_FIRST_BLOCK_HEIGHT,
    },
    StacksEpoch {
        epoch_id: StacksEpochId::Epoch20,
        start_height: BITCOIN_MAINNET_FIRST_BLOCK_HEIGHT,
        end_height: STACKS_2_0_LAST_BLOCK_TO_PROCESS + 1,
    },
    StacksEpoch {
        epoch_id: StacksEpochId::Epoch21,
        start_height: STACKS_2_0_LAST_BLOCK_TO_PROCESS + 1,
        end_height: STACKS_EPOCH_MAX,
    },
];

pub const STACKS_EPOCHS_TESTNET: &[StacksEpoch] = &[
    StacksEpoch {
        epoch_id: StacksEpochId::Epoch10,
        start_height: 0,
        end_height: BITCOIN_TESTNET_FIRST_BLOCK_HEIGHT,
    },
    StacksEpoch {
        epoch_id: StacksEpochId::Epoch20,
        start_height: BITCOIN_TESTNET_FIRST_BLOCK_HEIGHT,
        end_height: STACKS_EPOCH_MAX,
    }, // TODO: add Epoch21 when its start height is decided
];

pub const STACKS_EPOCHS_REGTEST: &[StacksEpoch] = &[
    StacksEpoch {
        epoch_id: StacksEpochId::Epoch10,
        start_height: 0,
        end_height: 0,
    },
    StacksEpoch {
        epoch_id: StacksEpochId::Epoch20,
        start_height: 0,
        end_height: 1000,
    },
    StacksEpoch {
        epoch_id: StacksEpochId::Epoch21,
        start_height: 1000,
        end_height: STACKS_EPOCH_MAX,
    },
];

/// Synchronize burn transactions from the Bitcoin blockchain
pub fn sync_burnchain_bitcoin(
    working_dir: &String,
    network_name: &String,
) -> Result<u64, burnchain_error> {
    use burnchains::bitcoin::indexer::BitcoinIndexer;
    let channels = CoordinatorCommunication::instantiate();

    let mut burnchain =
        Burnchain::new(working_dir, &"bitcoin".to_string(), network_name).map_err(|e| {
            error!(
                "Failed to instantiate burn chain driver for {}: {:?}",
                network_name, e
            );
            e
        })?;

    let new_height_res = burnchain.sync::<BitcoinIndexer>(&channels.1, None, None);
    let new_height = new_height_res.map_err(|e| {
        error!(
            "Failed to synchronize Bitcoin chain state for {} in {}",
            network_name, working_dir
        );
        e
    })?;

    Ok(new_height)
=======
>>>>>>> d1833150
}<|MERGE_RESOLUTION|>--- conflicted
+++ resolved
@@ -74,14 +74,9 @@
 pub const MAINNET_2_0_GENESIS_ROOT_HASH: &str =
     "9653c92b1ad726e2dc17862a3786f7438ab9239c16dd8e7aaba8b0b5c34b52af";
 
-<<<<<<< HEAD
 pub const STACKS_EPOCH_MAX: u64 = i64::MAX as u64;
 
-// first burnchain block hash
-// TODO: update once we know the true first burnchain block
-=======
 /// This is the "dummy" parent to the actual first burnchain block that we process.
->>>>>>> d1833150
 pub const FIRST_BURNCHAIN_CONSENSUS_HASH: ConsensusHash = ConsensusHash([0u8; 20]);
 
 // TODO: TO BE SET BY STACKS_V1_MINER_THRESHOLD
@@ -154,7 +149,6 @@
     }
 
     env::var(fault_name) == Ok("1".to_string())
-<<<<<<< HEAD
 }
 
 #[repr(u32)]
@@ -296,35 +290,4 @@
         start_height: 1000,
         end_height: STACKS_EPOCH_MAX,
     },
-];
-
-/// Synchronize burn transactions from the Bitcoin blockchain
-pub fn sync_burnchain_bitcoin(
-    working_dir: &String,
-    network_name: &String,
-) -> Result<u64, burnchain_error> {
-    use burnchains::bitcoin::indexer::BitcoinIndexer;
-    let channels = CoordinatorCommunication::instantiate();
-
-    let mut burnchain =
-        Burnchain::new(working_dir, &"bitcoin".to_string(), network_name).map_err(|e| {
-            error!(
-                "Failed to instantiate burn chain driver for {}: {:?}",
-                network_name, e
-            );
-            e
-        })?;
-
-    let new_height_res = burnchain.sync::<BitcoinIndexer>(&channels.1, None, None);
-    let new_height = new_height_res.map_err(|e| {
-        error!(
-            "Failed to synchronize Bitcoin chain state for {} in {}",
-            network_name, working_dir
-        );
-        e
-    })?;
-
-    Ok(new_height)
-=======
->>>>>>> d1833150
-}+];