--- conflicted
+++ resolved
@@ -86,38 +86,50 @@
     config_file = get_config_file()
     parser = SafeConfigParser()
 
-    bitcoind_server = raw_input(
-        "Enter bitcoind host address (default: 127.0.0.1): "
-        ) or '127.0.0.1'
-    bitcoind_port = raw_input(
-        "Enter bitcoind rpc port (default: 8332): ") or '8332'
-    bitcoind_user = raw_input("Enter bitcoind rpc user/username: ")
-    bitcoind_passwd = raw_input("Enter bitcoind rpc password: ")
-    use_https = raw_input("Is ssl enabled on bitcoind? (yes/no): ")
-
-    parser.add_section('bitcoind')
-    parser.set('bitcoind', 'server', bitcoind_server)
-    parser.set('bitcoind', 'port', bitcoind_port)
-    parser.set('bitcoind', 'user', bitcoind_user)
-    parser.set('bitcoind', 'passwd', bitcoind_passwd)
-    parser.set('bitcoind', 'use_https', use_https)
-
-    fout = open(config_file, 'w')
-    parser.write(fout)
-
-    if use_https.lower() == "yes" or use_https.lower() == "y":
-        bitcoind_use_https = True
+    parser.read(config_file)
+
+    if not parser.has_section('bitcoind'):
+
+        bitcoind_server = raw_input(
+            "Enter bitcoind host address (default: 127.0.0.1): "
+            ) or '127.0.0.1'
+        bitcoind_port = raw_input(
+            "Enter bitcoind rpc port (default: 8332): ") or '8332'
+        bitcoind_user = raw_input("Enter bitcoind rpc user/username: ")
+        bitcoind_passwd = raw_input("Enter bitcoind rpc password: ")
+        use_https = raw_input("Is ssl enabled on bitcoind? (yes/no): ")
+
+        if not parser.has_section('bitcoind'):
+            parser.add_section('bitcoind')
+
+        parser.set('bitcoind', 'server', bitcoind_server)
+        parser.set('bitcoind', 'port', bitcoind_port)
+        parser.set('bitcoind', 'user', bitcoind_user)
+        parser.set('bitcoind', 'passwd', bitcoind_passwd)
+        parser.set('bitcoind', 'use_https', use_https)
+
+        fout = open(config_file, 'w')
+        parser.write(fout)
+
+        if use_https.lower() == "yes" or use_https.lower() == "y":
+            bitcoind_use_https = True
+        else:
+            bitcoind_use_https = False
+
+        return create_bitcoind_connection(bitcoind_user, bitcoind_passwd,
+                                          bitcoind_server, bitcoind_port,
+                                          bitcoind_use_https)
+
     else:
-        bitcoind_use_https = False
-
-    return create_bitcoind_connection(bitcoind_user, bitcoind_passwd,
-                                      bitcoind_server, bitcoind_port,
-                                      bitcoind_use_https)
+        parser.remove_section('bitcoind')
+        fout = open(config_file, 'w')
+        parser.write(fout)
+        return create_bitcoind_connection()
 
 try:
     bitcoind = create_bitcoind_connection()
 except:
-    prompt_user_for_bitcoind_details()
+    bitcoind = prompt_user_for_bitcoind_details()
 
 from lib import preorder_name, register_name, update_name, \
     transfer_name
@@ -382,7 +394,7 @@
     try:
         current_block = int(bitcoind.getblockcount())
     except:
-        log.info("ERROR: Cannot connect to bitcoind.")
+        log.info("ERROR: Cannot connect to bitcoind")
         user_input = raw_input(
             "Do you want to re-enter bitcoind server configs? (yes/no): ")
         if user_input.lower() == "yes" or user_input.lower() == "y":
@@ -414,11 +426,49 @@
     return start_block, current_block
 
 
-<<<<<<< HEAD
+def prompt_user_for_chaincom_details():
+    """
+    """
+    config_file = get_config_file()
+    parser = SafeConfigParser()
+
+    parser.read(config_file)
+
+    if not parser.has_section('chain_com'):
+
+        message = '-' * 15 + '\n'
+        message += 'NOTE: Blockstore currently requires API access to chain.com\n'
+        message += 'for getting unspent outputs. We will add support for using\n'
+        message += 'bitcoind and/or other API providers in the next release.\n'
+        message += '-' * 15
+        log.info(message)
+
+        api_key_id = raw_input("Enter chain.com API Key ID: ")
+        api_key_secret = raw_input("Enter chain.com API Key Secret: ")
+
+        if api_key_id != '' and api_key_secret != '':
+            parser.add_section('chain_com')
+            parser.set('chain_com', 'api_key_id', api_key_id)
+            parser.set('chain_com', 'api_key_secret', api_key_secret)
+
+            fout = open(config_file, 'w')
+            parser.write(fout)
+
+        # update in config as well (which was already initialized)
+        config.CHAIN_COM_API_ID = api_key_id
+        config.CHAIN_COM_API_SECRET = api_key_secret
+
+
 def init_bitcoind():
     """
     """
-    if os.path.isfile(get_config_file()):
+
+    config_file = get_config_file()
+    parser = SafeConfigParser()
+
+    parser.read(config_file)
+
+    if parser.has_section('bitcoind'):
         try:
             return create_bitcoind_connection()
         except:
@@ -434,70 +484,6 @@
             log.info(
                 "Using default bitcoind server at %s", config.BITCOIND_SERVER)
             return create_bitcoind_connection()
-=======
-def init_config_file():
-
-    from ConfigParser import SafeConfigParser
-    working_dir = get_working_dir()
-    config_file = os.path.join(working_dir, config.BLOCKSTORED_CONFIG_FILE)
-    parser = SafeConfigParser()
-    parser.read(config_file)
-
-    if not parser.has_section('chain_com'):
-
-        message = '-' * 15 + '\n'
-        message += 'NOTE: Blockstore currently requires API access to chain.com\n'
-        message += 'for getting unspent outputs. We will add support for using\n'
-        message += 'bitcoind and/or other API providers in the next release.\n'
-        message += '-' * 15
-        log.info(message)
-
-        api_key_id = raw_input("Enter chain.com API Key ID: ")
-        api_key_secret = raw_input("Enter chain.com API Key Secret: ")
-
-        if api_key_id != '' and api_key_secret != '':
-            parser.add_section('chain_com')
-            parser.set('chain_com', 'api_key_id', api_key_id)
-            parser.set('chain_com', 'api_key_secret', api_key_secret)
-
-            fout = open(config_file, 'w')
-            parser.write(fout)
-
-        # update in config as well (which was already initialized)
-        config.CHAIN_COM_API_ID = api_key_id
-        config.CHAIN_COM_API_SECRET = api_key_secret
-
-    if not parser.has_section('bitcoind'):
-
-        user_input = raw_input("Do you have your own bitcoind server? (yes/no): ")
-        if user_input.lower() == "yes" or user_input.lower() == "y":
-            bitcoind_server = raw_input("Enter bitcoind address: ")
-            bitcoind_port = raw_input("Enter bitcoind rpc port: ")
-            bitcoind_user = raw_input("Enter bitcoind rpc user: ")
-            bitcoind_passwd = raw_input("Enter bitcoind rpc password: ")
-            use_https = raw_input("Is ssl enabled on bitcoind? (yes/no): ")
-
-            parser.add_section('bitcoind')
-            parser.set('bitcoind', 'server', bitcoind_server)
-            parser.set('bitcoind', 'port', bitcoind_port)
-            parser.set('bitcoind', 'user', bitcoind_user)
-            parser.set('bitcoind', 'passwd', bitcoind_passwd)
-            parser.set('bitcoind', 'use_https', use_https)
-
-            fout = open(config_file, 'w')
-            parser.write(fout)
-
-            # update in config as well (which was already initialized)
-            config.BITCOIND_SERVER = bitcoind_server
-            config.BITCOIND_PORT = bitcoind_port
-            config.BITCOIND_USER = bitcoind_user
-            config.BITCOIND_PASSWD = bitcoind_passwd
-
-            if use_https.lower() == "yes" or use_https.lower() == "y":
-                config.BITCOIND_USE_HTTPS = True
-            else:
-                config.BITCOIND_USE_HTTPS = False
->>>>>>> ed72eaf6
 
 
 def stop_server():
@@ -532,11 +518,8 @@
     """
 
     global bitcoind
-    init_config_file()
-    bitcoind = create_bitcoind_connection()
-
-    if config.BITCOIND_SERVER == config.DEFAULT_BITCOIND_SERVER:
-        log.info("Using default bitcoind server at %s", config.DEFAULT_BITCOIND_SERVER)
+    prompt_user_for_chaincom_details()
+    bitcoind = init_bitcoind()
 
     from .lib.config import BLOCKSTORED_PID_FILE, BLOCKSTORED_LOG_FILE
     from .lib.config import BLOCKSTORED_TAC_FILE
