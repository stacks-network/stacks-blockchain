# Group Core Node Administration

## Ping the node [GET /v1/node/ping]
Ping the Blockstack node to see if it's alive.
+ Public Endpoint
+ Response 200 (application/json)
  + Body
  
            {
<<<<<<< HEAD
                "status": "alive", 
=======
                "status": "alive",
>>>>>>> 81b6111f
                "version": "###version###"
            }
  + Schema

            {
<<<<<<< HEAD
                 'type': 'object',
                 'properties': {
                     'status': {
                         'type': 'string'
                     },
                     'version': {
                         'type': 'string'
                     },
                 },
                 'required': [
                     'status',
                     'version'
                 ]
             }
=======
                "type": "object",
                "properties": {
                    "status": {
                        "type": "string"
                    },
                    "version": {
                        "type": "string"
                    }
                },
                "required": [
                    "status",
                    "version"
                ]
            }
>>>>>>> 81b6111f

    + Test
            $ curl https://localhost:16268/v1/node/ping


# Group Managing Zone Files

This family of API endpoints deals with zone files stored in Blockstack's peer
network.

## Fetch zone file [GET /v1/names/{name}/zonefile?raw={raw}]
Fetch a user's raw zone file.  Only works with RFC-compliant zone files, unless
`raw=true` is passed.

+ Public Endpoint
+ Parameters
  + name: hello.id (string) - fully-qualified name
  + raw: true (enum[string], optional) - return a raw zone file as an
    octet-stream.

+ Test Setup
            $ printf '$ORIGIN hello.id\n$TTL 3600\n_http._tcp URI 10 1 \"https://gaia.blockstack.org/hub/1EovsUFuGnmHspAWxr5YhT6ohZziQ1ioRJ/0/profile.json\"\n' > "$BLOCKSTACK_DOCTEST_DIR/hello.id.zonefile
            $ blockstack-cli -t register hello.id "$BLOCKSTACK_DOCTEST_DIR/hello.id.zonefile"
            $ curl -X POST --data-urlencode ""$BLOCKSTACK_WEB_TEST"/nextblock

+ Response 200 (application/json)
  + Body

            { 
               "zonefile": "$ORIGIN hello.id\n$TTL 3600\n_http._tcp URI 10 1 \"https://gaia.blockstack.org/hub/1EovsUFuGnmHspAWxr5YhT6ohZziQ1ioRJ/0/profile.json\"\n"
            }

  + Schema

            {
              'type': 'object',
              'properties': {
                  'zonefile': {
                      'type': 'string',
                      'pattern': '.+',
                  },
               }
            }

   + Test
            $ curl 

+ Response 200 (application/octet-stream)
    + Body

            $ORIGIN hello.id
            $TTL 3600
            _http._tcp URI 10 1 "https://gaia.blockstack.org/hub/1EovsUFuGnmHspAWxr5YhT6ohZziQ1ioRJ/0/profile.json"


+ Response 400 (application/json)
    + Body

            {
               "error": "Invalid name or subdomain"
            }

    + Schema

            {
               'type': 'object',
               'properties': {
                   'error': {
                      'type': 'string',
                      'pattern': '.+',
                    },
                },
                'required': [
                    'error'
                ]
            }

+ Response 404 (application/json)
    + Body

            {
              "error": "Not found."
            }

    + Schema

            {
               'type': 'object',
               'properties': {
                   'error': {
                      'type': 'string',
                      'pattern': '.+',
                    },
                },
                'required': [
                    'error'
                ]
            }

## Publish a zone file [POST /v1/zonefile]
Publish an already-announced zone file to the Blockstack peer network.  Once
uploaded, this Blockstack Core node will asynchronously replicate the zone file to all
other Blockstack Core nodes.  Eventually, every Blockstack Core node will have
a copy of the zone file.  Please see the [Atlas Network
Documentation](https://github.com/blockstack/blockstack-core/blob/master/docs/atlas_network.md)
for details on how this works.

This method supports two modes of encoding zone files, depending on whether or
not the zone file is JSON-serializable.  If it is JSON-serializable, then it can
be uploaded as `{'zonefile': ...}`.  Otherwise, it must be base64-encoded first,
and must be uploaded as `{'zonefile_b64': ...}`.

This method only succeeds if the zone file's hash corresponds to the zone file hash
of an existing name in the system.  It will succeed even if the name is expired.

+ Public Endpoint

+ Request (application/json) 
  + Body

            {
                "zonefile": "$ORIGIN muneeb.id\n$TTL 3600\n_http._tcp URI 10 1 \"https://gaia.blockstack.org/hub/1J3PUxY5uDShUnHRrMyU6yKtoHEUPhKULs/0/profile.json\"\n"
            }

  + Schema

            {
                'type': 'object',
                'properties': {
                    'zonefile': {
                        'type': 'string',
                        'maxLength': 40960,
                    },
                }
                'required': [   
                    'zonefile'
                ]
            }
 
+ Response 200 (application/json)
  + Body

            {
                'status': true
            }

  + Schema 

            {
                 'type': 'object',
                 'properties': {
                     'status': {
                         'type': boolean
                     }
                 },
                 'required': [
                     'status'
                 ]
            }

+ Response 400 (application/json)
    + Body

            {
                 'error': 'Invalid request'
            }

    + Schema

            {
                 'type': 'object',
                 'properties': {
                     'error': {
                         'type': 'string'    
                     }
                 },
                 'required': [
                     'error'
                 ]
            }

+ Response 400 (application/json)
    + Body

            {
                 'error': 'Blockstack node did not save the zone file' 
            }

    + Schema

            {
                 'type': 'object',
                 'properties': {
                     'error': {
                         'type': 'string'    
                     }
                 },
                 'required': [
                     'error'
                 ]
            }

+ Request (application/json)
  + Body

            {
                "zonefile_b64": "IG11bmVlYi5pZFxuIDM2MDBcbl9odHRwLl90Y3AgVVJJIDEwIDEgImh0dHBzOi8vZ2FpYS5ibG9ja3N0YWNrLm9yZy9odWIvMUozUFV4WTV1RFNoVW5IUnJNeVU2eUt0b0hFVVBoS1VMcy8wL3Byb2ZpbGUuanNvbiJcbgo="
            }

  + Schema

            {
                'type': 'object',
                'properties': {
                    'zonefile_b64': {
                        'type': 'string',
                        'pattern': '^(?:[A-Za-z0-9+/]{4})*(?:[A-Za-z0-9+/]{2}==|[A-Za-z0-9+/]{3}=)?$'
                        'maxLength': 54614,
                    }
                },
                'required': [
                    'zonefile'
                ]
            }
 
+ Response 200 (application/json)
  + Body

            {
                'status': true
            }

  + Schema 

            {
                 'type': 'object',
                 'properties': {
                     'status': {
                         'type': boolean
                     }
                 },
                 'required': [
                     'status'
                 ]
            }

+ Response 400 (application/json)
    + Body

            {
                 'error': 'Invalid request'
            }

    + Schema

            {
                 'type': 'object',
                 'properties': {
                     'error': {
                         'type': 'string'    
                     }
                 },
                 'required': [
                     'error'
                 ]
            }

+ Response 400 (application/json)
    + Body

            {
                 'error': 'Blockstack node did not save the zone file' 
            }

    + Schema

            {
                 'type': 'object',
                 'properties': {
                     'error': {
                         'type': 'string'    
                     }
                 },
                 'required': [
                     'error'
                 ]
            }

# Group Name Querying
This family of API endpoints deals with querying name information.

## Get all names [GET /v1/names?page={page}]
Fetch a list of all names known to the node.
+ Public Endpoint
+ Parameters
  + page: 23 (number) - names are returned in pages of size 100,
    so specify the page number.
+ Response 200 (application/json)
  + Body

            [
                "aldenquimby.id", 
                "aldeoryn.id",
                "alderete.id",
                "aldert.id",
                "aldi.id",
                "aldighieri.id",
                ...
            ]

  + Schema

            {
               'type': 'array',
               'items': {
                     'type': 'string',
                     'pattern': r'^([a-z0-9\\-_.+]{3,37})$',
               }
            }
 
## Get name info [GET /v1/names/{name}]
+ Public Endpoint
+ Subdomain Aware
+ Parameters
  + name: muneeb.id (string) - fully-qualified name
+ Response 200 (application/json)
  + Body

            {
                "address": "1QJQxDas5JhdiXhEbNS14iNjr8auFT96GP", 
                "blockchain": "bitcoin", 
                "expire_block": 489247, 
                "last_txid": "1edfa419f7b83f33e00830bc9409210da6c6d1db60f99eda10c835aa339cad6b", 
                "status": "registered", 
                "zonefile": "$ORIGIN muneeb.id\n$TTL 3600\n_http._tcp IN URI 10 1 \"https://blockstack.s3.amazonaws.com/muneeb.id\"\n", 
                "zonefile_hash": "b100a68235244b012854a95f9114695679002af9"
            }

  + Schema

            {
                 'type': 'object',
                 'properties': {
                   'address': {
                       'type': 'string',
                       'pattern': r"^([123456789ABCDEFGHJKLMNPQRSTUVWXYZabcdefghijkmnopqrstuvwxyz]+)$", 
                   },
                   'blockchain': {
                       'type': 'string',
                       'pattern': '^bitcoin$',
                   },
                   'expire_block': {
                       'type': 'integer',
                       'minimum': 0,
                   },
                   'last_txid': {
                       'type': 'string',
                       'pattern': '^[0-9a-fA-F]+$',
                   },
                   'status': {
                       'type': 'string',
                       'pattern': '^(registered|revoked)$',
                   },
                   'zonefile': {
                       'anyOf': [
                          {
                              'type': 'string',
                          },
                          {
                              'type': 'object',
                              'properties': {
                                  'error': {
                                      'type': 'string',
                                  },
                              },
                          },
                       ],
                   },
                   'zonefile_hash': {
                       'type': 'string',
                       'pattern': '^[0-9a-fA-F]{20}$`,
                   },
                 },
                 'required': [
                     'address',
                      'blockchain',
                      'last_txid',
                      'status',
                      'zonefile',
                      'zonefile_hash'
                 ]
            }
                
## Name history [GET /v1/names/{name}/history]
Get a history of all blockchain records of a registered name.
+ Public Endpoint
+ Subdomain aware
+ Parameters
  + name: muneeb.id (string) - name to query
+ Response 200 (application/json)
  + Body

            {
              "373821": [
                {
                  "address": "1QJQxDas5JhdiXhEbNS14iNjr8auFT96GP", 
                  "block_number": 373821, 
                  "consensus_hash": null, 
                  "first_registered": 373821, 
                  "importer": "76a9143e2b5fdd12db7580fb4d3434b31d4fe9124bd9f088ac", 
                  "importer_address": "16firc3qZU97D1pWkyL6ZYwPX5UVnWc82V", 
                  "last_creation_op": ";", 
                  "last_renewed": 373821, 
                  "name": "muneeb.id", 
                  "name_hash128": "deb7fe99776122b77925cbf0a24ab6f8", 
                  "namespace_block_number": 373601, 
                  "namespace_id": "id", 
                  "op": ";", 
                  "op_fee": 100000.0, 
                  "opcode": "NAME_IMPORT", 
                  "preorder_block_number": 373821,
                 }
               ]
            }

  + Schema

            {
               'type': 'object',
               'patternProperties': {
                 '^[0-9]+': {
                   'type': 'array',
                   'items': {
                      'type': 'object',
                      "properties": {
                          "address": {
                              "pattern": "^([123456789ABCDEFGHJKLMNPQRSTUVWXYZabcdefghijkmnopqrstuvwxyz]{1,35})$",
                              "type": "string"
                          },
                          "base": {
                              "maximum": 255,
                              "minimum": 0,
                              "type": "integer"
                          },
                          "block_number": {
                              "minimum": 0,
                              "type": "integer"
                          },
                          "buckets": {
                              "anyOf": [
                                  {
                                      "pattern": "^\\[((0|1|2|3|4|5|6|7|8|9|10|11|12|13|14|15),){15}(0|1|2|3|4|5|6|7|8|9|10|11|12|13|14|15)\\]$",
                                      "type": "string"
                                  },
                                  {
                                      "items": {
                                          "maxItems": 16,
                                          "minItems": 16,
                                          "type": "integer"
                                      },
                                      "type": "array"
                                  },
                                  {
                                      "type": "null"
                                  }
                              ]
                          },
                          "coeff": {
                              "anyOf": [
                                  {
                                      "maximum": 255,
                                      "minimum": 0,
                                      "type": "integer"
                                  },
                                  {
                                      "type": "null"
                                  }
                              ]
                          },
                          "consensus_hash": {
                              "anyOf": [
                                  {
                                      "pattern": "^([0-9a-fA-F]{32})$",
                                      "type": "string"
                                  },
                                  {
                                      "type": "null"
                                  }
                              ]
                          },
                          "did": {
                              "type": "string"
                          },
                          "domain": {
                              "pattern": "^([a-z0-9\\-_+]{1,37}\\.[a-z0-9\\-_.+]{1,19})$",
                              "type": "string"
                          },
                          "fee": {
                              "minimum": 0,
                              "type": "integer"
                          },
                          "first_registered": {
                              "minimum": 0,
                              "type": "integer"
                          },
                          "history_snapshot": {
                              "type": "boolean"
                          },
                          "importer": {
                              "anyOf": [
                                  {
                                      "pattern": "^76[aA]914[0-9a-fA-F]{40}88[aA][cC]$",
                                      "type": "string"
                                  },
                                  {
                                      "type": "null"
                                  }
                              ]
                          },
                          "importer_address": {
                              "anyOf": [
                                  {
                                      "pattern": "^([123456789ABCDEFGHJKLMNPQRSTUVWXYZabcdefghijkmnopqrstuvwxyz]{1,35})$",
                                      "type": "string"
                                  },
                                  {
                                      "type": "null"
                                  }
                              ]
                          },
                          "last_renewed": {
                              "minimum": 0,
                              "type": "integer"
                          },
                          'name': {
                              'type': 'string',
                              'pattern': '^(^([a-z0-9\\-_+]{1,37}\\.[a-z0-9\\-_.+]{1,19})$)|(^([a-z0-9\\-_+]+){1,37}\\.([a-z0-9\\-_+]{1,37}\\.[a-z0-9\\-_.+]{1,19})$)$',
                          },
                          'namespace_id': {
                              'type': 'string',
                              'pattern': '^([a-z0-9\\-_.+]{1,19})$',
                          },
                          "op": {
                              "pattern": "^([>?+~:$!&*:;#]{1}|>>|>~|::)$",
                              "type": "string"
                          },
                          "op_fee": {
                              "type": "number"
                          },
                          "opcode": {
                              "pattern": "NAME_TRANSFER|NAME_PREORDER|NAME_UPDATE|NAME_REVOKE|NAME_REGISTRATION|TOKEN_TRANSFER|NAMESPACE_READY|NAMESPACE_REVEAL|NAMESPACE_PREORDER|NAME_RENEWAL|NAME_IMPORT|ANNOUNCE",
                              "type": "string"
                          },
                          "pending": {
                              "type": "boolean"
                          },
                          "recipient": {
                              "anyOf": [
                                  {
                                      "pattern": "^[0-9a-fA-F]+$",
                                      "type": "string"
                                  },
                                  {
                                      "type": "null"
                                  }
                              ]
                          },
                          "recipient_address": {
                              "anyOf": [
                                  {
                                      "pattern": "^([123456789ABCDEFGHJKLMNPQRSTUVWXYZabcdefghijkmnopqrstuvwxyz]{1,35})$",
                                      "type": "string"
                                  },
                                  {
                                      "type": "null"
                                  }
                              ]
                          },
                          "recipient_pubkey": {
                              "anyOf": [
                                  {
                                      "pattern": "^([0-9a-fA-F]+)$",
                                      "type": "string"
                                  },
                                  {
                                      "type": "null"
                                  }
                              ]
                          },
                          "revoked": {
                              "type": "boolean"
                          },
                          "sender": {
                              "pattern": "^[0-9a-fA-F]+$",
                              "type": "string"
                          },
                          "sender_pubkey": {
                              "anyOf": [
                                  {
                                      "pattern": "^([0-9a-fA-F]+)$",
                                      "type": "string"
                                  },
                                  {
                                      "type": "null"
                                  }
                              ]
                          },
                          "sequence": {
                              "minimum": 0,
                              "type": "integer"
                          },
                          "token_fee": {
                              "pattern": "^[0-9]+$",
                              "type": "string"
                          },
                          "token_units": {
                              "pattern": "^STACKS$|^BTC$|^([a-z0-9\\-_.+]{1,19})$",
                              "type": "string"
                          },
                          "txid": {
                              "pattern": "^([0-9a-fA-F]+)$",
                              "type": "string"
                          },
                          "value_hash": {
                              "anyOf": [
                                  {
                                      "pattern": "^([0-9a-fA-F]{40})$",
                                      "type": "string"
                                  },
                                  {
                                      "type": "null"
                                  }
                              ]
                          },
                          "vtxindex": {
                              "minimum": 0,
                              "type": "integer"
                          },
                          "zonefile": {
                              "pattern": "^(?:[A-Za-z0-9+/]{4})*(?:[A-Za-z0-9+/]{2}==|[A-Za-z0-9+/]{3}=)?$",
                              "type": "string"
                          }
                    },
                    'required': [
                        'op',
                        'opcode',
                        'txid',
                        'vtxindex'
                    ],
                  }
                }
              }
            }

## Get historical zone file [GET /v1/names/{name}/zonefile/{zoneFileHash}]
Fetches the historical zonefile specified by the username and zone hash.
+ Public Endpoint
+ Subdomain aware
+ Parameters
  + name: muneeb.id (string) username to fetch
  + zoneFileHash: b100a68235244b012854a95f9114695679002af9
+ Response 200 (application/json)
  + Body

            {
               "zonefile":  "$ORIGIN muneeb.id\n$TTL 3600\n_http._tcp IN URI 10 1 \"https://blockstack.s3.amazonaws.com/muneeb.id\"\n"
            }

  + Schema

            {
                   'anyOf': [
                      {
                          'type': 'object',
                          'properties': {
                              'zonefile': { 'type': 'string' },
                          },
                      },
                      {
                          'type': 'object',
                          'properties': {
                              'error': { 'type': 'string' },
                          },
                      },
                   ],
               }

## Get names owned by address [GET /v1/addresses/{blockchain}/{address}]
Retrieves a list of names owned by the address provided.
+ Subdomain Aware
+ Public Endpoint
+ Parameters
  + blockchain: bitcoin (string) - the layer-1 blockchain for the address
  + address: 1QJQxDas5JhdiXhEbNS14iNjr8auFT96GP (string) - the address to lookup

+ Response 200 (application/json)
  + Body

            {
                "names": ["muneeb.id"]
            }

   + Schema

            {
               'type': 'object',
               'properties': {
                   'names': {
                       'type': 'array',
                       'items': {
                           'type': 'string',
                           'pattern': '^([a-z0-9\-_.+]{3,37})$',
                       },
                   },
               },
            }

# Group Price Checks

## Get namespace price [GET /v2/prices/namespaces/{tld}]

This endpoint is used to get the price of a namespace.  Anyone can create a
namespace by following [this
tutorial](https://github.com/blockstack/blockstack-core/blob/master/docs/namespace_creation.md).

The price is denominated in either BTC or STACKs.  If it is BTC, then the price
will be in satoshis.  If it is STACKs, then the units will be in microSTACKs.

+ Public Endpoint
+ Parameters
  + tld: id (string) - namespace to query price for

+ Response 200 (application/json)
  + Body

            {
               "amount": "64000000000",
               "units": "STACKS"
            }

  + Schema

            {
                'type': 'object',
                'properties': {
                    'amount': {
                        'type': 'string',
                        'pattern': '^[0-9]+$'
                    }
                    'units': {
                        'type': 'string',
                        'pattern': '^STACKS$|^BTC$|^([a-z0-9\\-_.+]{1,19})$'
                    },
                },
                'required': [
                    'amount',
                    'units',
                ]
            }

+ Response 400 (application/json)

    + Body

            {
                'error': 'Invalid namespace'
            }

    + Schema

            {
                'type': 'object',
                'properties': {
                    'error': {
                        'type': 'string',
                    },
                },
                'required': [
                    'error'
                ],
            }

## Get name price [GET /v2/prices/names/{name}]

This endpoint is used to get the price of a name.  The name's price may be 
denominated in a currency of either BTC, or some token on the Blockstack blockchain
(STACKs, etc.).  The price will be denominated in the smallest possible unit of
the currency.  For BTC, this is satoshis.  For STACKs, this is microSTACKs.

+ Public Endpoint
+ Parameters
    + name: muneeb.id (string) - name to query price information for

+ Response 200 (application/json)
  + Body

            {
              "name_price": {
                "amount": "1733000",
                "units": "STACKS"
              }
            }

  + Schema

            {
               'type': 'object',
               'properties': {
                   'name_price': {
                       'type': 'object',
                       'properties': {
                           'amount': {
                                'type': 'string',
                                'pattern': '^[0-9]+$',
                            },
                            'units': {
                                'type': 'string',
                                'pattern': '^STACKS$|^BTC$|^([a-z0-9\\-_.+]{1,19})$'
                            }
                        }
                        'required': [
                            'amount',
                            'units',
                        ],
                   }
               },
            }

+ Response 400 (application/json)
    + Body

            {
                'error': 'Invalid name'
            }

    + Schema

            {
                'type': 'object',
                'properties': {
                    'error': {
                        'type': 'string',
                    },
                },
                'required': [
                    'error'
                ],
            }

+ Response 404 (application/json)
    + Body

            {
                'error': 'Unknown/invalid namespace'
            }

    + Schema

            {
                'type': 'object',
                'properties': {
                    'error': {
                        'type': 'string',
                    },
                },
                'required': [
                    'error'
                ],
            }

## DEPRECATED Get namespace price [GET /v1/prices/namespaces/{tld}]

This endpoint is used to get the price of a namespace.  Anyone can create a
namespace by following [this
tutorial](https://github.com/blockstack/blockstack-core/blob/master/docs/namespace_creation.md).

+ Public Endpoint
+ Parameters
  + tld: id (string) - namespace to query price for
+ Response 200 (application/json)
  + Body

             {
               "satoshis": 4000000000
             }

  + Schema

            {
                'type': 'object',
                'properties': {
                    'satoshis': {
                        'type': 'integer',
                        'minimum': 0,
                    },
                },
            }

## DEPRECATED Get name price [GET /v1/prices/names/{name}]

This endpoint is used to get the price of a name in satoshis.

+ Public Endpoint
+ Parameters
    + name: muneeb.id (string) - name to query price information for

+ Response 200 (application/json)
  + Body

            {
                "name_price": {
                   "satoshis": 100000, 
                   "btc": 0.001
                 }, 
            }

  + Schema

            {
               'type': 'object',
               'properties': {
                   'name_price': {
                       'type': 'object',
                       'properties': {
                           'btc': { 'type': 'number', 'minimum': 0 },
                           'satoshis': { 'type': 'integer', 'minimum': 0 }
                       }
                   },
               },
            }

# Group Account Operations

This set of operations is concerned with querying Blockstack token accounts.

## Get account tokens [GET /v1/accounts/{address}/tokens]
Get the list of token types that an account owns.

+ Public Endpoint
+ Parameters
  + address : 1Fj52UvVncNa2hJ6TU8dpu8pHGs65Qxp5J (string) - the account address

+ Response 200 (application/json)
  + Body

            {
              "tokens": [
                "STACKS"
              ]
            }

  + Schema

            {
                'type': 'object',
                'properties': {
                    'tokens': {
                        'type': 'array',
                        'items': {
                            'type': 'string',
                            'pattern': '^STACKS$|^([a-z0-9\\-_.+]{1,19})$',
                        },
                    },
                    'required': [   
                        'tokens'
                    ],
                },
            }

+ Response 400 (application/json)

    + Body

            {
                'error': 'Invalid address'
            }

    + Schema

            {
                'type': 'object',
                'properties': {
                    'error': {
                        'type': 'string',
                    },
                },
                'required': [
                    'error'
                ],
            }

## Get current account status [GET /v1/accounts/{address}/{tokenType}/status]
Get the sum of the debits and credits and the last transaction for a
particular token the account owns.  The debits and credits will be denominated
in the smallest possible unit of the token type (e.g. microSTACKs for STACKs).

The `vtxindex` field corresponds to the index of the transaction in the block.
If it is 0 (i.e. it corresponds to the coinbase transaction), then the returned
status corresponds to a token vesting event.

+ Public Endpoint
+ Parameters
  + address : 1Fj52UvVncNa2hJ6TU8dpu8pHGs65Qxp5J (string) - the account address
  + tokenTYpe : STACKS (string) - the type of token

+ Response 200 (application/json)
  + Body

            {
              "address": "1Fj52UvVncNa2hJ6TU8dpu8pHGs65Qxp5J",
              "block_id": 510694,
              "credit_value": "138350580652821637105",
              "debit_value": "111012000",
              "lock_transfer_block_id": 0,
              "txid": "ea1f0d93b4ad258dbf2a0573977e887112a189e40bdc9533bda967958332427e",
              "type": "STACKS",
              "vtxindex": 0
            }

  + Schema

            {
                'type': 'object',
                'properties': {
                    'address': {
                        'type': 'string',
                        'pattern': '^([123456789ABCDEFGHJKLMNPQRSTUVWXYZabcdefghijkmnopqrstuvwxyz]{1,35})$',
                    },
                    'block_id': {
                        'type': 'number',
                        'minimum': 0,
                    },
                    'credit_value': {
                        'type': 'string',
                        'pattern': '^[0-9]+$',
                    },
                    'debit_value': {
                        'type': 'string',
                        'pattern': '^[0-9]+$',
                    },
                    'lock_transfer_block_id': {
                        'type': 'number',
                        'minimum': 0,
                    },
                    'txid': {
                        'type': 'string',
                        'pattern': '^[0-9a-f]{64}$',
                    },
                    'type': {
                        'type': 'string',
                        'pattern': '^STACKS$|^([a-z0-9\\-_.+]{1,19})$',
                    },
                    'vtxindex': {
                        'type': 'number',
                        'minimum': 0,
                    }
                },
                'required': [
                    'address',
                    'block_id',
                    'credit_value',
                    'debit_value',
                    'lock_transfer_block_id',
                    'txid',
                    'type',
                    'vtxindex',
                ],
            }

+ Response 400 (application/json)

    + Body

            {
                'error': 'Invalid address'
            }

    + Schema

            {
                'type': 'object',
                'properties': {
                    'error': {
                        'type': 'string',
                    },
                },
                'required': [
                    'error'
                ],
            }

+ Response 400 (application/json)

    + Body

            {
                'error': 'Invalid token type'
            }

    + Schema

            {
                'type': 'object',
                'properties': {
                    'error': {
                        'type': 'string',
                    },
                },
                'required': [
                    'error'
                ],
            }

## Get account token balance [GET /v1/accounts/{address}/{tokenType}/balance]
Get the balance of a particular token type owned by an account.  The balance
will be denominated in the smallest possible unit of the token (e.g. microSTACKs
for STACKs).

+ Public Endpoint
+ Parameters
  + address : 1Fj52UvVncNa2hJ6TU8dpu8pHGs65Qxp5J (string) - the account address
  + tokenType : STACKS (string) - the type of token

+ Response 200 (application/json)
  + Body

            {
                'balance': '138350580652710625105'
            }

  + Schema

<<<<<<< HEAD
            {
                'type': 'object',
                'properties': {
                    'balance': {
                        'type': 'string',
                        'pattern': '^[0-9]+$',
                    },
                },
                'required': [
                    'balance'
                ]
            }
=======
              {
                 'type': 'array',
                 'items': {
                       'type': 'string',
                       'pattern': r'^([a-z0-9\\-_.+]{3,37})$',
                 }
              }

## Get all subdomains [GET /v1/subdomains?page={page}]
Fetch a list of all names known to the node.
+ Public Endpoint
+ Parameters
  + page: 3 (number) - names are returned in pages of size 100,
    so specify the page number.
+ Response 200 (application/json)
  + Body

                [
                  "collegeinfogeek.verified.podcast",
                  "collider.verified.podcast",
                  "combatandclassics.verified.podcast",
                  "combatjack.verified.podcast",
                  "comedybangbang.verified.podcast",
                  "comedybutton.verified.podcast",
                  "commonsense.verified.podcast",
                  "concilio002.personal.id", ... ]

  + Schema

              {
                 'type': 'array',
                 'items': {
                       'type': 'string',
                       'pattern': r'^([a-z0-9\\-_.+]{3,37})\.([a-z0-9\\-_.+]{3,37})$',
                 }
              }

## Get name info [GET /v1/names/{name}]
+ Public Endpoint
+ Subdomain Aware
+ Parameters
  + name: muneeb.id (string) - fully-qualified name
+ Response 200 (application/json)
  + Body

              {
              "address": "1QJQxDas5JhdiXhEbNS14iNjr8auFT96GP", 
              "blockchain": "bitcoin", 
              "expire_block": 489247, 
              "last_txid": "1edfa419f7b83f33e00830bc9409210da6c6d1db60f99eda10c835aa339cad6b", 
              "status": "registered", 
              "zonefile": "$ORIGIN muneeb.id\n$TTL 3600\n_http._tcp IN URI 10 1 \"https://blockstack.s3.amazonaws.com/muneeb.id\"\n", 
              "zonefile_hash": "b100a68235244b012854a95f9114695679002af9"
              }
>>>>>>> 81b6111f

+ Response 400 (application/json)

    + Body

            {
                'error': 'Invalid address'
            }

    + Schema

            {
                'type': 'object',
                'properties': {
                    'error': {
                        'type': 'string',
                    },
                },
                'required': [
                    'error'
                ],
            }

+ Response 400 (application/json)
    + Body

            {
                'error': 'Invalid token type'
            }

    + Schema

            {
                'type': 'object',
                'properties': {
                    'error': {
                        'type': 'string',
                    },
                },
                'required': [
                    'error'
                ],
            }


## Get an account's historic states at a specific block [GET /v1/accounts/{address}/history/{blockHeight}]
Get the sequence of operations applied to an account at a specific block height.
This includes all tokens spent, all tokens received, and all tokens vested in
the block.

+ Public Endpoint
+ Parameters
  + address : 1Fj52UvVncNa2hJ6TU8dpu8pHGs65Qxp5J (string) - the account address

+ Response 200 (application/json)
  + Body

            [
              {
                "address": "1Fj52UvVncNa2hJ6TU8dpu8pHGs65Qxp5J",
                "block_id": 510691,
                "credit_value": "55340232321128654842",
                "debit_value": "0",
                "lock_transfer_block_id": 0,
                "txid": "d9d55615cefa60e6e6395a1f7227863f1ed88efa427339ce664e435ed026f597",
                "type": "STACKS",
                "vtxindex": 0
              },
              {
                "address": "1Fj52UvVncNa2hJ6TU8dpu8pHGs65Qxp5J",
                "block_id": 510691,
                "credit_value": "55340232321128654842",
                "debit_value": "100000",
                "lock_transfer_block_id": 0,
                "txid": "4d4afee3786d33c29b33af92e1e7cd504c7924284290128830ce087fc0638df2",
                "type": "STACKS",
                "vtxindex": 2
              }
            ]

  + Schema

            {
                'type': 'array',
                'items': {
                   'type': 'object',
                   'properties': {
                       'address': {
                           'type': 'string',
                           'pattern': '^([123456789ABCDEFGHJKLMNPQRSTUVWXYZabcdefghijkmnopqrstuvwxyz]{1,35})$',
                       },
                       'block_id': {
                           'type': 'number',
                           'minimum': 0,
                       },
                       'credit_value': {
                           'type': 'string',
                           'pattern': '^[0-9]+$',
                       },
                       'debit_value': {
                           'type': 'string',
                           'pattern': '^[0-9]+$',
                       },
                       'lock_transfer_block_id': {
                           'type': 'number',
                           'minimum': 0,
                       },
                       'txid': {
                           'type': 'string',
                           'pattern': '^[0-9a-f]{64}$',
                       },
                       'type': {
                           'type': 'string',
                           'pattern': '^STACKS$|^([a-z0-9\\-_.+]{1,19})$',
                       },
                       'vtxindex': {
                           'type': 'number',
                           'minimum': 0,
                       }
                   },
                   'required': [
                       'address',
                       'block_id',
                       'credit_value',
                       'debit_value',
                       'lock_transfer_block_id',
                       'txid',
                       'type',
                       'vtxindex',
                   ],
                }
            }

+ Response 400 (application/json)

    + Body

            {
                'error': 'Invalid address'
            }

    + Schema

            {
                'type': 'object',
                'properties': {
                    'error': {
                        'type': 'string',
                    },
                },
                'required': [
                    'error'
                ],
            }


## Get the sequence of account operations over a block range [GET /v1/accounts/{address}/history?startblock={startblock}&endblock={endblock}&page={page}]
Get a page of operations that occurred on a given account over a block range.
This method allows you to page through an account's history of transactions over
time by varying the `page`, `startblock`, and `endblock` parameters.

+ Public Endpoint
+ Parameters
  + address : 1Fj52UvVncNa2hJ6TU8dpu8pHGs65Qxp5J (string) - the account address
  + startblock : 510000 (number) - the starting block height
  + endblock : 600000 (number) - the ending block height
  + page : 3 (number) - the page of history entries to fetch

+ Response 200 (application/json)
  + Body

            [
              {
                "address": "1Fj52UvVncNa2hJ6TU8dpu8pHGs65Qxp5J",
                "block_id": 510691,
                "credit_value": "55340232321128654842",
                "debit_value": "0",
                "lock_transfer_block_id": 0,
                "txid": "d9d55615cefa60e6e6395a1f7227863f1ed88efa427339ce664e435ed026f597",
                "type": "STACKS",
                "vtxindex": 0
              },
              {
                "address": "1Fj52UvVncNa2hJ6TU8dpu8pHGs65Qxp5J",
                "block_id": 510691,
                "credit_value": "55340232321128654842",
                "debit_value": "100000",
                "lock_transfer_block_id": 0,
                "txid": "4d4afee3786d33c29b33af92e1e7cd504c7924284290128830ce087fc0638df2",
                "type": "STACKS",
                "vtxindex": 2
              }
            ]

  + Schema

            {
                'type': 'array',
                'items': {
                   'type': 'object',
                   'properties': {
                       'address': {
                           'type': 'string',
                           'pattern': '^([123456789ABCDEFGHJKLMNPQRSTUVWXYZabcdefghijkmnopqrstuvwxyz]{1,35})$',
                       },
                       'block_id': {
                           'type': 'number',
                           'minimum': 0,
                       },
                       'credit_value': {
                           'type': 'string',
                           'pattern': '^[0-9]+$',
                       },
                       'debit_value': {
                           'type': 'string',
                           'pattern': '^[0-9]+$',
                       },
                       'lock_transfer_block_id': {
                           'type': 'number',
                           'minimum': 0,
                       },
                       'txid': {
                           'type': 'string',
                           'pattern': '^[0-9a-f]{64}$',
                       },
                       'type': {
                           'type': 'string',
                           'pattern': '^STACKS$|^([a-z0-9\\-_.+]{1,19})$',
                       },
                       'vtxindex': {
                           'type': 'number',
                           'minimum': 0,
                       }
                   },
                   'required': [
                       'address',
                       'block_id',
                       'credit_value',
                       'debit_value',
                       'lock_transfer_block_id',
                       'txid',
                       'type',
                       'vtxindex',
                   ],
                }
            }

+ Response 400 (application/json)

    + Body

            {
                'error': 'Invalid start block or end block or invalid page'
            }

    + Schema

            {
                'type': 'object',
                'properties': {
                    'error': {
                        'type': 'string',
                    },
                },
                'required': [
                    'error'
                ],
            }

+ Response 400 (application/json)
    + Body

            {
                'error': 'startblock= argument required'
            }

    + Schema

            {
                'type': 'object',
                'properties': {
                    'error': {
                        'type': 'string',
                    },
                },
                'required': [
                    'error'
                ],
            }

+ Response 400 (application/json)
    + Body

            {
                'error': 'endblock= argument required'
            }

    + Schema

            {
                'type': 'object',
                'properties': {
                    'error': {
                        'type': 'string',
                    },
                },
                'required': [
                    'error'
                ],
            }

+ Response 400 (application/json)
    + Body

            {
                'error': 'page= argument required'
            }

    + Schema

            {
                'type': 'object',
                'properties': {
                    'error': {
                        'type': 'string',
                    },
                },
                'required': [
                    'error'
                ],
            }


# Group Blockchain Operations
## Get consensus hash [GET /v1/blockchains/{blockchainName}/consensus]
Get the current Blockstack consensus hash on a blockchain.
+ Public Endpoint
+ Parameters
  + blockchainName : bitcoin (string) - the given blockchain
+ Response 200 (application/json)
  + Body

            {
                "consensus_hash": "2fcbdf66c350894fe03b42c6a2e8a6ac"
            }

  + Schema

            {
                'type': 'object',
                'properties': {
                    'consensus_hash': {
                        'type': 'string',
                        'pattern': '^[0-9a-fA-F]{32}$`,
                    },
                },
            }

## Get number of names on blockchain [GET /v1/blockchains/{blockchainName}/name_count?all={all}]
Get the number of names on a blockchain.
+ Public Endpoint
+ Parameters
  + blockchainName: bitcoin (string) - the given blockchain
  + all: true (enum[string], optional) - include expired names
+ Response 200 (application/json)
  + Body

            {
                "names_count": 73950
            }

  + Schema

            {
                'type': 'object',
                'properties': {
                    'names_count': {
                        'type': 'integer',
                        'minimum': 0,
                    },
                },
            }

+ Response 400 (application/json)
  + Body

            { "error": "Unsupported blockchain" }

  + Schema

            {
                'type': 'object',
                'properties': {
                    'error': { 'type': 'string' },
                },
            },

<<<<<<< HEAD
## Get blockchain name record [GET /v1/blockchains/{blockchainName}/names/{name}]
Get the raw blockchain record for a name
+ Public Endpoint
+ Parameters
  + blockchainName : bitcoin (string) - the given blockchain
  + name : muneeb.id (string) - the name to query
+ Response 200 (application/json)
  + Body

               {
                   "address": "1J3PUxY5uDShUnHRrMyU6yKtoHEUPhKULs",
                   "block_number": 373821,
                   "consensus_hash": "36dc9bd59e9ee00370349d0af898144c",
                   "expire_block": 599266,
                   "expired": false,
                   "first_registered": 373821,
                   "grace_period": false,
                   "importer": "76a9143e2b5fdd12db7580fb4d3434b31d4fe9124bd9f088ac",
                   "importer_address": "16firc3qZU97D1pWkyL6ZYwPX5UVnWc82V",
                   "last_renewed": 494076,
                   "name": "muneeb.id",
                   "name_hash128": "deb7fe99776122b77925cbf0a24ab6f8",
                   "namespace_block_number": 373601,
                   "namespace_id": "id",
                   "op": "::",
                   "op_fee": 10000,
                   "opcode": "NAME_RENEWAL",
                   "preorder_block_number": 373821,
                   "preorder_hash": "e58b193cfe867020ed84cc74edde2487889f28fe",
                   "renewal_deadline": 604266,
                   "revoked": false,
                   "sender": "76a914baedbcbf91cbba4f37680b176d055f47228c8d4e88ac",
                   "sender_pubkey": "0411d88aa37a0eea476a5b63ca4b1cd392ded830865824c27dacef6bde9f9bc53fa13a0926533ef4d20397207e212c2086cbe13db5470fd29616abd35326d33090",
                   "txid": "7e16e8688ca0413a398bbaf16ad4b10d3c9439555fc140f58e5ab4e50793c476",
                   "value_hash": "37aecf837c6ae9bdc9dbd98a268f263dacd00361",
                   "vtxindex": 420,
                   "zonefile": "JE9SSUdJTiBtdW5lZWIuaWQKJFRUTCAzNjAwCl9odHRwLl90Y3AgVVJJIDEwIDEgImh0dHBzOi8vZ2FpYS5ibG9ja3N0YWNrLm9yZy9odWIvMUozUFV4WTV1RFNoVW5IUnJNeVU2eUt0b0hFVVBoS1VMcy8wL3Byb2ZpbGUuanNvbiIK"
               }
=======

## Get number of subdomains on blockchain [GET /v1/blockchains/{blockchainName}/subdomains_count]
Get the number of subdomains on a blockchain.
+ Public Endpoint
+ Parameters
  + blockchainName: bitcoin (string) - the given blockchain
+ Response 200 (application/json)
  + Body

            {
                "names_count": 1646
            }

  + Schema

            {
                'type': 'object',
                'properties': {
                    'names_count': {
                        'type': 'integer',
                        'minimum': 0,
                    },
                },
            }

+ Response 401 (application/json)
  + Body

            { "error": "Unsupported blockchain" }

  + Schema

            {
                'type': 'object',
                'properties': {
                    'error': { 'type': 'string' },
                },
            },
>>>>>>> 81b6111f


## Get operations in block [GET /v1/blockchains/{blockchainName}/operations/{blockHeight}]
Get the Blockstack operations in a given block
+ Public Endpoint
+ Parameters
  + blockchainName : bitcoin (string) - the given blockchain
  + blockHeight : 462592 (integer) - the block height
+ Response 200 (application/json)
  + Body

            [
              {
                "address": "1GS1eHthSK2gqnU9MW9Nis1pUyHP3bJnFK",
                "block_number": 462592,
                "burn_address": "1111111111111111111114oLvT2",
                "consensus_hash": "d206b2f615de00803402cade4d0d51d4",
                "op": "?",
                "op_fee": 6250,
                "opcode": "NAME_PREORDER",
                "preorder_hash": "ba22cdf24b05b9a7972e13ada69f96a7850b471e",
                "sender": "76a914a944d29012f83c00105778e0bc717c46ea2accfc88ac",
                "sender_pubkey": "0343b263f7adc6ae59e8d8310f4a6a87799f6b10cec608f3236cd6a802ffc71728",
                "txid": "b3f4f7a43d60666d1a9b42131f9117ad7deac34a478b6ca152344da3d734691f",
                "vtxindex": 173
              },
              {
                "address": "1gijbF8NkbgwzcoZR1nXMa76NbdcD7GQW",
                "block_number": 462592,
                "burn_address": "1111111111111111111114oLvT2",
                "consensus_hash": "d206b2f615de00803402cade4d0d51d4",
                "op": "?",
                "op_fee": 6250,
                "opcode": "NAME_PREORDER",
                "preorder_hash": "386e2de88a908ad056361e586faa95852be454ca",
                "sender": "76a91407830f81167f6a2aa253c0f176b7ff2e1c04c61a88ac",
                "sender_pubkey": "03b7795d33b362338179e5b2a579431b285f6c303d07ddd83c897277be4e5eb916",
                "txid": "4dd315ad1d1b318614a19e15e767efb7ef327bd5cd4ebaf8f80ede58fd1da107",
                "vtxindex": 174
              },
              {
                "address": "17QEd6rrhNZp4xoyWu6BpA8NQ4axyNKaZy",
                "block_number": 462592,
                "burn_address": "1111111111111111111114oLvT2",
                "consensus_hash": "d206b2f615de00803402cade4d0d51d4",
                "op": "?",
                "op_fee": 6250,
                "opcode": "NAME_PREORDER",
                "preorder_hash": "a7a388a2bbe0e7741c6cfdc54d7b5a67811cd582",
                "sender": "76a9144635b1794a22bfbe6c5c5eba17b693f4aaf0e34888ac",
                "sender_pubkey": "020d6e50b2660af27933c42bc1395fe93df90ffac5e2a989f6a134919fb8cf8075",
                "txid": "51d6bd117da5889e710c62967d03233a84fc27f7fad10ca4359111928818f017",
                "vtxindex": 332
              },
              {
                "address": "15YMyvqz6v9ATSbmqJnudwrdm7RiVfkU3s",
                "block_number": 462453,
                "consensus_hash": "f6491e1d2b9817fa58512fc9bf8cd3df",
                "first_registered": 462575,
                "importer": null,
                "importer_address": null,
                "keep_data": true,
                "last_renewed": 462575,
                "name": "ablankstein.id",
                "name_hash128": "943b8e0613d975c05a05ccd5472e2a72",
                "namespace_block_number": 373601,
                "namespace_id": "id",
                "op": ">>",
                "op_fee": 25000,
                "opcode": "NAME_TRANSFER",
                "preorder_block_number": 462453,
                "preorder_hash": "822d5cb6f2e3f0f901d6af8c1111ee466b6c07bd",
                "revoked": false,
                "sender": "76a91431cee995f242f0f66518080a291714cd7e8d2f5e88ac",
                "sender_pubkey": null,
                "txid": "121540e81223c45d139fbe03a9713ddd292372f2f88fe2b10b6a7c5e6738e87f",
                "value_hash": "96ec93cbc57d17b16a347c11ddfa7ea88d2cf93b",
                "vtxindex": 633
              },
              {
                "address": "1Dwq9oA5BNz7DAR1LtDncEa647ZxgmkoVV",
                "block_number": 462325,
                "consensus_hash": "1288cef43f52bf97e2f458a4afe40b61",
                "first_registered": 462359,
                "importer": null,
                "importer_address": null,
                "keep_data": true,
                "last_renewed": 462359,
                "name": "fpenrose.id",
                "name_hash128": "7af28a9834934a0af81a19ee14a45f8e",
                "namespace_block_number": 373601,
                "namespace_id": "id",
                "op": ">>",
                "op_fee": 25000,
                "opcode": "NAME_TRANSFER",
                "preorder_block_number": 462325,
                "preorder_hash": "59c25d7cddf433b5122cabcbf2ebcc1bc1519e4d",
                "revoked": false,
                "sender": "76a9148e002a93b9b1936b5d320967194eaff3deaa979088ac",
                "sender_pubkey": null,
                "txid": "6461bb4bbf517e9c80ffcac4c349836972656572e113aba736b356119655064e",
                "value_hash": "ac73155702ca7aea1161d0f0c7877ac81d48d8fc",
                "vtxindex": 637
              },
              {
                "address": "1Q44Md5KFr6gxQ6TdUSFaCRm3MaUyXMF6t",
                "block_number": 462316,
                "consensus_hash": "1288cef43f52bf97e2f458a4afe40b61",
                "first_registered": 462353,
                "importer": null,
                "importer_address": null,
                "keep_data": true,
                "last_renewed": 462353,
                "name": "rahulpradhan.id",
                "name_hash128": "c55ff9e14c72b2950b14ff10067d7e27",
                "namespace_block_number": 373601,
                "namespace_id": "id",
                "op": ">>",
                "op_fee": 25000,
                "opcode": "NAME_TRANSFER",
                "preorder_block_number": 462316,
                "preorder_hash": "fcb3389ca4d2ab8003ce8b6b3baa0a5ae1600cce",
                "revoked": false,
                "sender": "76a914fcdef125f40f984fafad4b58e30e3b1761a953f388ac",
                "sender_pubkey": null,
                "txid": "be58e02642c457fec2835a354fbc2de45e8c838aa5b7fd18ed831f67d08269e6",
                "value_hash": "e213e58ca1446875b79d866720130cc90cbca681",
                "vtxindex": 638
              },
              {
                "address": "1D8pL725X9HWvoTVgzqDNbTPayHGG7tkY6",
                "block_number": 462345,
                "consensus_hash": "919df884f14f34fd15a791af2fddb569",
                "first_registered": 462380,
                "importer": null,
                "importer_address": null,
                "keep_data": true,
                "last_renewed": 462380,
                "name": "sajithskurup.id",
                "name_hash128": "3fda1c60620c42e1ede385bb246bd5f0",
                "namespace_block_number": 373601,
                "namespace_id": "id",
                "op": ">>",
                "op_fee": 25000,
                "opcode": "NAME_TRANSFER",
                "preorder_block_number": 462345,
                "preorder_hash": "540daefe1f3b520253f7ab954dbc8bf131471133",
                "revoked": false,
                "sender": "76a914851bee0185dd799755234fb20710a26ec40354d288ac",
                "sender_pubkey": null,
                "txid": "e7d35196ca3eec697274d848136f5267b1c935055a917020f93e8ecaf821ba99",
                "value_hash": "92534954e934019718478bb52150765dfad79171",
                "vtxindex": 644
              },
              {
                "address": "1EbjXtYv9QCVBp8iWiDH6xQ1B74oFW696X",
                "block_number": 462345,
                "consensus_hash": "e0c31e03125f2feefd4090e5c635ee45",
                "first_registered": 462380,
                "importer": null,
                "importer_address": null,
                "keep_data": true,
                "last_renewed": 462380,
                "name": "hubject.id",
                "name_hash128": "03e8bf92dd3cbde65cac012350efb79d",
                "namespace_block_number": 373601,
                "namespace_id": "id",
                "op": ">>",
                "op_fee": 25000,
                "opcode": "NAME_TRANSFER",
                "preorder_block_number": 462345,
                "preorder_hash": "ded4d097614cf5321388bbe56b24d3d592b2ef76",
                "revoked": false,
                "sender": "76a914952b4844005dd98a1f7fc99813db2a649109b45988ac",
                "sender_pubkey": null,
                "txid": "7b7a2a2963f7454b93003031cfce64ac609f902b4c2cababfbbfad2c01bbeb9b",
                "value_hash": "be968a1f17ac828179e5b2fbc70d238056af7482",
                "vtxindex": 645
              },
              {
                "address": "14YsDo5qgAP7kmnq33tw9JdHVBywpg9pge",
                "block_number": 462326,
                "consensus_hash": "e0c31e03125f2feefd4090e5c635ee45",
                "first_registered": 462354,
                "importer": null,
                "importer_address": null,
                "keep_data": true,
                "last_renewed": 462354,
                "name": "ramimassoud.id",
                "name_hash128": "61a48b6f8aeb027883ecd1f8d808c8ac",
                "namespace_block_number": 373601,
                "namespace_id": "id",
                "op": ">>",
                "op_fee": 25000,
                "opcode": "NAME_TRANSFER",
                "preorder_block_number": 462326,
                "preorder_hash": "23aa275e42d7d6d7e538584a799252939687c457",
                "revoked": false,
                "sender": "76a91426ef31b7aac60eff23cbbab51d453b84700e330388ac",
                "sender_pubkey": null,
                "txid": "85babcf66caf41cb7beb2e637cbed4e728ab8030337fb5df8461d0e14dd2be75",
                "value_hash": "e27c9c3dcce8a8445d84fb8b4d81fbd30fac9749",
                "vtxindex": 646
              },
              {
                "address": "1H934mT7AVVZmHwjddUZ9EiostLwm655oF",
                "block_number": 462345,
                "consensus_hash": "919df884f14f34fd15a791af2fddb569",
                "first_registered": 462391,
                "importer": null,
                "importer_address": null,
                "keep_data": true,
                "last_renewed": 462391,
                "name": "was2bme.id",
                "name_hash128": "f2b5688682fd47b8f3fbf709bb35ef33",
                "namespace_block_number": 373601,
                "namespace_id": "id",
                "op": ">>",
                "op_fee": 6250,
                "opcode": "NAME_TRANSFER",
                "preorder_block_number": 462345,
                "preorder_hash": "3dfdcee2b0e64697c4bb0b0dd791518bcb078dc7",
                "revoked": false,
                "sender": "76a914b107105f8ae57e7bb5bad58caba666faa679c70f88ac",
                "sender_pubkey": null,
                "txid": "16171e4e20778354a94c5353b0c6ed0b29a3e73c1b59b9bfbcbe6d26c570fd0c",
                "value_hash": "ac73155702ca7aea1161d0f0c7877ac81d48d8fc",
                "vtxindex": 649
              },
              {
                "address": "1B4zxvVMPm1PBGarc8PrYQjQY2ezwniyG6",
                "block_number": 462345,
                "consensus_hash": "e0c31e03125f2feefd4090e5c635ee45",
                "first_registered": 462391,
                "importer": null,
                "importer_address": null,
                "keep_data": true,
                "last_renewed": 462391,
                "name": "tadas_serbenta.id",
                "name_hash128": "6d800932daf830925ab47dee5ceb8661",
                "namespace_block_number": 373601,
                "namespace_id": "id",
                "op": ">>",
                "op_fee": 6250,
                "opcode": "NAME_TRANSFER",
                "preorder_block_number": 462345,
                "preorder_hash": "07a85eac4dbf20000a66a14a4a89a01134b70fab",
                "revoked": false,
                "sender": "76a9146e72e44bbe4c1706ea5830096a4bb4449dcc948f88ac",
                "sender_pubkey": null,
                "txid": "e3f0b019550417a7acfe27addfbd34ec7ec5fc1dd9616ed8c6bc86a0ad148290",
                "value_hash": "fbac107ba5d9bbfc30ecdeae3e10ca3db72b3431",
                "vtxindex": 855
              },
              {
                "address": "16BF35VputeLEmbsk7gDnUcwKXcjwPDUvf",
                "block_number": 462345,
                "consensus_hash": "919df884f14f34fd15a791af2fddb569",
                "first_registered": 462359,
                "importer": null,
                "importer_address": null,
                "keep_data": true,
                "last_renewed": 462359,
                "name": "alexucf.id",
                "name_hash128": "d9bc88b0fdc536e7ac5467609faed518",
                "namespace_block_number": 373601,
                "namespace_id": "id",
                "op": ">>",
                "op_fee": 25000,
                "opcode": "NAME_TRANSFER",
                "preorder_block_number": 462345,
                "preorder_hash": "30f841114af6ada90ba720d563672113c4f74439",
                "revoked": false,
                "sender": "76a91438c8814ae2a9035e85bbf2b7976919c2e3387ac588ac",
                "sender_pubkey": null,
                "txid": "f8e9eebd48b9182b82b22e5ce10f805d3db38786bb2aaf56f9badf83aa3cc0ee",
                "value_hash": "8ae0f51263f540be175230d6b46f5d9609de799d",
                "vtxindex": 856
              },
              {
                "address": "1EmXTRHC6f9bnLJkVZRavv7HLG1owLgNir",
                "block_number": 462326,
                "consensus_hash": "31a304b682e3291811441a12f19d14e5",
                "first_registered": 462391,
                "importer": null,
                "importer_address": null,
                "keep_data": true,
                "last_renewed": 462391,
                "name": "seamur.id",
                "name_hash128": "09f3b9d2da3d0aa1999824f7884f0d18",
                "namespace_block_number": 373601,
                "namespace_id": "id",
                "op": ">>",
                "op_fee": 100000,
                "opcode": "NAME_TRANSFER",
                "preorder_block_number": 462326,
                "preorder_hash": "678991fd4d3833babe27f732206a40d1f15dd3ca",
                "revoked": false,
                "sender": "76a91497055c47fa0ab396fb321e9d37f6bce1796e3d5688ac",
                "sender_pubkey": null,
                "txid": "e32124770c359eaf57709e5a666894f2954aa687820c41c6911f214e9006b58e",
                "value_hash": "4bcdd931185537902ef1af9975198c6404d4c73e",
                "vtxindex": 857
              },
              {
                "address": "13pGtMcHsNdq3EeLMa1yVVKppP1WjSKgFG",
                "block_number": 462345,
                "consensus_hash": "e0c31e03125f2feefd4090e5c635ee45",
                "first_registered": 462354,
                "importer": null,
                "importer_address": null,
                "keep_data": true,
                "last_renewed": 462354,
                "name": "innergame.id",
                "name_hash128": "a3e4e010d82369ee19b64fccc2b97f69",
                "namespace_block_number": 373601,
                "namespace_id": "id",
                "op": ">>",
                "op_fee": 25000,
                "opcode": "NAME_TRANSFER",
                "preorder_block_number": 462345,
                "preorder_hash": "f54850caf10c3041cb2a4d9186bbb234dd7d9f85",
                "revoked": false,
                "sender": "76a9141ee10ff0ae9969e2dc39d94a959e3160b26b6adf88ac",
                "sender_pubkey": null,
                "txid": "28de7193e28e1b0c950a32af393284578669c15dc98bad68f382f8b920d94509",
                "value_hash": "bab40c2b10f676288edea119edade67ff5e853ba",
                "vtxindex": 869
              }
            ]


# Group Namespace Operations
## Get all namespaces [GET /v1/namespaces]
+ Public Endpoint
+ Response 200 (application/json)
  + Body

               {
                 "namespaces": [
                   ".id"
                 ] 
               }

## Get namespace names [GET /v1/namespaces/{tld}/names?page={page}]
Fetch a list of names from the namespace.
+ Public Endpoint
+ Parameters
  + tld: id (string) - the namespace to fetch names from
  + page: 23 (number) - names are returned in pages of size 100,
    so specify the page number.
+ Response 200 (application/json)
  + Body

               [ "aldenquimby.id", "aldeoryn.id", 
                 "alderete.id", "aldert.id", 
                 "aldi.id", "aldighieri.id", ... ]

## Get number of names in a namespace [GET /v1/namespaces/{tld}/name_count]
Fetch the number of names from the namespace.
+ Public Endpoint
+ Parameters
  + tld: id (string) - the namespace to query
+ Response 200 (application/json)
  + Body

                {
                    'names_count': 73950
                } 

# Group Resolver Endpoints
## Lookup User [GET /v1/users/{username}]
Lookup and resolver a user's profile. Defaults to the `id` namespace.
Note that [blockstack.js](https://github.com/blockstack/blockstack.js) does
*not* rely on this endpoint.

+ Public Endpoint
+ Subdomain Aware
+ Legacy Endpoint
+ Parameters
  + username: fred (string) - username to lookup
+ Response 200 (application/json)



               {
                 "fred.id": {
                   "owner_address": "1CER5u4QXuqffHjHKrU76iMCsqtJLM5VHu", 
                   "profile": {
                     "@context": "http://schema.org", 
                     "@type": "Person", 
                     "account": [
                       {
                         "@type": "Account", 
                         "identifier": "fredwilson", 
                         "placeholder": false, 
                         "proofType": "http", 
                         "proofUrl": "https://twitter.com/fredwilson/status/943066895422455809", 
                         "service": "twitter"
                       }
                     ], 
                     "description": "I am a VC", 
                     "image": [
                       {
                         "@type": "ImageObject", 
                         "contentUrl": "https://gaia.blockstack.org/hub/1CER5u4QXuqffHjHKrU76iMCsqtJLM5VHu/0/avatar-0", 
                         "name": "avatar"
                       }
                     ], 
                     "name": "Fred Wilson"
                   }, 
                   "public_key": "026c94d1897fa148fa6401247a339b55abd869a3d562fdae8a7fcb9a11f1f846f3", 
                   "verifications": [
                     {
                       "identifier": "fredwilson", 
                       "proof_url": "https://twitter.com/fredwilson/status/943066895422455809", 
                       "service": "twitter", 
                       "valid": true
                     }
                   ], 
                   "zone_file": {
                     "$origin": "fred.id", 
                     "$ttl": 3600, 
                     "uri": [
                       {
                         "name": "_http._tcp", 
                         "priority": 10, 
                         "target": "https://gaia.blockstack.org/hub/1CER5u4QXuqffHjHKrU76iMCsqtJLM5VHu/0/profile.json", 
                         "weight": 1
                       }
                     ]
                   }
                 }
               }


## Profile Search [GET /v1/search?query={query}]
Searches for a profile using a search string.
+ Public Only Endpoint
+ Parameters
  + query: wenger (string) - the search query
+ Response 200 (application/json)
  + Body

               {
                 "results": [
                   {
                     "profile": {
                       "@type": "Person", 
                       "account": [
                         {
                           "@type": "Account", 
                           "identifier": "albertwenger", 
                           "proofType": "http", 
                           "service": "twitter"
                         }, 
                         {
                           "@type": "Account", 
                           "identifier": "albertwenger", 
                           "proofType": "http", 
                           "service": "facebook"
                         }, 
                         {
                           "@type": "Account", 
                           "identifier": "albertwenger", 
                           "proofType": "http", 
                           "service": "github"
                         }, 
                         {
                           "@type": "Account", 
                           "identifier": "1QHDGGLEKK7FZWsBEL78acV9edGCTarqXt", 
                           "role": "payment", 
                           "service": "bitcoin"
                         }
                       ], 
                       "address": {
                         "@type": "PostalAddress", 
                         "addressLocality": "New York"
                       }, 
                       "description": "VC at USV.com", 
                       ...
               }
<|MERGE_RESOLUTION|>--- conflicted
+++ resolved
@@ -7,17 +7,12 @@
   + Body
   
             {
-<<<<<<< HEAD
                 "status": "alive", 
-=======
-                "status": "alive",
->>>>>>> 81b6111f
                 "version": "###version###"
             }
   + Schema
 
             {
-<<<<<<< HEAD
                  'type': 'object',
                  'properties': {
                      'status': {
@@ -31,23 +26,7 @@
                      'status',
                      'version'
                  ]
-             }
-=======
-                "type": "object",
-                "properties": {
-                    "status": {
-                        "type": "string"
-                    },
-                    "version": {
-                        "type": "string"
-                    }
-                },
-                "required": [
-                    "status",
-                    "version"
-                ]
-            }
->>>>>>> 81b6111f
+            }
 
     + Test
             $ curl https://localhost:16268/v1/node/ping
@@ -365,6 +344,38 @@
                'items': {
                      'type': 'string',
                      'pattern': r'^([a-z0-9\\-_.+]{3,37})$',
+               }
+            }
+
+
+## Get all subdomains [GET /v1/subdomains?page={page}]
+Fetch a list of all names known to the node.
++ Public Endpoint
++ Parameters
+  + page: 3 (number) - names are returned in pages of size 100,
+    so specify the page number.
++ Response 200 (application/json)
+  + Body
+
+            [
+                  "collegeinfogeek.verified.podcast",
+                  "collider.verified.podcast",
+                  "combatandclassics.verified.podcast",
+                  "combatjack.verified.podcast",
+                  "comedybangbang.verified.podcast",
+                  "comedybutton.verified.podcast",
+                  "commonsense.verified.podcast",
+                  "concilio002.personal.id", 
+                  ... 
+            ]
+
+  + Schema
+
+            {
+               'type': 'array',
+               'items': {
+                    'type': 'string',
+                    'pattern': r'^([a-z0-9\\-_.+]{3,37})\.([a-z0-9\\-_.+]{3,37})$',
                }
             }
  
@@ -1180,7 +1191,6 @@
 
   + Schema
 
-<<<<<<< HEAD
             {
                 'type': 'object',
                 'properties': {
@@ -1193,45 +1203,11 @@
                     'balance'
                 ]
             }
-=======
-              {
-                 'type': 'array',
-                 'items': {
-                       'type': 'string',
-                       'pattern': r'^([a-z0-9\\-_.+]{3,37})$',
-                 }
-              }
-
-## Get all subdomains [GET /v1/subdomains?page={page}]
-Fetch a list of all names known to the node.
-+ Public Endpoint
-+ Parameters
-  + page: 3 (number) - names are returned in pages of size 100,
-    so specify the page number.
-+ Response 200 (application/json)
-  + Body
-
-                [
-                  "collegeinfogeek.verified.podcast",
-                  "collider.verified.podcast",
-                  "combatandclassics.verified.podcast",
-                  "combatjack.verified.podcast",
-                  "comedybangbang.verified.podcast",
-                  "comedybutton.verified.podcast",
-                  "commonsense.verified.podcast",
-                  "concilio002.personal.id", ... ]
-
-  + Schema
-
-              {
-                 'type': 'array',
-                 'items': {
-                       'type': 'string',
-                       'pattern': r'^([a-z0-9\\-_.+]{3,37})\.([a-z0-9\\-_.+]{3,37})$',
-                 }
-              }
+
 
 ## Get name info [GET /v1/names/{name}]
+Get a name's owner, zone file, and blockchain-based information.
+
 + Public Endpoint
 + Subdomain Aware
 + Parameters
@@ -1239,7 +1215,7 @@
 + Response 200 (application/json)
   + Body
 
-              {
+            {
               "address": "1QJQxDas5JhdiXhEbNS14iNjr8auFT96GP", 
               "blockchain": "bitcoin", 
               "expire_block": 489247, 
@@ -1247,8 +1223,7 @@
               "status": "registered", 
               "zonefile": "$ORIGIN muneeb.id\n$TTL 3600\n_http._tcp IN URI 10 1 \"https://blockstack.s3.amazonaws.com/muneeb.id\"\n", 
               "zonefile_hash": "b100a68235244b012854a95f9114695679002af9"
-              }
->>>>>>> 81b6111f
+            }
 
 + Response 400 (application/json)
 
@@ -1646,46 +1621,6 @@
                 },
             },
 
-<<<<<<< HEAD
-## Get blockchain name record [GET /v1/blockchains/{blockchainName}/names/{name}]
-Get the raw blockchain record for a name
-+ Public Endpoint
-+ Parameters
-  + blockchainName : bitcoin (string) - the given blockchain
-  + name : muneeb.id (string) - the name to query
-+ Response 200 (application/json)
-  + Body
-
-               {
-                   "address": "1J3PUxY5uDShUnHRrMyU6yKtoHEUPhKULs",
-                   "block_number": 373821,
-                   "consensus_hash": "36dc9bd59e9ee00370349d0af898144c",
-                   "expire_block": 599266,
-                   "expired": false,
-                   "first_registered": 373821,
-                   "grace_period": false,
-                   "importer": "76a9143e2b5fdd12db7580fb4d3434b31d4fe9124bd9f088ac",
-                   "importer_address": "16firc3qZU97D1pWkyL6ZYwPX5UVnWc82V",
-                   "last_renewed": 494076,
-                   "name": "muneeb.id",
-                   "name_hash128": "deb7fe99776122b77925cbf0a24ab6f8",
-                   "namespace_block_number": 373601,
-                   "namespace_id": "id",
-                   "op": "::",
-                   "op_fee": 10000,
-                   "opcode": "NAME_RENEWAL",
-                   "preorder_block_number": 373821,
-                   "preorder_hash": "e58b193cfe867020ed84cc74edde2487889f28fe",
-                   "renewal_deadline": 604266,
-                   "revoked": false,
-                   "sender": "76a914baedbcbf91cbba4f37680b176d055f47228c8d4e88ac",
-                   "sender_pubkey": "0411d88aa37a0eea476a5b63ca4b1cd392ded830865824c27dacef6bde9f9bc53fa13a0926533ef4d20397207e212c2086cbe13db5470fd29616abd35326d33090",
-                   "txid": "7e16e8688ca0413a398bbaf16ad4b10d3c9439555fc140f58e5ab4e50793c476",
-                   "value_hash": "37aecf837c6ae9bdc9dbd98a268f263dacd00361",
-                   "vtxindex": 420,
-                   "zonefile": "JE9SSUdJTiBtdW5lZWIuaWQKJFRUTCAzNjAwCl9odHRwLl90Y3AgVVJJIDEwIDEgImh0dHBzOi8vZ2FpYS5ibG9ja3N0YWNrLm9yZy9odWIvMUozUFV4WTV1RFNoVW5IUnJNeVU2eUt0b0hFVVBoS1VMcy8wL3Byb2ZpbGUuanNvbiIK"
-               }
-=======
 
 ## Get number of subdomains on blockchain [GET /v1/blockchains/{blockchainName}/subdomains_count]
 Get the number of subdomains on a blockchain.
@@ -1711,7 +1646,7 @@
                 },
             }
 
-+ Response 401 (application/json)
++ Response 400 (application/json)
   + Body
 
             { "error": "Unsupported blockchain" }
@@ -1724,8 +1659,46 @@
                     'error': { 'type': 'string' },
                 },
             },
->>>>>>> 81b6111f
-
+
+
+## Get blockchain name record [GET /v1/blockchains/{blockchainName}/names/{name}]
+Get the raw blockchain record for a name
++ Public Endpoint
++ Parameters
+  + blockchainName : bitcoin (string) - the given blockchain
+  + name : muneeb.id (string) - the name to query
++ Response 200 (application/json)
+  + Body
+
+            {
+                "address": "1J3PUxY5uDShUnHRrMyU6yKtoHEUPhKULs",
+                "block_number": 373821,
+                "consensus_hash": "36dc9bd59e9ee00370349d0af898144c",
+                "expire_block": 599266,
+                "expired": false,
+                "first_registered": 373821,
+                "grace_period": false,
+                "importer": "76a9143e2b5fdd12db7580fb4d3434b31d4fe9124bd9f088ac",
+                "importer_address": "16firc3qZU97D1pWkyL6ZYwPX5UVnWc82V",
+                "last_renewed": 494076,
+                "name": "muneeb.id",
+                "name_hash128": "deb7fe99776122b77925cbf0a24ab6f8",
+                "namespace_block_number": 373601,
+                "namespace_id": "id",
+                "op": "::",
+                "op_fee": 10000,
+                "opcode": "NAME_RENEWAL",
+                "preorder_block_number": 373821,
+                "preorder_hash": "e58b193cfe867020ed84cc74edde2487889f28fe",
+                "renewal_deadline": 604266,
+                "revoked": false,
+                "sender": "76a914baedbcbf91cbba4f37680b176d055f47228c8d4e88ac",
+                "sender_pubkey": "0411d88aa37a0eea476a5b63ca4b1cd392ded830865824c27dacef6bde9f9bc53fa13a0926533ef4d20397207e212c2086cbe13db5470fd29616abd35326d33090",
+                "txid": "7e16e8688ca0413a398bbaf16ad4b10d3c9439555fc140f58e5ab4e50793c476",
+                "value_hash": "37aecf837c6ae9bdc9dbd98a268f263dacd00361",
+                "vtxindex": 420,
+                "zonefile": "JE9SSUdJTiBtdW5lZWIuaWQKJFRUTCAzNjAwCl9odHRwLl90Y3AgVVJJIDEwIDEgImh0dHBzOi8vZ2FpYS5ibG9ja3N0YWNrLm9yZy9odWIvMUozUFV4WTV1RFNoVW5IUnJNeVU2eUt0b0hFVVBoS1VMcy8wL3Byb2ZpbGUuanNvbiIK"
+            }
 
 ## Get operations in block [GET /v1/blockchains/{blockchainName}/operations/{blockHeight}]
 Get the Blockstack operations in a given block
@@ -2095,6 +2068,7 @@
                     'names_count': 73950
                 } 
 
+
 # Group Resolver Endpoints
 ## Lookup User [GET /v1/users/{username}]
 Lookup and resolver a user's profile. Defaults to the `id` namespace.
