openapi: 3.0.2
servers:
  - url: http://localhost:20443/
    description: Local
info:
  title: Stacks 2.0 RPC API
  version: '1.0.0'
  description: |
    This is the documentation for the `stacks-node` RPC interface.

paths:
  /v2/transactions:
    post:
      summary: Broadcast raw transaction
      tags:
        - Transactions
      description: Broadcast raw transactions on the network. You can use the [@stacks/transactions](https://github.com/blockstack/stacks.js) project to generate a raw transaction payload.
      operationId: post_core_node_transactions
      requestBody:
        content:
          application/octet-stream:
            schema:
              type: string
              format: binary
            example: binary format of 00000000010400bed38c2aadffa348931bcb542880ff79d607afec000000000000000000000000000000c800012b0b1fff6cccd0974966dcd665835838f0985be508e1322e09fb3d751eca132c492bda720f9ef1768d14fdabed6127560ba52d5e3ac470dcb60b784e97dc88c9030200000000000516df0ba3e79792be7be5e50a370289accfc8c9e032000000000000303974657374206d656d6f00000000000000000000000000000000000000000000000000
      responses:
        200:
          description: Transaction id of successful post of a raw tx to the node's mempool
          content:
            text/plain:
              schema:
                type: string
                example: '"e161978626f216b2141b156ade10501207ae535fa365a13ef5d7a7c9310a09f2"'
        400:
          description: Rejections result in a 400 error
          content:
            application/json:
              schema:
                $ref: ./api/transaction/post-core-node-transactions-error.schema.json
              example:
                $ref: ./api/transaction/post-core-node-transactions-error.example.json

  /v2/contracts/interface/{contract_address}/{contract_name}:
    get:
      summary: Get contract interface
      description: Get contract interface using a `contract_address` and `contract name`
      tags:
        - Smart Contracts
      operationId: get_contract_interface
      responses:
        200:
          description: Contract interface
          content:
            application/json:
              schema:
                $ref: ./api/core-node/get-contract-interface.schema.json
              example:
                $ref: ./api/core-node/get-contract-interface.example.json
    parameters:
      - name: contract_address
        in: path
        required: true
        description: Stacks address
        schema:
          type: string
      - name: contract_name
        in: path
        required: true
        description: Contract name
        schema:
          type: string
      - name: tip
        in: query
        schema:
          type: string
        description: The Stacks chain tip to query from. If tip == latest, the query will be run from the latest
          known tip (includes unconfirmed state).
  /v2/map_entry/{contract_address}/{contract_name}/{map_name}:
    post:
      summary: Get specific data-map inside a contract
      tags:
        - Smart Contracts
      operationId: get_contract_data_map_entry
      description: |
        Attempt to fetch data from a contract data map. The contract is identified with [Stacks Address] and [Contract Name] in the URL path. The map is identified with [Map Name].

        The key to lookup in the map is supplied via the POST body. This should be supplied as the hex string serialization of the key (which should be a Clarity value). Note, this is a JSON string atom.

        In the response, `data` is the hex serialization of the map response. Note that map responses are Clarity option types, for non-existent values, this is a serialized none, and for all other responses, it is a serialized (some ...) object.
      responses:
        200:
          description: Success
          content:
            application/json:
              schema:
                $ref: ./api/core-node/get-contract-data-map-entry.schema.json
              example:
                $ref: ./api/core-node/get-contract-data-map-entry.example.json
        400:
          description: Failed loading data map
      parameters:
        - name: contract_address
          in: path
          required: true
          description: Stacks address
          schema:
            type: string
        - name: contract_name
          in: path
          required: true
          description: Contract name
          schema:
            type: string
        - name: map_name
          in: path
          required: true
          description: Map name
          schema:
            type: string
        - name: proof
          in: query
          description: Returns object without the proof field when set to 0
          schema:
            type: integer
        - name: tip
          in: query
          schema:
            type: string
          description: The Stacks chain tip to query from. If tip == latest, the query will be run from the latest
            known tip (includes unconfirmed state).
      x-codegen-request-body-name: key
      requestBody:
        description: Hex string serialization of the lookup key (which should be a Clarity value)
        required: true
        content:
          application/json:
            schema:
              type: string

  /v2/contracts/source/{contract_address}/{contract_name}:
    get:
      summary: Get contract source
      tags:
        - Smart Contracts
      operationId: get_contract_source
      description: Returns the Clarity source code of a given contract, along with the block height it was published in, and the MARF proof for the data
      responses:
        200:
          description: Success
          content:
            application/json:
              schema:
                $ref: ./api/core-node/get-contract-source.schema.json
              example:
                $ref: ./api/core-node/get-contract-source.example.json
    parameters:
      - name: contract_address
        in: path
        required: true
        description: Stacks address
        schema:
          type: string
      - name: contract_name
        in: path
        required: true
        description: Contract name
        schema:
          type: string
      - name: proof
        in: query
        description: Returns object without the proof field if set to 0
        schema:
          type: integer
      - name: tip
        in: query
        schema:
          type: string
        description: The Stacks chain tip to query from. If tip == latest, the query will be run from the latest
          known tip (includes unconfirmed state).
        required: false

  /v2/contracts/call-read/{contract_address}/{contract_name}/{function_name}:
    post:
      summary: Call read-only function
      tags:
        - Smart Contracts
      operationId: call_read_only_function
      description: |
        Call a read-only public function on a given smart contract.

        The smart contract and function are specified using the URL path. The arguments and the simulated tx-sender are supplied via the POST body in the following JSON format:
      responses:
        200:
          description: Success
          content:
            application/json:
              schema:
                $ref: ./api/contract/post-call-read-only-fn.schema.json
              examples:
                success:
                  $ref: ./api/contract/post-call-read-only-fn-success.example.json
                fail:
                  $ref: ./api/contract/post-call-read-only-fn-fail.example.json
      parameters:
        - name: contract_address
          in: path
          required: true
          description: Stacks address
          schema:
            type: string
        - name: contract_name
          in: path
          required: true
          description: Contract name
          schema:
            type: string
        - name: function_name
          in: path
          required: true
          description: Function name
          schema:
            type: string
        - name: tip
          in: query
          schema:
            type: string
          description: The Stacks chain tip to query from. If tip == latest, the query will be run from the latest
            known tip (includes unconfirmed state).
          required: false
      requestBody:
        description: map of arguments and the simulated tx-sender where sender is either a Contract identifier or a normal Stacks address, and arguments is an array of hex serialized Clarity values.
        required: true
        content:
          application/json:
            schema:
              $ref: './entities/contracts/read-only-function-args.schema.json'
              example:
                sender: 'SP31DA6FTSJX2WGTZ69SFY11BH51NZMB0ZW97B5P0.get-info'
                arguments:
                  - '0x0011...'
                  - '0x00231...'

  /v2/accounts/{principal}:
    get:
      summary: Get account info
      tags:
        - Accounts
      operationId: get_account_info
      description: |
        Get the account data for the provided principal

        Where balance is the hex encoding of a unsigned 128-bit integer (big-endian), nonce is a unsigned 64-bit integer, and the proofs are provided as hex strings.

        For non-existent accounts, this does not 404, rather it returns an object with balance and nonce of 0.
      parameters:
        - name: principal
          in: path
          description: Stacks address or a Contract identifier (e.g. `SP31DA6FTSJX2WGTZ69SFY11BH51NZMB0ZW97B5P0.get-info`)
          required: true
          schema:
            type: string
        - name: proof
          in: query
          description: Returns object without the proof field if set to 0
          schema:
            type: integer
        - name: tip
          in: query
          schema:
            type: string
          description: The Stacks chain tip to query from. If tip == latest, the query will be run from the latest
            known tip (includes unconfirmed state).
      responses:
        200:
          description: Success
          content:
            application/json:
              schema:
                $ref: ./api/core-node/get-account-data.schema.json
              example:
                $ref: ./api/core-node/get-account-data.example.json

  /v2/fees/transaction:
    post:
      summary: Get approximate fees for the given transaction
      tags:
        - Fees
      description: |
        Get an estimated fee for the supplied transaction.  This
        estimates the execution cost of the transaction, the current
        fee rate of the network, and returns estimates for fee
        amounts.

        * `transaction_payload` is a hex-encoded serialization of
          the TransactionPayload for the transaction.
        * `estimated_len` is an optional argument that provides the
          endpoint with an estimation of the final length (in bytes)
          of the transaction, including any post-conditions and
          signatures

        If the node cannot provide an estimate for the transaction
        (e.g., if the node has never seen a contract-call for the
        given contract and function) or if estimation is not
        configured on this node, a 400 response is returned.
        The 400 response will be a JSON error containing a `reason`
        field which can be one of the following:

        * `DatabaseError` - this Stacks node has had an internal
          database error while trying to estimate the costs of the
          supplied transaction.
        * `NoEstimateAvailable` - this Stacks node has not seen this
          kind of contract-call before, and it cannot provide an
          estimate yet.
        * `CostEstimationDisabled` - this Stacks node does not perform
          fee or cost estimation, and it cannot respond on this
          endpoint.

        The 200 response contains the following data:

        * `estimated_cost` - the estimated multi-dimensional cost of
          executing the Clarity VM on the provided transaction.
        * `estimated_cost_scalar` - a unitless integer that the Stacks
          node uses to compare how much of the block limit is consumed
          by different transactions. This value incorporates the
          estimated length of the transaction and the estimated
          execution cost of the transaction. The range of this integer
          may vary between different Stacks nodes. In order to compute
          an estimate of total fee amount for the transaction, this
          value is multiplied by the same Stacks node's estimated fee
          rate.
        * `cost_scalar_change_by_byte` - a float value that indicates how
          much the `estimated_cost_scalar` value would increase for every
          additional byte in the final transaction.
        * `estimations` - an array of estimated fee rates and total fees to
          pay in microSTX for the transaction. This array provides a range of
          estimates (default: 3) that may be used. Each element of the array
          contains the following fields:
            * `fee_rate` - the estimated value for the current fee
              rates in the network
            * `fee` - the estimated value for the total fee in
              microSTX that the given transaction should pay. These
              values are the result of computing:
              `fee_rate` x `estimated_cost_scalar`.
              If the estimated fees are less than the minimum relay
              fee `(1 ustx x estimated_len)`, then that minimum relay
              fee will be returned here instead.


        Note: If the final transaction's byte size is larger than
        supplied to `estimated_len`, then applications should increase
        this fee amount by:

          `fee_rate` x `cost_scalar_change_by_byte` x (`final_size` - `estimated_size`)

      operationId: post_fee_transaction
      requestBody:
        content:
          application/json:
            schema:
              $ref: ./api/core-node/post-fee-transaction.schema.json
            example:
              $ref: ./api/core-node/post-fee-transaction.example.json
      responses:
        200:
          description: Estimated fees for the transaction
          content:
            application/json:
              schema:
                $ref: ./api/core-node/post-fee-transaction-response.schema.json
              example:
                $ref: ./api/core-node/post-fee-transaction-response.example.json

  /v2/fees/transfer:
    get:
      summary: Get estimated fee
      tags:
        - Fees
      operationId: get_fee_transfer
      description: Get an estimated fee rate for STX transfer transactions. This a a fee rate / byte, and is returned as a JSON integer
      responses:
        200:
          description: Success
          content:
            application/json:
              schema:
                $ref: ./api/core-node/get-fee-transfer.schema.json
              example:
                $ref: ./api/core-node/get-fee-transfer.example.json

  /v2/info:
    get:
      summary: Get Core API info
      description: Get Core API information
      tags:
        - Info
      operationId: get_core_api_info
      responses:
        200:
          description: Success
          content:
            application/json:
              schema:
                $ref: ./api/core-node/get-info.schema.json
              example:
                $ref: ./api/core-node/get-info.example.json

  /v2/pox:
    get:
      summary: Get PoX details
      description: Get Proof of Transfer (PoX) information. Can be used for Stacking.
      tags:
        - Info
      operationId: get_pox_info
      responses:
        200:
          description: Success
          content:
            application/json:
              schema:
                $ref: ./api/core-node/get-pox.schema.json
              example:
                $ref: ./api/core-node/get-pox.example.json
      parameters:
        - name: tip
          in: query
          schema:
            type: string
          description: The Stacks chain tip to query from. If tip == latest, the query will be run from the latest
            known tip (includes unconfirmed state).

  /v2/traits/{contract_address}/{contract_name}/{trait_contract_address}/{trait_contract_name}/{trait_name}:
    get:
      summary: Get trait implementation details
      description: Determine whether or not a specified trait is implemented (either explicitly or implicitly) within a given contract.
      tags:
        - Smart Contracts
      operationId: get_is_trait_implemented
      responses:
        200:
          description: Success
          content:
            application/json:
              schema:
                $ref: ./api/trait/get-is-trait-implemented.schema.json
              example:
                $ref: ./api/trait/get-is-trait-implemented.example.json
    parameters:
      - name: contract_address
        in: path
        required: true
        description: Stacks address
        schema:
          type: string
      - name: contract_name
        in: path
        required: true
        description: Contract name
        schema:
          type: string
      - name: trait_contract_address
        in: path
        required: true
        description: Trait Stacks address
        schema:
          type: string
      - name: trait_contract_name
        in: path
        required: true
        description: Trait contract name
        schema:
          type: string
      - name: trait_name
        in: path
        required: true
        description: Trait name
        schema:
          type: string
      - name: tip
        in: query
        schema:
          type: string
        description: |
          The Stacks chain tip to query from.
          If tip == "latest", the query will be run from the latest known tip (includes unconfirmed state).
          If the tip is left unspecified, the stacks chain tip will be selected (only includes confirmed state). 

<<<<<<< HEAD
  /v2/health:
    get:
      summary: Query the health of the node.
      description: Get a boolean determining whether a node is synced up with its boostrap nodes, and the percent of 
        blocks the node has relative to its most advanced peer.
      tags:
        - Info
      operationId: get_health
=======
  /v2/constant_val/{contract_address}/{contract_name}/{constant_name}:
    post:
      summary: Get the value of a constant inside a contract
      tags:
        - Smart Contracts
      operationId: get_constant_val
      description: |
        Attempt to fetch the value of a constant inside a contract. The contract is identified with [Stacks Address] and [Contract Name] in the URL path. The constant is identified with [Constant Name].

        In the response, `data` is the hex serialization of the constant value.
>>>>>>> c8ebe3eb
      responses:
        200:
          description: Success
          content:
            application/json:
              schema:
<<<<<<< HEAD
                $ref: ./api/core-node/get-health.schema.json
              example:
                $ref: ./api/core-node/get-health.example.json
        500:
          description: There are two reasons for a 500 error. (a) The node is unhealthy, meaning it is lagging 
            behind its most advanced peer. The `percent_of_blocks_synced` field indicates what percent of 
            the height this node is at, relative to its most advanced peer, `matches_peers` is false, and 
            `error` is set to "Node not at tip". (b) Failed to query for health (no data or no valid peers to query
            from), only the `error` field will be set in this case.
          content:
            application/json:
              schema:
                $ref: ./api/core-node/get-health-false.schema.json
              example:
                $ref: ./api/core-node/get-health-false.example.json
=======
                $ref: ./api/core-node/get-constant-val.schema.json
              example:
                $ref: ./api/core-node/get-constant-val.example.json
        400:
          description: Failed to retrieve constant value from contract
      parameters:
        - name: contract_address
          in: path
          required: true
          description: Stacks address
          schema:
            type: string
        - name: contract_name
          in: path
          required: true
          description: Contract name
          schema:
            type: string
        - name: constant_name
          in: path
          required: true
          description: Constant name
          schema:
            type: string
        - name: tip
          in: query
          schema:
            type: string
          description: The Stacks chain tip to query from. If tip == latest, the query will be run from the latest
            known tip (includes unconfirmed state).
>>>>>>> c8ebe3eb
<|MERGE_RESOLUTION|>--- conflicted
+++ resolved
@@ -484,7 +484,6 @@
           If tip == "latest", the query will be run from the latest known tip (includes unconfirmed state).
           If the tip is left unspecified, the stacks chain tip will be selected (only includes confirmed state). 
 
-<<<<<<< HEAD
   /v2/health:
     get:
       summary: Query the health of the node.
@@ -493,26 +492,13 @@
       tags:
         - Info
       operationId: get_health
-=======
-  /v2/constant_val/{contract_address}/{contract_name}/{constant_name}:
-    post:
-      summary: Get the value of a constant inside a contract
-      tags:
-        - Smart Contracts
-      operationId: get_constant_val
-      description: |
-        Attempt to fetch the value of a constant inside a contract. The contract is identified with [Stacks Address] and [Contract Name] in the URL path. The constant is identified with [Constant Name].
-
-        In the response, `data` is the hex serialization of the constant value.
->>>>>>> c8ebe3eb
-      responses:
-        200:
-          description: Success
-          content:
-            application/json:
-              schema:
-<<<<<<< HEAD
-                $ref: ./api/core-node/get-health.schema.json
+      responses:
+        200:
+          description: Success
+          content:
+            application/json:
+              schema:
+                 $ref: ./api/core-node/get-health.schema.json
               example:
                 $ref: ./api/core-node/get-health.example.json
         500:
@@ -527,7 +513,22 @@
                 $ref: ./api/core-node/get-health-false.schema.json
               example:
                 $ref: ./api/core-node/get-health-false.example.json
-=======
+  /v2/constant_val/{contract_address}/{contract_name}/{constant_name}:
+    post:
+      summary: Get the value of a constant inside a contract
+      tags:
+        - Smart Contracts
+      operationId: get_constant_val
+      description: |
+        Attempt to fetch the value of a constant inside a contract. The contract is identified with [Stacks Address] and [Contract Name] in the URL path. The constant is identified with [Constant Name].
+
+        In the response, `data` is the hex serialization of the constant value.
+      responses:
+        200:
+          description: Success
+          content:
+            application/json:
+              schema:
                 $ref: ./api/core-node/get-constant-val.schema.json
               example:
                 $ref: ./api/core-node/get-constant-val.example.json
@@ -557,5 +558,4 @@
           schema:
             type: string
           description: The Stacks chain tip to query from. If tip == latest, the query will be run from the latest
-            known tip (includes unconfirmed state).
->>>>>>> c8ebe3eb
+            known tip (includes unconfirmed state).