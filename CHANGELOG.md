# Changelog

All notable changes to this project will be documented in this file.

The format is based on [Keep a Changelog](https://keepachangelog.com/en/1.0.0/),
and this project adheres to [Semantic Versioning](https://semver.org/spec/v2.0.0.html).

<<<<<<< HEAD
## [Unreleased]

### Changed

- The `/v2/pox` RPC endpoint was updated to include more useful
  information about the current and next PoX cycles. For details, see
  `docs/rpc-endpoints.md`
=======
## [2.0.7] - 2021-02-26

This is an emergency hotfix that prevents the node from accidentally deleting
valid block data if its descendant microblock stream is invalid for some reason.

## Fixed

- Do not delete a valid parent Stacks block.
>>>>>>> dd7d9c8a

## [2.0.6] - 2021-02-15

The database schema has not changed since 2.0.5, so when spinning up a
2.0.6 node from a 2.0.5 chainstate, you do not need to use a fresh
working directory. Earlier versions' chainstate directories are
incompatible, however.

### Fixed

- Miner RBF logic has two "fallback" logic changes. First, if the RBF
  logic has increased fees by more than 50%, do not submit a new
  transaction. Second, fix the "same chainstate hash" fallback check.
- Winning block txid lookups in the SortitionDB have been corrected
  to use the txid during the lookup.
- The miner will no longer attempt to mine a new Stacks block if it receives a
  microblock in a discontinuous microblock stream.

## [2.0.5] - 2021-02-12

The database schema has changed since 2.0.4, so when spinning up a 2.0.5
node from an earlier chainstate, you must use a fresh working directory.

### Added

- Miner heuristic for handling relatively large or computationally
  expensive transactions: such transactions will be dropped from the
  mempool to prevent miners from re-attempting them once they fail.
  Miners can also now continue processing transactions that are
  behind those transactions in the mempool "queue".

### Fixed

- Miner block assembly now uses the correct block limit available via
  the node config
- `tx_fees_streamed_produced` fees are included in miner coinbase
  events for event observers
- SQLite indexes are now correctly created on database instantion

### Changed

- STX unlock events are now sent over the events endpoint bundled
  into an associated unlock transaction
- Atlas attachments networking endpoints are disabled for this
  release, while networking issues are addressed in the
  implementation

## [2.0.4] - 2021-02-07

### Changed

- Atlas attachments networking endpoints are disabled for this
  release, while networking issues are addressed in the
  implementation.

## [2.0.3] - 2021-02-04

### Added

- `stacks-node --mine-at-height` commandline option, which tells the
  `stacks-node` not to mine until it has synchronized to the given
  Stacks block height
- A new RPC endpoint `/v2/blocks/upload/{consensus_hash}` that accepts
  an uploaded a Stacks block for a given sortition

### Changed

- Enabled WAL mode for the chainstate databases. This allows much more
  concurrency in the `stacks-node`, and improves network performance
  across the board. **NOTE:** *This changed the database schema, any
  running node would need to re-initialize their nodes from a new chain
  state when upgrading*.
- Default value `wait_time_for_microblocks`: from 60s to 30s
- The mempool now performs more transfer semantics checks before admitting
  a transaction (e.g., reject if origin = recipient): see issue #2354
- Improved the performance of the code that handles `GetBlocksInv` p2p
  messages by an order of magnitude.
- Improved the performance of the block-downloader's block and
  microblock search code by a factor of 5x.

### Fixed

- Miner mempool querying now works across short-lived forks: see issue #2389
- JSON deserialization for high-depth JSON objects
- Atlas attachment serving: see PR #2390
- Address issues #2379, #2356, #2347, #2346. The tracking of the
  `LeaderBlockCommit` operations inflight is improved, drastically
  reducing the number of block commit rejections. When
  a`LeaderBlockCommit` is not included in the Bitcoin block it was
  targeting, it is condemned to be rejected, per the Stacks
  consensus. To avoid wasting BTC, the miner now tries to send its
  next `LeaderBlockCommit` operations using the UTXOs of the previous
  transaction with a replacement by fee. The fee increase increments
  can be configured with the setting `rbf_fee_increment`.<|MERGE_RESOLUTION|>--- conflicted
+++ resolved
@@ -5,7 +5,7 @@
 The format is based on [Keep a Changelog](https://keepachangelog.com/en/1.0.0/),
 and this project adheres to [Semantic Versioning](https://semver.org/spec/v2.0.0.html).
 
-<<<<<<< HEAD
+
 ## [Unreleased]
 
 ### Changed
@@ -13,7 +13,8 @@
 - The `/v2/pox` RPC endpoint was updated to include more useful
   information about the current and next PoX cycles. For details, see
   `docs/rpc-endpoints.md`
-=======
+
+
 ## [2.0.7] - 2021-02-26
 
 This is an emergency hotfix that prevents the node from accidentally deleting
@@ -22,7 +23,7 @@
 ## Fixed
 
 - Do not delete a valid parent Stacks block.
->>>>>>> dd7d9c8a
+
 
 ## [2.0.6] - 2021-02-15
 
