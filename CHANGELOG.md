--- conflicted
+++ resolved
@@ -13,15 +13,12 @@
   from the source code are now attached to the `SymbolicExpression` nodes. This
   will be useful for tools that use the Clarity library to analyze and
   manipulate Clarity source code, e.g. a formatter.
-<<<<<<< HEAD
 - Added a new RPC endpoint to query the node's health. A node is considered healthy if it
   is caught up with its bootstrap peers. The endpoint returns 
   200 if it is synced to its peers' chaintips, and 500 if the query was unsuccessful (no viable 
   data potentially OR the node is not caught up to its peers). This endpoint can be 
   accessed at `v2/health`.
-=======
 - New RPC endpoint at /v2/constant_val to fetch a constant from a contract.
->>>>>>> c8ebe3eb
 
 ### Fixed
 
