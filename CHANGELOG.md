# Changelog

All notable changes to this project will be documented in this file.

The format is based on [Keep a Changelog](https://keepachangelog.com/en/1.0.0/),
and this project adheres to the versioning scheme outlined in the [README.md](README.md).

## [2.1.0.0.1]

### Fixed

- Handle the case where a bitcoin node returns zero headers (#3588)
<<<<<<< HEAD
=======
- The default value for `always_use_affirmation_maps` is now set to `false`,
  instead of `true`.  This was preventing testnet nodes from reaching the chain
tip with the default configuration.
>>>>>>> c1a2c2e5

## [2.1]

This is a **consensus-breaking** release that introduces a _lot_ of new
functionality.  Details on the how and why can be found in [SIP-015](https://github.com/stacksgov/sips/blob/feat/sip-015/sips/sip-015/sip-015-network-upgrade.md),
[SIP-018](https://github.com/MarvinJanssen/sips/blob/feat/signed-structured-data/sips/sip-018/sip-018-signed-structured-data.md),
and [SIP-20](https://github.com/obycode/sips/blob/bitwise-ops/sips/sip-020/sip-020-bitwise-ops.md).

The changelog for this release is a high-level summary of these SIPs.

### Added

- There is a new `.pox-2` contract for implementing proof-of-transfer.  This PoX
  contract enables re-stacking while the user's STX are locked, and incrementing
the amount stacked on top of a locked batch of STX.
- The Clarity function `stx-account` has been added, which returns the account's
  locked and unlocked balances.
- The Clarity functions `principal-destruct` and `principal-construct?`
  functions have been added, which provide the means to convert between a
`principal` instance and the `buff`s and `string-ascii`s that constitute it.
- The Clarity function `get-burn-block-info?` has been added to support
  fetching the burnchain header hash of _any_ burnchain block starting from the
sortition height of the Stacks genesis block, and to support fetching the PoX
addresses and rewards paid by miners for a particular burnchain block height.
- The Clarity function `slice` has been added for obtaining a sub-sequence of a
  `buff`, `string-ascii`, `string-utf8`, or `list`.
- Clarity functions for converting between `string-ascii`, `string-utf8`,
  `uint`, and `int` have been added.
- Clarity functions for converting between big- and little-endian
`buff`  representations of `int` and `uint` have been added.
- The Clarity function `stx-transfer-memo?` has been added, which behaves the
  same as `stx-transfer?` but also takes a memo argument.
- The Clarity function `is-standard` has been added to identify whether or not a
  `principal` instance is a standard or contract principal.
- Clarity functions have been added for converting an arbitrary Clarity type to
  and from its canonical byte string representation.
- The Clarity function `replace-at?` has been added for replacing a single item
  in a `list`, `string-ascii`, `string-utf8`, or `buff`.
- The Clarity global variable `tx-sponsor?` has been added, which evaluates to
  the sponsor of the transaction if the transaction is sponsored.
- The Clarity global variable `chain-id` has been added, which evaluates to the
  4-byte chain ID of this Stacks network.
- The Clarity parser has been rewritten to be about 3x faster than the parser in
  Stacks 2.05.x.x.x.
- Clarity trait semantics have been refined and made more explicit, so as to
  avoid certain corner cases where a trait reference might be downgraded to a
`principal` in Clarity 1.
  * Trait values can be passed to compatible sub-trait types
  * Traits can be embedded in compound types, e.g. `(optional <my-trait>)`
  * Traits can be assigned to a let-variable
- Fixes to unexpected behavior in traits
  * A trait with duplicate function names is now an error
  * Aliased trait names do not interfere with local trait definitions
- The comparison functions `<`, `<=`, `>`, and `>=` now work on `string-ascii`,
  `string-utf8`, and `buff` based on byte-by-byte comparison (note that this is
_not_ lexicographic comparison).
- It is now possible to call `delegate-stx` from a burnchain transaction, just
  as it is for `stack-stx` and `transfer-stx`.

### Changed

- The `delegate-stx` function in `.pox-2` can be called while the user's STX are
  locked.
- If a batch of STX is not enough to clinch even a single reward slot, then the
  STX are automatically unlocked at the start of the reward cycle in which they
are rendered useless in this capacity.
- The PoX sunset has been removed.  PoX rewards will continue in perpetuity.
- Support for segwit and taproot addresses (v0 and v1 witness programs) has been
  added for Stacking.
- The Clarity function `get-block-info?` now supports querying a block's total
  burnchain spend by miners who tried to mine it, the spend by the winner, and
the total block reward (coinbase plus transaction fees).
- A block's coinbase transaction may specify an alternative recipient principal,
  which can be either a standard or contract principal.
- A smart contract transaction can specify which version of Clarity to use.  If
  no version is given, then the epoch-default version will be used (in Stacks
2.1, this is Clarity 2).
- The Stacks node now includes the number of PoX anchor blocks in its
  fork-choice rules. The best Stacks fork is the fork that (1) is on the best
Bitcoin fork, (2) has the most PoX anchor blocks known, and (3) is the longest.
- On-burnchain operations -- `stack-stx`, `delegate-stx`, and `transfer-stx` --
  can take effect within six (6) burnchain blocks in which they are mined,
instead of one.
- Transaction fees are debited from accounts _before_ the transaction is
  processed.
- All smart contract analysis errors are now treated as runtime errors, meaning
  that smart contract transactions which don't pass analysis will still be mined
(so miners get paid for partially validating them).
- The default Clarity version is now 2.  Users can opt for version 1 by using
  the new smart contract transaction wire format and explicitly setting version

### Fixed

- The authorization of a `contract-caller` in `.pox-2` for stacking will now
  expire at the user-specified height, if given.
- The Clarity function `principal-of?` now works on mainnet.
- One or more late block-commits no longer result in the miner losing its
  sortition weight.
- Documentation will indicate explicitly which Clarity version introduced each
  keyword or function. 

## [2.05.0.6.0]

### Changed

- The `/v2/neighbors` endpoint now reports a node's bootstrap peers, so other
  nodes can find high-quality nodes to boot from (#3401)
- If there are two or more Stacks chain tips that are tied for the canonical
  tip, the node deterministically chooses one _independent_ of the arrival order
(#3419). 
- If Stacks blocks for a different fork arrive out-of-order and, in doing so,
  constitute a better fork than the fork the node considers canonical, the node
will update the canonical Stacks tip pointer in the sortition DB before
processing the next sortition (#3419).

### Fixed

- The node keychain no longer maintains any internal state, but instead derives
  keys based on the chain tip the miner is building off of.  This prevents the
node from accidentally producing an invalid block that reuses a microblock
public key hash (#3387).
- If a node mines an invalid block for some reason, it will no longer stall
  forever.  Instead, it will detect that its last-mined block is not the chain
tip, and resume mining (#3406).

## [2.05.0.5.0]

### Changed

- The new minimum Rust version is 1.61
- The act of walking the mempool will now cache address nonces in RAM and to a
  temporary mempool table used for the purpose, instead of unconditionally
querying them from the chainstate MARF.  This builds upon improvements to mempool
goodput over 2.05.0.4.0 (#3337).
- The node and miner implementation has been refactored to remove write-lock
  contention that can arise when the node's chains-coordinator thread attempts to store and
process newly-discovered (or newly-mined) blocks, and when the node's relayer
thread attempts to mine a new block.  In addition, the miner logic has been
moved to a separate thread in order to avoid starving the relayer thread (which
must handle block and transaction propagation, as well as block-processing).
The refactored miner thread will be preemptively terminated and restarted
by the arrival of new Stacks blocks or burnchain blocks, which further
prevents the miner from holding open write-locks in the underlying
chainstate databases when there is new chain data to discover (which would
invalidate the miner's work anyway).  (#3335).

### Fixed

- Fixed `pow` documentation in Clarity (#3338).
- Backported unit tests that were omitted in the 2.05.0.3.0 release (#3348).

## [2.05.0.4.0]

### Fixed

- Denormalize the mempool database so as to remove a `LEFT JOIN` from the SQL
  query for choosing transactions in order by estimated fee rate.  This
drastically speeds up mempool transaction iteration in the miner (#3314)


## [2.05.0.3.0]

### Added

- Added prometheus output for "transactions in last block" (#3138).
- Added envrionement variable STACKS_LOG_FORMAT_TIME to set the time format
  stacks-node uses for logging. (#3219)
  Example: STACKS_LOG_FORMAT_TIME="%Y-%m-%d %H:%M:%S" cargo stacks-node
- Added mock-miner sample config (#3225)

### Changed

- Updates to the logging of transaction events (#3139).
- Moved puppet-chain to `./contrib/tools` directory and disabled compiling by default (#3200)

### Fixed

- Make it so that a new peer private key in the config file will propagate to
  the peer database (#3165).
- Fixed default miner behavior regarding block assembly
  attempts. Previously, the miner would only attempt to assemble a
  larger block after their first attempt (by Bitcoin RBF) if new
  microblock or block data arrived. This changes the miner to always
  attempt a second block assembly (#3184).
- Fixed a bug in the node whereby the node would encounter a deadlock when
  processing attachment requests before the P2P thread had started (#3236).
- Fixed a bug in the P2P state machine whereby it would not absorb all transient errors
  from sockets, but instead propagate them to the outer caller. This would lead
  to a node crash in nodes connected to event observers, which expect the P2P
  state machine to only report fatal errors (#3228)
- Spawn the p2p thread before processing number of sortitions. Fixes issue (#3216) where sync from genesis paused (#3236)
- Drop well-formed "problematic" transactions that result in miner performance degradation (#3212)
- Ignore blocks that include problematic transactions


## [2.05.0.2.1]

### Fixed
- Fixed a security bug in the SPV client whereby the chain work was not being
  considered at all when determining the canonical Bitcoin fork.  The SPV client
  now only accepts a new Bitcoin fork if it has a higher chain work than any other
  previously-seen chain (#3152).

## [2.05.0.2.0]

### IMPORTANT! READ THIS FIRST

Please read the following **WARNINGs** in their entirety before upgrading.

WARNING: Please be aware that using this node on chainstate prior to this release will cause
the node to spend **up to 30 minutes** migrating the data to a new schema.
Depending on the storage medium, this may take even longer.

WARNING: This migration process cannot be interrupted. If it is, the chainstate
will be **irrecovarably corrupted and require a sync from genesis.**

WARNING: You will need **at least 2x the disk space** for the migration to work.
This is because a copy of the chainstate will be made in the same directory in
order to apply the new schema.

It is highly recommended that you **back up your chainstate** before running
this version of the software on it.

### Changed
- The MARF implementation will now defer calculating the root hash of a new trie
  until the moment the trie is committed to disk.  This avoids gratuitous hash
  calculations, and yields a performance improvement of anywhere between 10x and
  200x (#3041).
- The MARF implementation will now store tries to an external file for instances
  where the tries are expected to exceed the SQLite page size (namely, the
  Clarity database). This improves read performance by a factor of 10x to 14x
  (#3059).
- The MARF implementation may now cache trie nodes in RAM if directed to do so
  by an environment variable (#3042).
- Sortition processing performance has been improved by about an order of
  magnitude, by avoiding a slew of expensive database reads (#3045).
- Updated chains coordinator so that before a Stacks block or a burn block is processed, 
  an event is sent through the event dispatcher. This fixes #3015. 
- Expose a node's public key and public key hash160 (i.e. what appears in
  /v2/neighbors) via the /v2/info API endpoint (#3046)
- Reduced the default subsequent block attempt timeout from 180 seconds to 30
  seconds, based on benchmarking the new MARF performance data during a period
  of network congestion (#3098)
- The `blockstack-core` binary has been renamed to `stacks-inspect`.
  This binary provides CLI tools for chain and mempool inspection.

## [2.05.0.1.0]

### Added 
- A new fee estimator intended to produce fewer over-estimates, by having less
  sensitivity to outliers. Its characteristic features are: 1) use a window to
  forget past estimates instead of exponential averaging, 2) use weighted
  percentiles, so that bigger transactions influence the estimates more, 3)
  assess empty space in blocks as having paid the "minimum fee", so that empty
  space is accounted for, 4) use random "fuzz" so that in busy times the fees can
  change dynamically. (#2972)
- Implements anti-entropy protocol for querying transactions from other 
  nodes' mempools. Before, nodes wouldn't sync mempool contents with one another.
  (#2884)
- Structured logging in the mining code paths. This will shine light 
  on what happens to transactions (successfully added, skipped or errored) that the
  miner considers while buildings blocks. (#2975)
- Added the mined microblock event, which includes information on transaction
  events that occurred in the course of mining (will provide insight
  on whether a transaction was successfully added to the block,
  skipped, or had a processing error). (#2975)
- For v2 endpoints, can now specify the `tip` parameter to `latest`. If 
  `tip=latest`, the node will try to run the query off of the latest tip. (#2778)
- Adds the /v2/headers endpoint, which returns a sequence of SIP-003-encoded 
  block headers and consensus hashes (see the ExtendedStacksHeader struct that 
  this PR adds to represent this data). (#2862)
- Adds the /v2/data_var endpoint, which returns a contract's data variable 
  value and a MARF proof of its existence. (#2862)
- Fixed a bug in the unconfirmed state processing logic that could lead to a
  denial of service (node crash) for nodes that mine microblocks (#2970)
- Added prometheus metric that tracks block fullness by logging the percentage of each
  cost dimension that is consumed in a given block (#3025).  
  

### Changed
- Updated the mined block event. It now includes information on transaction 
  events that occurred in the course of mining (will provide insight
  on whether a transaction was successfully added to the block, 
  skipped, or had a processing error). (#2975)
- Updated some of the logic in the block assembly for the miner and the follower
  to consolidate similar logic. Added functions `setup_block` and `finish_block`.
  (#2946)
- Makes the p2p state machine more reactive to newly-arrived 
  `BlocksAvailable` and `MicroblocksAvailable` messages for block and microblock 
  streams that this node does not have. If such messages arrive during an inventory 
  sync, the p2p state machine will immediately transition from the inventory sync 
  work state to the block downloader work state, and immediately proceed to fetch 
  the available block or microblock stream. (#2862)
- Nodes will push recently-obtained blocks and microblock streams to outbound
  neighbors if their cached inventories indicate that they do not yet have them
(#2986).
- Nodes will no longer perform full inventory scans on their peers, except
  during boot-up, in a bid to minimize block-download stalls (#2986).
- Nodes will process sortitions in parallel to downloading the Stacks blocks for
  a reward cycle, instead of doing these tasks sequentially (#2986).
- The node's runloop will coalesce and expire stale requests to mine blocks on
  top of parent blocks that are no longer the chain tip (#2969).
- Several database indexes have been updated to avoid table scans, which
  significantly improves most RPC endpoint speed and cuts node spin-up time in
half (#2989, #3005).
- Fixed a rare denial-of-service bug whereby a node that processes a very deep
  burnchain reorg can get stuck, and be rendered unable to process further
sortitions.  This has never happened in production, but it can be replicated in
tests (#2989).
- Updated what indices are created, and ensures that indices are created even 
  after the database is initialized (#3029).

### Fixed 
- Updates the lookup key for contracts in the pessimistic cost estimator. Before, contracts
  published by different principals with the same name would have had the same 
  key in the cost estimator. (#2984)
- Fixed a few prometheus metrics to be more accurate compared to `/v2` endpoints 
  when polling data (#2987)
- Fixed an error message from the type-checker that shows up when the type of a
  parameter refers to a trait defined in the same contract (#3064).

## [2.05.0.0.0]

This software update is a consensus changing release and the
implementation of the proposed cost changes in SIP-012. This release's
chainstate directory is compatible with chainstate directories from
2.0.11.4.0. However, this release is only compatible with chainstate
directories before the 2.05 consensus changes activate (Bitcoin height
713,000). If you run a 2.00 stacks-node beyond this point, and wish to
run a 2.05 node afterwards, you must start from a new chainstate
directory.

### Added

- At height 713,000 a new `costs-2` contract will be launched by the
  Stacks boot address.

### Changed

- Stacks blocks whose parents are mined >= 713,000 will use default costs
  from the new `costs-2` contract.
- Stacks blocks whose parents are mined >= 713,000 will use the real
  serialized length of Clarity values as the cost inputs to several methods
  that previously used the maximum possible size for the associated types.
- Stacks blocks whose parents are mined >= 713,000 will use the new block
  limit defined in SIP-012.

### Fixed

- Miners are now more aggressive in calculating their block limits
  when confirming microblocks (#2916)

## [2.0.11.4.0]

This software update is a point-release to change the transaction
selection logic in the default miner to prioritize by an estimated fee
rate instead of raw fee. This release's chainstate directory is
compatible with chainstate directories from 2.0.11.3.0.

### Added

- FeeEstimator and CostEstimator interfaces. These can be controlled
  via node configuration options. See the `README.md` for more
  information on the configuration.
- New fee rate estimation endpoint `/v2/fees/transaction` (#2872). See
  `docs/rpc/openapi.yaml` for more information.

### Changed

- Prioritize transaction inclusion in blocks by estimated fee rates (#2859).
- MARF sqlite connections will now use `mmap`'ed connections with up to 256MB
  space (#2869).

## [2.0.11.3.0]

This software update is a point-release to change the transaction selection
logic in the default miner to prioritize by fee instead of nonce sequence.  This
release's chainstate directory is compatible with chainstate directories from
2.0.11.2.0.

## Added

- The node will enforce a soft deadline for mining a block, so that a node
  operator can control how frequently their node attempts to mine a block
regardless of how congested the mempool is.  The timeout parameters are
controlled in the `[miner]` section of the node's config file (#2823).

## Changed

- Prioritize transaction inclusion in the mempool by transaction fee (#2823).

## [2.0.11.2.0]

NOTE: This change resets the `testnet`. Users running a testnet node will need
to reset their chain states.

### Added

- `clarity-cli` will now also print a serialized version of the resulting
  output from `eval` and `execute` commands. This serialization is in
  hexademical string format and supports integration with other tools. (#2684)
- The creation of a Bitcoin wallet with BTC version `> 0.19` is now supported
  on a private testnet. (#2647)
- `lcov`-compatible coverage reporting has been added to `clarity-cli` for
  Clarity contract testing. (#2592)
- The `README.md` file has new documentation about the release process. (#2726)

### Changed

- This change resets the testnet. (#2742)
- Caching has been added to speed up `/v2/info` responses. (#2746)

### Fixed

- PoX syncing will only look back to the reward cycle prior to divergence,
  instead of looking back over all history. This will speed up running a
  follower node. (#2746)
- The UTXO staleness check is re-ordered so that it occurs before the RBF-limit
  check. This way, if stale UTXOs reached the "RBF limit" a miner will recover
  by resetting the UTXO cache. (#2694)
- Microblock events were being sent to the event observer when microblock data
  was received by a peer, but were not emitted if the node mined the
  microblocks itself. This made something like the private-testnet setup
  incapable of emitting microblock events. Microblock events are now sent
  even when self-mined. (#2653)
- A bug is fixed in the mocknet/helium miner that would lead to a panic if a
  burn block occurred without a sortition in it. (#2711)
- Two bugs that caused problems syncing with the bitcoin chain during a
  bitcoin reorg have been fixed (#2771, #2780).
- Documentation is fixed in cases where string and buffer types are allowed
  but not covered in the documentation.  (#2676)

## [2.0.11.1.0]

This software update is our monthly release. It introduces fixes and features for both developers and miners. 
This release's chainstate directory is compatible with chainstate directories from 2.0.11.0.0.

## Added

- `/new_microblock` endpoint to notify event observers when a valid microblock
  has been received (#2571).
- Added new features to `clarity-cli` (#2597)
- Exposing new mining-related metrics in prometheus (#2664)
  - Miner's computed relative miner score as a percentage
  - Miner's computed commitment, the min of their previous commitment and their median commitment
  - Miner's current median commitment
- Add `key-for-seed` command to the `stacks-node` binary - outputs the associated secret key hex string
  and WIF formatted secret key for a given "seed" value (#2658).

## Changed

- Improved mempool walk order (#2514).
- Renamed database `tx_tracking.db` to `tx_tracking.sqlite` (#2666).
  
## Fixed 

- Alter the miner to prioritize spending the most recent UTXO when building a transaction, 
  instead of the largest UTXO. In the event of a tie, it uses the smallest UTXO first (#2661).
- Fix trait rpc lookups for implicitly implemented traits (#2602).
- Fix `v2/pox` endpoint, broken on Mocknet (#2634).
- Align cost limits on mocknet, testnet and mainnet (#2660). 
- Log peer addresses in the HTTP server (#2667)
- Mine microblocks if there are no recent unprocessed Stacks blocks

## [2.0.11.0.0]

The chainstate directory has been restructured in this release. It is not
compatible with prior chainstate directories.

## Added

- `/drop_mempool_tx` endpoint to notify event observers when a mempool
  transaction has been removed the mempool.
- `"reward_slot_holders"` field to the `new_burn_block` event
- CTRL-C handler for safe shutdown of `stacks-node`
- Log transactions in local db table via setting env `STACKS_TRANSACTION_LOG=1`
- New prometheus metrics for mempool transaction processing times and
  outstanding mempool transactions
- New RPC endpoint with path `/v2/traits/contractAddr/contractName/traitContractName
  /traitContractAddr/traitName` to determine whether a given trait is implemented 
  within the specified contract (either explicitly or implicitly).
- Re-activate the Atlas network for propagating and storing transaction
  attachments. This re-enables off-chain BNS name storage.
- Re-activate microblock mining.

## Changed

- Improved chainstate directory layout
- Improved node boot up time
- Better handling of flash blocks
- The `/v2/pox` RPC endpoint was updated to include more useful
  information about the current and next PoX cycles. For details, see
  `docs/rpc-endpoints.md`
  
## Fixed 

- Fixed faulty logic in the mempool that was still treating the transaction fee
  as a fee rate, which prevented replace-by-fee from working as expected.

## [2.0.10.0.1]

This is a low-priority hotfix release to address a bug in the deserialization logic. The
chainstate directory of 2.0.10.0.1 is compatible with 2.0.10. This release also begins the
usage of the versioning scheme outlined in the [README.md](README.md).

## [2.0.10]

This is a low-priority hotfix release to address two bugs in the block downloader. The
chainstate directory of 2.0.10 is compatible with 2.0.9. If booting up a node from genesis, or
an existing node has stalled in downloading blocks, this hotfix is necessary for your
node.

## Fixed

- Bug in microblocks inventory vector calculation that included invalidated microblocks
  as present bit. This bug will impact nodes booting up from genesis, but not affect nodes
  currently running at the chain tip (#2518).
- Bug in microblocks downloader logic that would cause the stacks-node to fail to wake-up
  to process newly arrived microblocks in certain instances (#2491).

## [2.0.9]

This is a hotfix release for improved handling of arriving Stacks blocks through
both the RPC interface and the P2P ineterface.  The chainstate directory of
2.0.9 is compatible with the 2.0.8 chainstate.

## Fixed

- TOCTTOU bug fixed in the chain processing logic that, which now ensures that
  an arriving Stacks block is processed at most once.

## [2.0.8] - 2021-03-02

This is a hotfix release for improved handling of static analysis storage and
improved `at-block` behavior. The chainstate directory of 2.0.8 is compatible with
the 2.0.7 chainstate.

## Fixed

- Improved static analysis storage
- `at-block` behavior in `clarity-cli` and unit tests (no changes in `stacks-node`
  behavior).

## [2.0.7] - 2021-02-26

This is an emergency hotfix that prevents the node from accidentally deleting
valid block data if its descendant microblock stream is invalid for some reason.

## Fixed

- Do not delete a valid parent Stacks block.


## [2.0.6] - 2021-02-15

The database schema has not changed since 2.0.5, so when spinning up a
2.0.6 node from a 2.0.5 chainstate, you do not need to use a fresh
working directory. Earlier versions' chainstate directories are
incompatible, however.

### Fixed

- Miner RBF logic has two "fallback" logic changes. First, if the RBF
  logic has increased fees by more than 50%, do not submit a new
  transaction. Second, fix the "same chainstate hash" fallback check.
- Winning block txid lookups in the SortitionDB have been corrected
  to use the txid during the lookup.
- The miner will no longer attempt to mine a new Stacks block if it receives a
  microblock in a discontinuous microblock stream.

## [2.0.5] - 2021-02-12

The database schema has changed since 2.0.4, so when spinning up a 2.0.5
node from an earlier chainstate, you must use a fresh working directory.

### Added

- Miner heuristic for handling relatively large or computationally
  expensive transactions: such transactions will be dropped from the
  mempool to prevent miners from re-attempting them once they fail.
  Miners can also now continue processing transactions that are
  behind those transactions in the mempool "queue".

### Fixed

- Miner block assembly now uses the correct block limit available via
  the node config
- `tx_fees_streamed_produced` fees are included in miner coinbase
  events for event observers
- SQLite indexes are now correctly created on database instantion

### Changed

- STX unlock events are now sent over the events endpoint bundled
  into an associated unlock transaction
- Atlas attachments networking endpoints are disabled for this
  release, while networking issues are addressed in the
  implementation

## [2.0.4] - 2021-02-07

### Changed

- Atlas attachments networking endpoints are disabled for this
  release, while networking issues are addressed in the
  implementation.

## [2.0.3] - 2021-02-04

### Added

- `stacks-node --mine-at-height` commandline option, which tells the
  `stacks-node` not to mine until it has synchronized to the given
  Stacks block height
- A new RPC endpoint `/v2/blocks/upload/{consensus_hash}` that accepts
  an uploaded a Stacks block for a given sortition

### Changed

- Enabled WAL mode for the chainstate databases. This allows much more
  concurrency in the `stacks-node`, and improves network performance
  across the board. **NOTE:** *This changed the database schema, any
  running node would need to re-initialize their nodes from a new chain
  state when upgrading*.
- Default value `wait_time_for_microblocks`: from 60s to 30s
- The mempool now performs more transfer semantics checks before admitting
  a transaction (e.g., reject if origin = recipient): see issue #2354
- Improved the performance of the code that handles `GetBlocksInv` p2p
  messages by an order of magnitude.
- Improved the performance of the block-downloader's block and
  microblock search code by a factor of 5x.

### Fixed

- Miner mempool querying now works across short-lived forks: see issue #2389
- JSON deserialization for high-depth JSON objects
- Atlas attachment serving: see PR #2390
- Address issues #2379, #2356, #2347, #2346. The tracking of the
  `LeaderBlockCommit` operations inflight is improved, drastically
  reducing the number of block commit rejections. When
  a`LeaderBlockCommit` is not included in the Bitcoin block it was
  targeting, it is condemned to be rejected, per the Stacks
  consensus. To avoid wasting BTC, the miner now tries to send its
  next `LeaderBlockCommit` operations using the UTXOs of the previous
  transaction with a replacement by fee. The fee increase increments
  can be configured with the setting `rbf_fee_increment`.<|MERGE_RESOLUTION|>--- conflicted
+++ resolved
@@ -10,12 +10,9 @@
 ### Fixed
 
 - Handle the case where a bitcoin node returns zero headers (#3588)
-<<<<<<< HEAD
-=======
 - The default value for `always_use_affirmation_maps` is now set to `false`,
   instead of `true`.  This was preventing testnet nodes from reaching the chain
 tip with the default configuration.
->>>>>>> c1a2c2e5
 
 ## [2.1]
 
