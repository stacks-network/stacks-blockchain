# Changelog

All notable changes to this project will be documented in this file.

The format is based on [Keep a Changelog](https://keepachangelog.com/en/1.0.0/),
and this project adheres to the versioning scheme outlined in the [README.md](README.md).

## [Unreleased]

### Added
- Add `tenure_timeout_secs` to the miner for determining when a time-based tenure extend should be attempted.

### Changed

<<<<<<< HEAD
- When a transaction is dropped due to replace-by-fee, the `/drop_mempool_tx` event observer payload now includes `new_txid`, which is the transaction that replaced this dropped transaction. When a transaction is dropped for other reasons, `new_txid` is `null`. [#5381](https://github.com/stacks-network/stacks-core/pull/5381)
=======
- Nodes will assume that all PoX anchor blocks exist by default, and stall initial block download indefinitely to await their arrival (#5502)
>>>>>>> c900752b

## [3.1.0.0.1]

### Added

- A miner will now generate a tenure-extend when at least 70% of the signers have confirmed that they are willing to allow one, via the new timestamp included in block responses. This allows the miner to refresh its budget in between Bitcoin blocks. ([#5476](https://github.com/stacks-network/stacks-core/discussions/5476))

### Changed

## [3.1.0.0.0]

### Added

- **SIP-029 consensus rules, activating in epoch 3.1 at block 875,000** (see [SIP-029](https://github.com/stacksgov/sips/blob/main/sips/sip-029/sip-029-halving-alignment.md) for details)
- New RPC endpoints
  - `/v2/clarity/marf/:marf_key_hash`
  - `/v2/clarity/metadata/:principal/:contract_name/:clarity_metadata_key`
- When a proposed block is validated by a node, the block can be validated even when the block version is different than the node's default ([#5539](https://github.com/stacks-network/stacks-core/pull/5539))

### Changed

## [3.0.0.0.4]

### Added

### Changed

- Use the same burn view loader in both block validation and block processing

## [3.0.0.0.3]

### Added

### Changed
- Add index for StacksBlockId to nakamoto block headers table (improves node performance)
- Remove the panic for reporting DB deadlocks (just error and continue waiting)
- Add index to `metadata_table` in Clarity DB on `blockhash`
- Add `block_commit_delay_ms` to the config file to control the time to wait after seeing a new burn block, before submitting a block commit, to allow time for the first Nakamoto block of the new tenure to be mined, allowing this miner to avoid the need to RBF the block commit.
- Add `tenure_cost_limit_per_block_percentage` to the miner config file to control the percentage remaining tenure cost limit to consume per nakamoto block.
- Add `/v3/blocks/height/:block_height` rpc endpoint
- If the winning miner of a sortition is committed to the wrong parent tenure, the previous miner can immediately tenure extend and continue mining since the winning miner would never be able to propose a valid block. (#5361)

## [3.0.0.0.2]

### Added

### Changed
- Fixes  a few bugs in the relayer and networking stack
  - detects and deprioritizes unhealthy replicas
  - fixes an issue in the p2p stack which was preventing it from caching the reward set.

## [3.0.0.0.1]

### Changed
- Add index for StacksBlockId to nakamoto block headers table (improves node performance)
- Remove the panic for reporting DB deadlocks (just error and continue waiting)
- Various test fixes for CI (5353, 5368, 5372, 5371, 5380, 5378, 5387, 5396, 5390, 5394)
- Various log fixes:
    - don't say proceeding to mine blocks if not a miner
    - misc. warns downgraded to debugs
- 5391: Update default block proposal timeout to 10 minutes
- 5406: After block rejection, miner pauses
- Docs fixes
    - Fix signer docs link
    - Specify burn block in clarity docs

## [3.0.0.0.0]

### Added

- **Nakamoto consensus rules, activating in epoch 3.0 at block 867,867** (see [SIP-021](https://github.com/stacksgov/sips/blob/main/sips/sip-021/sip-021-nakamoto.md) for details)
- Clarity 3, activating with epoch 3.0
  - Keywords / variable
    - `tenure-height` added
    - `stacks-block-height` added
    - `block-height` removed
  - Functions
    - `get-stacks-block-info?` added
    - `get-tenure-info?` added
    - `get-block-info?` removed
- New RPC endpoints
  - `/v3/blocks/:block_id`
  - `/v3/blocks/upload/`
  - `/v3/signer/:signer_pubkey/:cycle_num`
  - `/v3/sortitions`
  - `/v3/stacker_set/:cycle_num`
  - `/v3/tenures/:block_id`
  - `/v3/tenures/fork_info/:start/:stop`
  - `/v3/tenures/info`
  - `/v3/tenures/tip/:consensus_hash`
- Re-send events to event observers across restarts
- Support custom chain-ids for testing
- Add `replay-block` command to CLI

### Changed

- Strict config file validation (unknown fields will cause the node to fail to start)
- Add optional `timeout_ms` to `events_observer` configuration
- Modified RPC endpoints
  - Include `tenure_height` in `/v2/info` endpoint
  - Include `block_time` and `tenure_height` in `/new/block` event payload
- Various improvements to logging, reducing log spam and improving log messages
- Various improvements and bugfixes

## [2.5.0.0.7]

### Added

- Add warn logs for block validate rejections (#5079)
- Neon mock miner replay (#5060)

### Changed

- Revert BurnchainHeaderHash serialization change (#5094)
- boot_to_epoch_3 in SignerTest should wait for a new commit (#5087)
- Fix block proposal rejection test (#5084)
- Mock signing revamp (#5070)
- Multi miner fixes jude (#5040)
- Remove spurious deadlock condition whenever the sortition DB is opened

## [2.5.0.0.6]

### Changed

- If there is a getchunk/putchunk that fails due to a stale (or future) version NACK, the StackerDB sync state machine should immediately retry sync (#5066)

## [2.5.0.0.5]

### Added

- Added configuration option `connections.antientropy_retry` (#4932)

### Changed

- Set default antientropy_retry to run once per hour (#4935)

## [2.5.0.0.4]

### Added

- Adds the solo stacking scenarios to the stateful property-based testing strategy for PoX-4 (#4725)
- Add signer-key to synthetic stack-aggregation-increase event (#4728)
- Implement the assumed total commit with carry-over (ATC-C) strategy for denying opportunistic Bitcoin miners from mining Stacks at a discount (#4733)
- Adding support for stacks-block-height and tenure-height in Clarity 3 (#4745)
- Preserve PeerNetwork struct when transitioning to 3.0 (#4767)
- Implement singer monitor server error (#4773)
- Pull current stacks signer out into v1 implementation and create placeholder v0 mod (#4778)
- Create new block signature message type for v0 signer (#4787)
- Isolate the rusqlite dependency in stacks-common and clarity behind a cargo feature (#4791)
- Add next_initiative_delay config option to control how frequently the miner checks if a new burnchain block has been processed (#4795)
- Various performance improvements and cleanup

### Changed

- Downgraded log messages about transactions from warning to info (#4697)
- Fix race condition between the signer binary and the /v2/pox endpoint (#4738)
- Make node config mock_miner item hot-swappable (#4743)
- Mandates that a burnchain block header be resolved by a BurnchainHeaderReader, which will resolve a block height to at most one burnchain header (#4748)
- Optional config option to resolve DNS of bootstrap nodes (#4749)
- Limit inventory syncs with new peers (#4750)
- Update /v2/fees/transfer to report the median transaction fee estimate for a STX-transfer of 180 bytes (#4754)
- Reduce connection spamming in stackerdb (#4759)
- Remove deprecated signer cli commands (#4772)
- Extra pair of signer slots got introduced at the epoch 2.5 boundary (#4845, #4868, #4891)
- Never consider Stacks chain tips that are not on the canonical burn chain #4886 (#4893)

### Fixed

- Allow Nakamoto blocks to access the burn block associated with the current tenure (#4333)

## [2.5.0.0.3]

This release fixes a regression in `2.5.0.0.0` from `2.4.0.1.0` caused by git merge

## [2.5.0.0.2]

This release fixes two bugs in `2.5.0.0.0`, correctly setting the activation height for 2.5, and the network peer version.

## [2.5.0.0.0]

This release implements the 2.5 Stacks consensus rules which activates at Bitcoin block `840,360`: primarily the instantiation
of the pox-4 contract. For more details see SIP-021.

This is the first consensus-critical release for Nakamoto. Nodes which do not update before the 2.5 activation height will be forked away from the rest of the network. This release is compatible with 2.4.x chain state directories and does not require resyncing from genesis. The first time a node boots with this version it will perform some database migrations which could lengthen the normal node startup time.

**This is a required release before Nakamoto rules are enabled in 3.0.**

### Timing of Release from 2.5 to 3.0

Activating Nakamoto will include two epochs:

- **Epoch 2.5:** Pox-4 contract is booted up but no Nakamoto consensus rules take effect.
- **Epoch 3:** Nakamoto consensus rules take effect.

### Added

- New RPC endpoint `/v2/stacker_set/{cycle_number}` to fetch stacker sets in PoX-4
- New `/new_pox_anchor` endpoint for broadcasting PoX anchor block processing.
- Stacker bitvec in NakamotoBlock
- New [`pox-4` contract](./stackslib/src/chainstate/stacks/boot/pox-4.clar) that reflects changes in how Stackers are signers in Nakamoto:
  - `stack-stx`, `stack-extend`, `stack-increase` and `stack-aggregation-commit` now include a `signer-key` parameter, which represents the public key used by the Signer. This key is used for determining the signer set in Nakamoto.
  - Functions that include a `signer-key` parameter also include a `signer-sig` parameter to demonstrate that the owner of `signer-key` is approving that particular Stacking operation. For more details, refer to the `verify-signer-key-sig` method in the `pox-4` contract.
  - Signer key authorizations can be added via `set-signer-key-authorization` to omit the need for `signer-key` signatures
  - A `max-amount` field is a field in signer key authorizations and defines the maximum amount of STX that can be locked in a single transaction.
- Added configuration parameters to customize the burn block at which to start processing Stacks blocks, when running on testnet or regtest.
  ```
  [burnchain]
  first_burn_block_height = 2582526
  first_burn_block_timestamp = 1710780828
  first_burn_block_hash = "000000000000001a17c68d43cb577d62074b63a09805e4a07e829ee717507f66"
  ```

### Modified

- `pox-4.aggregation-commit` contains a signing-key parameter (like
  `stack-stx` and `stack-extend`), the signing-key parameter is removed from
  `delegate-*` functions.

## [2.4.0.1.0]

### Added

- When the Clarity library is built with feature flag `developer-mode`, comments
  from the source code are now attached to the `SymbolicExpression` nodes. This
  will be useful for tools that use the Clarity library to analyze and
  manipulate Clarity source code, e.g. a formatter.
- New RPC endpoint at /v2/constant_val to fetch a constant from a contract.
- A new subsystem, called StackerDB, has been added, which allows a set of
  Stacks nodes to store off-chain data on behalf of a specially-crafter smart
  contract. This is an opt-in feature; Stacks nodes explicitly subscribe to
  StackerDB replicas in their config files.
- Message definitions and codecs for Stacker DB, a replicated off-chain DB
  hosted by subscribed Stacks nodes and controlled by smart contracts
- Added 3 new public and regionally diverse bootstrap nodes: est.stacksnodes.org, cet.stacksnodes.org, sgt.stacksnodes.org
- satoshis_per_byte can be changed in the config file and miners will always use
  the most up to date value
- New RPC endpoint at /v2/block_proposal for miner to validate proposed block.
  Only accessible on local loopback interface

In addition, this introduces a set of improvements to the Stacks miner behavior. In
particular:

- The VRF public key can be re-used across node restarts.
- Settings that affect mining are hot-reloaded from the config file. They take
  effect once the file is updated; there is no longer a need to restart the
  node.
- The act of changing the miner settings in the config file automatically
  triggers a subsequent block-build attempt, allowing the operator to force the
  miner to re-try building blocks.
- This adds a new tip-selection algorithm that minimizes block orphans within a
  configurable window of time.
- When configured, the node will automatically stop mining if it is not achieving a
  targeted win rate over a configurable window of blocks.
- When configured, the node will selectively mine transactions from only certain
  addresses, or only of certain types (STX-transfers, contract-publishes,
  contract-calls).
- When configured, the node will optionally only RBF block-commits if it can
  produce a block with strictly more transactions.

### Changed

- `developer-mode` is no longer enabled in the default feature set. This is the correct default behavior, since the stacks-node should NOT build with developer-mode enabled by default. Tools that need to use developer-mode should enable it explicitly.

### Fixed

- The transaction receipts for smart contract publish transactions now indicate
  a result of `(err none)` if the top-level code of the smart contract contained
  runtime error and include details about the error in the `vm_error` field of
  the receipt. Fixes issues #3154, #3328.
- Added config setting `burnchain.wallet_name` which addresses blank wallets no
  longer being created by default in recent bitcoin versions. Fixes issue #3596
- Use the current burnchain tip to lookup UTXOs (Issue #3733)
- The node now gracefully shuts down even if it is in the middle of a handshake with
  bitcoind. Fixes issue #3734.

## [2.4.0.0.4]

This is a high-priority hotfix that addresses a bug in transaction processing which
could impact miner availability.

## [2.4.0.0.3]

This is a high-priority hotfix that addresses a bug in transaction processing which
could impact miner availability.

## [2.4.0.0.2]

This is a hotfix that changes the logging failure behavior from panicking to dropping
the log message (PR #3784).

## [2.4.0.0.4]

This is a high-priority hotfix that addresses a bug in transaction processing which
could impact miner availability.

## [2.4.0.0.3]

This is a high-priority hotfix that addresses a bug in transaction processing which
could impact miner availability.

## [2.4.0.0.2]

This is a hotfix that changes the logging failure behavior from panicking to dropping
the log message (PR #3784).

## [2.4.0.0.1]

This is a minor change to add `txid` fields into the log messages from failing
contract deploys. This will help tools (and users) more easily find the log
messages to determine what went wrong.

## [2.4.0.0.0]

This is a **consensus-breaking** release to revert consensus to PoX, and is the second fork proposed in SIP-022.

- [SIP-022](https://github.com/stacksgov/sips/blob/main/sips/sip-022/sip-022-emergency-pox-fix.md)
- [SIP-024](https://github.com/stacksgov/sips/blob/main/sips/sip-024/sip-024-least-supertype-fix.md)

### Fixed

- PoX is re-enabled and stacking resumes starting at Bitcoin block `791551`
- Peer network id is updated to `0x18000009`
- Adds the type sanitization described in SIP-024

This release is compatible with chainstate directories from 2.1.0.0.x and 2.3.0.0.x

## [2.3.0.0.2]

This is a high-priority hotfix release to address a bug in the
stacks-node miner logic which could impact miner availability.

This release is compatible with chainstate directories from 2.3.0.0.x and 2.1.0.0.x

## [2.3.0.0.1]

This is a hotfix release to update:

- peer version identifier used by the stacks-node p2p network.
- yield interpreter errors in deser_hex

This release is compatible with chainstate directories from 2.3.0.0.x and 2.1.0.0.x

## [2.3.0.0.0]

This is a **consensus-breaking** release to address a Clarity VM bug discovered in 2.2.0.0.1.
Tx and read-only calls to functions with traits as parameters are rejected with unchecked TypeValueError.
Additional context and rationale can be found in [SIP-023](https://github.com/stacksgov/sips/blob/main/sips/sip-023/sip-023-emergency-fix-traits.md).

This release is compatible with chainstate directories from 2.1.0.0.x.

## [2.2.0.0.1]

This is a **consensus-breaking** release to address a bug and DoS vector in pox-2's `stack-increase` function.
Additional context and rationale can be found in [SIP-022](https://github.com/stacksgov/sips/blob/main/sips/sip-022/sip-022-emergency-pox-fix.md).

This release is compatible with chainstate directories from 2.1.0.0.x.

## [2.1.0.0.3]

This is a high-priority hotfix release to address a bug in the
stacks-node miner logic which could impact miner availability. This
release's chainstate directory is compatible with chainstate
directories from 2.1.0.0.2.

## [2.1.0.0.2]

This software update is a hotfix to resolve improper unlock handling
in mempool admission. This release's chainstate directory is
compatible with chainstate directories from 2.1.0.0.1.

### Fixed

- Fix mempool admission logic's improper handling of PoX unlocks. This would
  cause users to get spurious `NotEnoughFunds` rejections when trying to submit
  their transactions (#3623)

## [2.1.0.0.1]

### Fixed

- Handle the case where a bitcoin node returns zero headers (#3588)
- The default value for `always_use_affirmation_maps` is now set to `false`,
  instead of `true`. This was preventing testnet nodes from reaching the chain
  tip with the default configuration.
- Reduce default poll time of the `chain-liveness` thread which reduces the
  possibility that a miner thread will get interrupted (#3610).

## [2.1]

This is a **consensus-breaking** release that introduces a _lot_ of new
functionality. Details on the how and why can be found in [SIP-015](https://github.com/stacksgov/sips/blob/feat/sip-015/sips/sip-015/sip-015-network-upgrade.md),
[SIP-018](https://github.com/MarvinJanssen/sips/blob/feat/signed-structured-data/sips/sip-018/sip-018-signed-structured-data.md),
and [SIP-20](https://github.com/obycode/sips/blob/bitwise-ops/sips/sip-020/sip-020-bitwise-ops.md).

The changelog for this release is a high-level summary of these SIPs.

### Added

- There is a new `.pox-2` contract for implementing proof-of-transfer. This PoX
  contract enables re-stacking while the user's STX are locked, and incrementing
  the amount stacked on top of a locked batch of STX.
- The Clarity function `stx-account` has been added, which returns the account's
  locked and unlocked balances.
- The Clarity functions `principal-destruct` and `principal-construct?`
  functions have been added, which provide the means to convert between a
  `principal` instance and the `buff`s and `string-ascii`s that constitute it.
- The Clarity function `get-burn-block-info?` has been added to support
  fetching the burnchain header hash of _any_ burnchain block starting from the
  sortition height of the Stacks genesis block, and to support fetching the PoX
  addresses and rewards paid by miners for a particular burnchain block height.
- The Clarity function `slice` has been added for obtaining a sub-sequence of a
  `buff`, `string-ascii`, `string-utf8`, or `list`.
- Clarity functions for converting between `string-ascii`, `string-utf8`,
  `uint`, and `int` have been added.
- Clarity functions for converting between big- and little-endian
  `buff` representations of `int` and `uint` have been added.
- The Clarity function `stx-transfer-memo?` has been added, which behaves the
  same as `stx-transfer?` but also takes a memo argument.
- The Clarity function `is-standard` has been added to identify whether or not a
  `principal` instance is a standard or contract principal.
- Clarity functions have been added for converting an arbitrary Clarity type to
  and from its canonical byte string representation.
- The Clarity function `replace-at?` has been added for replacing a single item
  in a `list`, `string-ascii`, `string-utf8`, or `buff`.
- The Clarity global variable `tx-sponsor?` has been added, which evaluates to
  the sponsor of the transaction if the transaction is sponsored.
- The Clarity global variable `chain-id` has been added, which evaluates to the
  4-byte chain ID of this Stacks network.
- The Clarity parser has been rewritten to be about 3x faster than the parser in
  Stacks 2.05.x.x.x.
- Clarity trait semantics have been refined and made more explicit, so as to
  avoid certain corner cases where a trait reference might be downgraded to a
  `principal` in Clarity 1.
  - Trait values can be passed to compatible sub-trait types
  - Traits can be embedded in compound types, e.g. `(optional <my-trait>)`
  - Traits can be assigned to a let-variable
- Fixes to unexpected behavior in traits
  - A trait with duplicate function names is now an error
  - Aliased trait names do not interfere with local trait definitions
- The comparison functions `<`, `<=`, `>`, and `>=` now work on `string-ascii`,
  `string-utf8`, and `buff` based on byte-by-byte comparison (note that this is
  _not_ lexicographic comparison).
- It is now possible to call `delegate-stx` from a burnchain transaction, just
  as it is for `stack-stx` and `transfer-stx`.

### Changed

- The `delegate-stx` function in `.pox-2` can be called while the user's STX are
  locked.
- If a batch of STX is not enough to clinch even a single reward slot, then the
  STX are automatically unlocked at the start of the reward cycle in which they
  are rendered useless in this capacity.
- The PoX sunset has been removed. PoX rewards will continue in perpetuity.
- Support for segwit and taproot addresses (v0 and v1 witness programs) has been
  added for Stacking.
- The Clarity function `get-block-info?` now supports querying a block's total
  burnchain spend by miners who tried to mine it, the spend by the winner, and
  the total block reward (coinbase plus transaction fees).
- A block's coinbase transaction may specify an alternative recipient principal,
  which can be either a standard or contract principal.
- A smart contract transaction can specify which version of Clarity to use. If
  no version is given, then the epoch-default version will be used (in Stacks
  2.1, this is Clarity 2).
- The Stacks node now includes the number of PoX anchor blocks in its
  fork-choice rules. The best Stacks fork is the fork that (1) is on the best
  Bitcoin fork, (2) has the most PoX anchor blocks known, and (3) is the longest.
- On-burnchain operations -- `stack-stx`, `delegate-stx`, and `transfer-stx` --
  can take effect within six (6) burnchain blocks in which they are mined,
  instead of one.
- Transaction fees are debited from accounts _before_ the transaction is
  processed.
- All smart contract analysis errors are now treated as runtime errors, meaning
  that smart contract transactions which don't pass analysis will still be mined
  (so miners get paid for partially validating them).
- The default Clarity version is now 2. Users can opt for version 1 by using
  the new smart contract transaction wire format and explicitly setting version

### Fixed

- The authorization of a `contract-caller` in `.pox-2` for stacking will now
  expire at the user-specified height, if given.
- The Clarity function `principal-of?` now works on mainnet.
- One or more late block-commits no longer result in the miner losing its
  sortition weight.
- Documentation will indicate explicitly which Clarity version introduced each
  keyword or function.

## [2.05.0.6.0]

### Changed

- The `/v2/neighbors` endpoint now reports a node's bootstrap peers, so other
  nodes can find high-quality nodes to boot from (#3401)
- If there are two or more Stacks chain tips that are tied for the canonical
  tip, the node deterministically chooses one _independent_ of the arrival order
  (#3419).
- If Stacks blocks for a different fork arrive out-of-order and, in doing so,
  constitute a better fork than the fork the node considers canonical, the node
  will update the canonical Stacks tip pointer in the sortition DB before
  processing the next sortition (#3419).

### Fixed

- The node keychain no longer maintains any internal state, but instead derives
  keys based on the chain tip the miner is building off of. This prevents the
  node from accidentally producing an invalid block that reuses a microblock
  public key hash (#3387).
- If a node mines an invalid block for some reason, it will no longer stall
  forever. Instead, it will detect that its last-mined block is not the chain
  tip, and resume mining (#3406).

## [2.05.0.5.0]

### Changed

- The new minimum Rust version is 1.61
- The act of walking the mempool will now cache address nonces in RAM and to a
  temporary mempool table used for the purpose, instead of unconditionally
  querying them from the chainstate MARF. This builds upon improvements to mempool
  goodput over 2.05.0.4.0 (#3337).
- The node and miner implementation has been refactored to remove write-lock
  contention that can arise when the node's chains-coordinator thread attempts to store and
  process newly-discovered (or newly-mined) blocks, and when the node's relayer
  thread attempts to mine a new block. In addition, the miner logic has been
  moved to a separate thread in order to avoid starving the relayer thread (which
  must handle block and transaction propagation, as well as block-processing).
  The refactored miner thread will be preemptively terminated and restarted
  by the arrival of new Stacks blocks or burnchain blocks, which further
  prevents the miner from holding open write-locks in the underlying
  chainstate databases when there is new chain data to discover (which would
  invalidate the miner's work anyway). (#3335).

### Fixed

- Fixed `pow` documentation in Clarity (#3338).
- Backported unit tests that were omitted in the 2.05.0.3.0 release (#3348).

## [2.05.0.4.0]

### Fixed

- Denormalize the mempool database so as to remove a `LEFT JOIN` from the SQL
  query for choosing transactions in order by estimated fee rate. This
  drastically speeds up mempool transaction iteration in the miner (#3314)

## [2.05.0.3.0]

### Added

- Added prometheus output for "transactions in last block" (#3138).
- Added environment variable STACKS_LOG_FORMAT_TIME to set the time format
  stacks-node uses for logging. (#3219)
  Example: STACKS_LOG_FORMAT_TIME="%Y-%m-%d %H:%M:%S" cargo stacks-node
- Added mock-miner sample config (#3225)

### Changed

- Updates to the logging of transaction events (#3139).
- Moved puppet-chain to `./contrib/tools` directory and disabled compiling by default (#3200)

### Fixed

- Make it so that a new peer private key in the config file will propagate to
  the peer database (#3165).
- Fixed default miner behavior regarding block assembly
  attempts. Previously, the miner would only attempt to assemble a
  larger block after their first attempt (by Bitcoin RBF) if new
  microblock or block data arrived. This changes the miner to always
  attempt a second block assembly (#3184).
- Fixed a bug in the node whereby the node would encounter a deadlock when
  processing attachment requests before the P2P thread had started (#3236).
- Fixed a bug in the P2P state machine whereby it would not absorb all transient errors
  from sockets, but instead propagate them to the outer caller. This would lead
  to a node crash in nodes connected to event observers, which expect the P2P
  state machine to only report fatal errors (#3228)
- Spawn the p2p thread before processing number of sortitions. Fixes issue (#3216) where sync from genesis paused (#3236)
- Drop well-formed "problematic" transactions that result in miner performance degradation (#3212)
- Ignore blocks that include problematic transactions

## [2.05.0.2.1]

### Fixed

- Fixed a security bug in the SPV client whereby the chain work was not being
  considered at all when determining the canonical Bitcoin fork. The SPV client
  now only accepts a new Bitcoin fork if it has a higher chain work than any other
  previously-seen chain (#3152).

## [2.05.0.2.0]

### IMPORTANT! READ THIS FIRST

Please read the following **WARNINGs** in their entirety before upgrading.

WARNING: Please be aware that using this node on chainstate prior to this release will cause
the node to spend **up to 30 minutes** migrating the data to a new schema.
Depending on the storage medium, this may take even longer.

WARNING: This migration process cannot be interrupted. If it is, the chainstate
will be **irrecovarably corrupted and require a sync from genesis.**

WARNING: You will need **at least 2x the disk space** for the migration to work.
This is because a copy of the chainstate will be made in the same directory in
order to apply the new schema.

It is highly recommended that you **back up your chainstate** before running
this version of the software on it.

### Changed

- The MARF implementation will now defer calculating the root hash of a new trie
  until the moment the trie is committed to disk. This avoids gratuitous hash
  calculations, and yields a performance improvement of anywhere between 10x and
  200x (#3041).
- The MARF implementation will now store tries to an external file for instances
  where the tries are expected to exceed the SQLite page size (namely, the
  Clarity database). This improves read performance by a factor of 10x to 14x
  (#3059).
- The MARF implementation may now cache trie nodes in RAM if directed to do so
  by an environment variable (#3042).
- Sortition processing performance has been improved by about an order of
  magnitude, by avoiding a slew of expensive database reads (#3045).
- Updated chains coordinator so that before a Stacks block or a burn block is processed,
  an event is sent through the event dispatcher. This fixes #3015.
- Expose a node's public key and public key hash160 (i.e. what appears in
  /v2/neighbors) via the /v2/info API endpoint (#3046)
- Reduced the default subsequent block attempt timeout from 180 seconds to 30
  seconds, based on benchmarking the new MARF performance data during a period
  of network congestion (#3098)
- The `blockstack-core` binary has been renamed to `stacks-inspect`.
  This binary provides CLI tools for chain and mempool inspection.

### Fixed

- The AtlasDB previously could lose `AttachmentInstance` data during shutdown
  or crashes (#3082). This release resolves that.

## [2.05.0.1.0]

### Added

- A new fee estimator intended to produce fewer over-estimates, by having less
  sensitivity to outliers. Its characteristic features are: 1) use a window to
  forget past estimates instead of exponential averaging, 2) use weighted
  percentiles, so that bigger transactions influence the estimates more, 3)
  assess empty space in blocks as having paid the "minimum fee", so that empty
  space is accounted for, 4) use random "fuzz" so that in busy times the fees can
  change dynamically. (#2972)
- Implements anti-entropy protocol for querying transactions from other
  nodes' mempools. Before, nodes wouldn't sync mempool contents with one another.
  (#2884)
- Structured logging in the mining code paths. This will shine light
  on what happens to transactions (successfully added, skipped or errored) that the
  miner considers while buildings blocks. (#2975)
- Added the mined microblock event, which includes information on transaction
  events that occurred in the course of mining (will provide insight
  on whether a transaction was successfully added to the block,
  skipped, or had a processing error). (#2975)
- For v2 endpoints, can now specify the `tip` parameter to `latest`. If
  `tip=latest`, the node will try to run the query off of the latest tip. (#2778)
- Adds the /v2/headers endpoint, which returns a sequence of SIP-003-encoded
  block headers and consensus hashes (see the ExtendedStacksHeader struct that
  this PR adds to represent this data). (#2862)
- Adds the /v2/data_var endpoint, which returns a contract's data variable
  value and a MARF proof of its existence. (#2862)
- Fixed a bug in the unconfirmed state processing logic that could lead to a
  denial of service (node crash) for nodes that mine microblocks (#2970)
- Added prometheus metric that tracks block fullness by logging the percentage of each
  cost dimension that is consumed in a given block (#3025).

### Changed

- Updated the mined block event. It now includes information on transaction
  events that occurred in the course of mining (will provide insight
  on whether a transaction was successfully added to the block,
  skipped, or had a processing error). (#2975)
- Updated some of the logic in the block assembly for the miner and the follower
  to consolidate similar logic. Added functions `setup_block` and `finish_block`.
  (#2946)
- Makes the p2p state machine more reactive to newly-arrived
  `BlocksAvailable` and `MicroblocksAvailable` messages for block and microblock
  streams that this node does not have. If such messages arrive during an inventory
  sync, the p2p state machine will immediately transition from the inventory sync
  work state to the block downloader work state, and immediately proceed to fetch
  the available block or microblock stream. (#2862)
- Nodes will push recently-obtained blocks and microblock streams to outbound
  neighbors if their cached inventories indicate that they do not yet have them
  (#2986).
- Nodes will no longer perform full inventory scans on their peers, except
  during boot-up, in a bid to minimize block-download stalls (#2986).
- Nodes will process sortitions in parallel to downloading the Stacks blocks for
  a reward cycle, instead of doing these tasks sequentially (#2986).
- The node's runloop will coalesce and expire stale requests to mine blocks on
  top of parent blocks that are no longer the chain tip (#2969).
- Several database indexes have been updated to avoid table scans, which
  significantly improves most RPC endpoint speed and cuts node spin-up time in
  half (#2989, #3005).
- Fixed a rare denial-of-service bug whereby a node that processes a very deep
  burnchain reorg can get stuck, and be rendered unable to process further
  sortitions. This has never happened in production, but it can be replicated in
  tests (#2989).
- Updated what indices are created, and ensures that indices are created even
  after the database is initialized (#3029).

### Fixed

- Updates the lookup key for contracts in the pessimistic cost estimator. Before, contracts
  published by different principals with the same name would have had the same
  key in the cost estimator. (#2984)
- Fixed a few prometheus metrics to be more accurate compared to `/v2` endpoints
  when polling data (#2987)
- Fixed an error message from the type-checker that shows up when the type of a
  parameter refers to a trait defined in the same contract (#3064).

## [2.05.0.0.0]

This software update is a consensus changing release and the
implementation of the proposed cost changes in SIP-012. This release's
chainstate directory is compatible with chainstate directories from
2.0.11.4.0. However, this release is only compatible with chainstate
directories before the 2.05 consensus changes activate (Bitcoin height
713,000). If you run a 2.00 stacks-node beyond this point, and wish to
run a 2.05 node afterwards, you must start from a new chainstate
directory.

### Added

- At height 713,000 a new `costs-2` contract will be launched by the
  Stacks boot address.

### Changed

- Stacks blocks whose parents are mined >= 713,000 will use default costs
  from the new `costs-2` contract.
- Stacks blocks whose parents are mined >= 713,000 will use the real
  serialized length of Clarity values as the cost inputs to several methods
  that previously used the maximum possible size for the associated types.
- Stacks blocks whose parents are mined >= 713,000 will use the new block
  limit defined in SIP-012.

### Fixed

- Miners are now more aggressive in calculating their block limits
  when confirming microblocks (#2916)

## [2.0.11.4.0]

This software update is a point-release to change the transaction
selection logic in the default miner to prioritize by an estimated fee
rate instead of raw fee. This release's chainstate directory is
compatible with chainstate directories from 2.0.11.3.0.

### Added

- FeeEstimator and CostEstimator interfaces. These can be controlled
  via node configuration options. See the `README.md` for more
  information on the configuration.
- New fee rate estimation endpoint `/v2/fees/transaction` (#2872). See
  `docs/rpc/openapi.yaml` for more information.

### Changed

- Prioritize transaction inclusion in blocks by estimated fee rates (#2859).
- MARF sqlite connections will now use `mmap`'ed connections with up to 256MB
  space (#2869).

## [2.0.11.3.0]

This software update is a point-release to change the transaction selection
logic in the default miner to prioritize by fee instead of nonce sequence. This
release's chainstate directory is compatible with chainstate directories from
2.0.11.2.0.

## Added

- The node will enforce a soft deadline for mining a block, so that a node
  operator can control how frequently their node attempts to mine a block
  regardless of how congested the mempool is. The timeout parameters are
  controlled in the `[miner]` section of the node's config file (#2823).

## Changed

- Prioritize transaction inclusion in the mempool by transaction fee (#2823).

## [2.0.11.2.0]

NOTE: This change resets the `testnet`. Users running a testnet node will need
to reset their chain states.

### Added

- `clarity-cli` will now also print a serialized version of the resulting
  output from `eval` and `execute` commands. This serialization is in
  hexademical string format and supports integration with other tools. (#2684)
- The creation of a Bitcoin wallet with BTC version `> 0.19` is now supported
  on a private testnet. (#2647)
- `lcov`-compatible coverage reporting has been added to `clarity-cli` for
  Clarity contract testing. (#2592)
- The `README.md` file has new documentation about the release process. (#2726)

### Changed

- This change resets the testnet. (#2742)
- Caching has been added to speed up `/v2/info` responses. (#2746)

### Fixed

- PoX syncing will only look back to the reward cycle prior to divergence,
  instead of looking back over all history. This will speed up running a
  follower node. (#2746)
- The UTXO staleness check is re-ordered so that it occurs before the RBF-limit
  check. This way, if stale UTXOs reached the "RBF limit" a miner will recover
  by resetting the UTXO cache. (#2694)
- Microblock events were being sent to the event observer when microblock data
  was received by a peer, but were not emitted if the node mined the
  microblocks itself. This made something like the private-testnet setup
  incapable of emitting microblock events. Microblock events are now sent
  even when self-mined. (#2653)
- A bug is fixed in the mocknet/helium miner that would lead to a panic if a
  burn block occurred without a sortition in it. (#2711)
- Two bugs that caused problems syncing with the bitcoin chain during a
  bitcoin reorg have been fixed (#2771, #2780).
- Documentation is fixed in cases where string and buffer types are allowed
  but not covered in the documentation. (#2676)

## [2.0.11.1.0]

This software update is our monthly release. It introduces fixes and features for both developers and miners.
This release's chainstate directory is compatible with chainstate directories from 2.0.11.0.0.

## Added

- `/new_microblock` endpoint to notify event observers when a valid microblock
  has been received (#2571).
- Added new features to `clarity-cli` (#2597)
- Exposing new mining-related metrics in prometheus (#2664)
  - Miner's computed relative miner score as a percentage
  - Miner's computed commitment, the min of their previous commitment and their median commitment
  - Miner's current median commitment
- Add `key-for-seed` command to the `stacks-node` binary - outputs the associated secret key hex string
  and WIF formatted secret key for a given "seed" value (#2658).

## Changed

- Improved mempool walk order (#2514).
- Renamed database `tx_tracking.db` to `tx_tracking.sqlite` (#2666).

## Fixed

- Alter the miner to prioritize spending the most recent UTXO when building a transaction,
  instead of the largest UTXO. In the event of a tie, it uses the smallest UTXO first (#2661).
- Fix trait rpc lookups for implicitly implemented traits (#2602).
- Fix `v2/pox` endpoint, broken on Mocknet (#2634).
- Align cost limits on mocknet, testnet and mainnet (#2660).
- Log peer addresses in the HTTP server (#2667)
- Mine microblocks if there are no recent unprocessed Stacks blocks

## [2.0.11.0.0]

The chainstate directory has been restructured in this release. It is not
compatible with prior chainstate directories.

## Added

- `/drop_mempool_tx` endpoint to notify event observers when a mempool
  transaction has been removed the mempool.
- `"reward_slot_holders"` field to the `new_burn_block` event
- CTRL-C handler for safe shutdown of `stacks-node`
- Log transactions in local db table via setting env `STACKS_TRANSACTION_LOG=1`
- New prometheus metrics for mempool transaction processing times and
  outstanding mempool transactions
- New RPC endpoint with path `/v2/traits/contractAddr/contractName/traitContractName
/traitContractAddr/traitName` to determine whether a given trait is implemented
  within the specified contract (either explicitly or implicitly).
- Re-activate the Atlas network for propagating and storing transaction
  attachments. This re-enables off-chain BNS name storage.
- Re-activate microblock mining.

## Changed

- Improved chainstate directory layout
- Improved node boot up time
- Better handling of flash blocks
- The `/v2/pox` RPC endpoint was updated to include more useful
  information about the current and next PoX cycles. For details, see
  `docs/rpc-endpoints.md`

## Fixed

- Fixed faulty logic in the mempool that was still treating the transaction fee
  as a fee rate, which prevented replace-by-fee from working as expected.

## [2.0.10.0.1]

This is a low-priority hotfix release to address a bug in the deserialization logic. The
chainstate directory of 2.0.10.0.1 is compatible with 2.0.10. This release also begins the
usage of the versioning scheme outlined in the [README.md](README.md).

## [2.0.10]

This is a low-priority hotfix release to address two bugs in the block downloader. The
chainstate directory of 2.0.10 is compatible with 2.0.9. If booting up a node from genesis, or
an existing node has stalled in downloading blocks, this hotfix is necessary for your
node.

## Fixed

- Bug in microblocks inventory vector calculation that included invalidated microblocks
  as present bit. This bug will impact nodes booting up from genesis, but not affect nodes
  currently running at the chain tip (#2518).
- Bug in microblocks downloader logic that would cause the stacks-node to fail to wake-up
  to process newly arrived microblocks in certain instances (#2491).

## [2.0.9]

This is a hotfix release for improved handling of arriving Stacks blocks through
both the RPC interface and the P2P ineterface. The chainstate directory of
2.0.9 is compatible with the 2.0.8 chainstate.

## Fixed

- TOCTTOU bug fixed in the chain processing logic that, which now ensures that
  an arriving Stacks block is processed at most once.

## [2.0.8] - 2021-03-02

This is a hotfix release for improved handling of static analysis storage and
improved `at-block` behavior. The chainstate directory of 2.0.8 is compatible with
the 2.0.7 chainstate.

## Fixed

- Improved static analysis storage
- `at-block` behavior in `clarity-cli` and unit tests (no changes in `stacks-node`
  behavior).

## [2.0.7] - 2021-02-26

This is an emergency hotfix that prevents the node from accidentally deleting
valid block data if its descendant microblock stream is invalid for some reason.

## Fixed

- Do not delete a valid parent Stacks block.

## [2.0.6] - 2021-02-15

The database schema has not changed since 2.0.5, so when spinning up a
2.0.6 node from a 2.0.5 chainstate, you do not need to use a fresh
working directory. Earlier versions' chainstate directories are
incompatible, however.

### Fixed

- Miner RBF logic has two "fallback" logic changes. First, if the RBF
  logic has increased fees by more than 50%, do not submit a new
  transaction. Second, fix the "same chainstate hash" fallback check.
- Winning block txid lookups in the SortitionDB have been corrected
  to use the txid during the lookup.
- The miner will no longer attempt to mine a new Stacks block if it receives a
  microblock in a discontinuous microblock stream.

## [2.0.5] - 2021-02-12

The database schema has changed since 2.0.4, so when spinning up a 2.0.5
node from an earlier chainstate, you must use a fresh working directory.

### Added

- Miner heuristic for handling relatively large or computationally
  expensive transactions: such transactions will be dropped from the
  mempool to prevent miners from re-attempting them once they fail.
  Miners can also now continue processing transactions that are
  behind those transactions in the mempool "queue".

### Fixed

- Miner block assembly now uses the correct block limit available via
  the node config
- `tx_fees_streamed_produced` fees are included in miner coinbase
  events for event observers
- SQLite indexes are now correctly created on database instantion

### Changed

- STX unlock events are now sent over the events endpoint bundled
  into an associated unlock transaction
- Atlas attachments networking endpoints are disabled for this
  release, while networking issues are addressed in the
  implementation

## [2.0.4] - 2021-02-07

### Changed

- Atlas attachments networking endpoints are disabled for this
  release, while networking issues are addressed in the
  implementation.

## [2.0.3] - 2021-02-04

### Added

- `stacks-node --mine-at-height` commandline option, which tells the
  `stacks-node` not to mine until it has synchronized to the given
  Stacks block height
- A new RPC endpoint `/v2/blocks/upload/{consensus_hash}` that accepts
  an uploaded a Stacks block for a given sortition

### Changed

- Enabled WAL mode for the chainstate databases. This allows much more
  concurrency in the `stacks-node`, and improves network performance
  across the board. **NOTE:** _This changed the database schema, any
  running node would need to re-initialize their nodes from a new chain
  state when upgrading_.
- Default value `wait_time_for_microblocks`: from 60s to 30s
- The mempool now performs more transfer semantics checks before admitting
  a transaction (e.g., reject if origin = recipient): see issue #2354
- Improved the performance of the code that handles `GetBlocksInv` p2p
  messages by an order of magnitude.
- Improved the performance of the block-downloader's block and
  microblock search code by a factor of 5x.

### Fixed

- Miner mempool querying now works across short-lived forks: see issue #2389
- JSON deserialization for high-depth JSON objects
- Atlas attachment serving: see PR #2390
- Address issues #2379, #2356, #2347, #2346. The tracking of the
  `LeaderBlockCommit` operations inflight is improved, drastically
  reducing the number of block commit rejections. When
  a`LeaderBlockCommit` is not included in the Bitcoin block it was
  targeting, it is condemned to be rejected, per the Stacks
  consensus. To avoid wasting BTC, the miner now tries to send its
  next `LeaderBlockCommit` operations using the UTXOs of the previous
  transaction with a replacement by fee. The fee increase increments
  can be configured with the setting `rbf_fee_increment`.<|MERGE_RESOLUTION|>--- conflicted
+++ resolved
@@ -8,15 +8,13 @@
 ## [Unreleased]
 
 ### Added
+
 - Add `tenure_timeout_secs` to the miner for determining when a time-based tenure extend should be attempted.
 
 ### Changed
 
-<<<<<<< HEAD
 - When a transaction is dropped due to replace-by-fee, the `/drop_mempool_tx` event observer payload now includes `new_txid`, which is the transaction that replaced this dropped transaction. When a transaction is dropped for other reasons, `new_txid` is `null`. [#5381](https://github.com/stacks-network/stacks-core/pull/5381)
-=======
 - Nodes will assume that all PoX anchor blocks exist by default, and stall initial block download indefinitely to await their arrival (#5502)
->>>>>>> c900752b
 
 ## [3.1.0.0.1]
 
