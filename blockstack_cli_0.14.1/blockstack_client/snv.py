--- conflicted
+++ resolved
@@ -46,115 +46,6 @@
 
 import virtualchain
 
-<<<<<<< HEAD
-=======
-'''
-def get_create_diff(blockchain_record):
-    """
-    Given a blockchain record, find its earliest history diff and its creation block number.
-    """
-
-    preorder_block_number = blockchain_record['preorder_block_number']
-    history = blockchain_record['history']
-    create_block_number = None
-
-    history_keys = sorted(history.keys())
-    if str(preorder_block_number) in history_keys:
-        # was preordered
-        create_block_number = preorder_block_number
-    else:
-        # was imported
-        create_block_number = int(history_keys[0])
-
-    create_diff = history[str(create_block_number)][0]
-
-    return (create_block_number, create_diff)
-'''
-
-'''
-def get_reveal_txid(blockchain_record):
-    """
-    Given a blockchain record, find the transaction ID that revealed it
-    as well as the associated block number.
-    """
-
-    history = blockchain_record['history']
-    reveal_block_number = None
-
-    # find the earliest history record with NAME_IMPORT or NAME_REGISTRATION
-    history_keys = sorted(history.keys())
-    for block_number_strs in history_keys:
-        for block_number_str in history[block_number_strs]:
-            opcode = str(block_number_str.get('opcode', ''))
-
-            if opcode not in ['NAME_IMPORT', 'NAME_REGISTRATION']:
-                continue
-
-            reveal_block_number = int(block_number_strs)
-            return reveal_block_number, str(block_number_str['txid'])
-
-    return None, None
-'''
-
-'''
-def get_serial_number(blockchain_record):
-    """
-    Calculate the serial number from a name's blockchain record.
-    * If the name was preordered, then this is first such $preorder_block-$vtxindex
-    * If the name was imported, then this is the first such $import_block-$vtxindex
-    """
-
-    create_block_number, create_diff = get_create_diff(blockchain_record)
-    create_tx_index = create_diff['vtxindex']
-    history = blockchain_record['history']
-
-    serial_number = None
-
-    if str(create_diff['opcode']) != 'NAME_PREORDER':
-        # name was imported.
-        # serial number is the first NAME_IMPORT block + txindex
-        serial_number = '{}-{}'.format(str(create_block_number), str(create_tx_index))
-        return serial_number
-
-    # name was preordered; use preorder block_id/tx_index
-    # find the oldest registration
-    update_order = sorted(history.keys())
-    for block_num in update_order:
-        for tx_op in history[block_num]:
-            if tx_op['opcode'] == 'NAME_PREORDER':
-                serial_number = '{}-{}'.format(str(tx_op['block_number']), str(tx_op['vtxindex']))
-                break
-
-    if serial_number is None:
-        raise Exception('No NAME_REGISTRATION found for "{}"'.format(blockchain_record.get('name', 'UNKNOWN_NAME')))
-
-    return serial_number
-'''
-
-
-'''
-def get_block_from_consensus(consensus_hash, proxy=None):
-    """
-    Get a block ID from a consensus hash
-    """
-
-    proxy = get_default_proxy() if proxy is None else proxy
-
-    resp = proxy.get_block_from_consensus(consensus_hash)
-
-    if resp is None:
-        resp = {'error': 'No such consensus hash'}
-        return resp
-
-    if isinstance(resp, list):
-        # backwards-compatibility
-        return resp[0] if resp else {'error': 'No data returned'}
-
-    return resp
-'''
-
-
->>>>>>> 93bb8dad
 def txid_to_block_data(txid, bitcoind_proxy, proxy=None):
     """
     Given a txid, get its block's data.
@@ -233,43 +124,7 @@
 
     return block_hash, block_data, tx_data
 
-<<<<<<< HEAD
-=======
-'''
-def txid_to_serial_number(txid, bitcoind_proxy, proxy=None):
-    """
-    Given a transaction ID, convert it into a serial number
-    (defined as $block_id-$tx_index).
-
-    Use SPV to verify the information we receive from the (untrusted)
-    bitcoind host.
-
-    @bitcoind_proxy must be a BitcoindConnection (from virtualchain.lib.session)
-
-    Return the serial number on success
-    Return None on error
-    """
-
-    proxy = get_default_proxy() if proxy is None else proxy
-
-    block_hash, block_data, _ = txid_to_block_data(txid, bitcoind_proxy, proxy=proxy)
-    if block_hash is None or block_data is None:
-        return None
-
-    # What's the tx index?
-    try:
-        tx_index = block_data['tx'].index(txid)
-    except:
-        # not actually present
-        msg = 'Transaction {} is not present in block {} ({})'
-        log.error(msg.format(txid, block_id, block_hash))
-
-    # BUG: block_id is undefined
-    return '{}-{}'.format(block_id, tx_index)
-'''
-
-
->>>>>>> 93bb8dad
+
 def serial_number_to_tx(serial_number, bitcoind_proxy, proxy=None):
     """
     Convert a serial number into its transaction in the blockchain.
@@ -420,338 +275,6 @@
     return None
 
 
-<<<<<<< HEAD
-=======
-'''
-def verify_consensus_hash_from_tx(tx, fqname, candidate_consensus_hash):
-    """
-    Given the SPV-verified transaction that encodes a consensus hash-bearing OP_RETURN,
-    the fully qualified name, and the list of candidate consensus hashes from Blockstack,
-    verify the consensus hash against the transaction.
-
-    Return the consensus hash on success
-    Return None if there was no OP_RETURN output in the tx, or the OP_RETURN output
-    does not encode one of the valid opcodes, or there is a mismatch.
-    """
-
-    opcode, payload = parse_tx_op_return(tx)
-    if opcode is None or payload is None:
-        return None
-
-    if opcode not in [NAME_PREORDER, NAMESPACE_PREORDER, NAME_UPDATE, NAME_TRANSFER]:
-        # no consensus hash will be present
-        msg = (
-            'Blockchain ID transaction is not a '
-            'NAME_PREORDER, NAMESPACE_PROERDER, NAME_UPDATE, or NAME_TRANSFER'
-        )
-
-        log.error(msg)
-
-        return None
-
-    if opcode != NAME_UPDATE:
-        # in all but NAME_UPDATE, the consensus hash is the last 16 bytes
-        consensus_hash = payload[-16:].encode('hex')
-        if str(consensus_hash) == str(candidate_consensus_hash):
-            return consensus_hash
-
-        # nope
-        msg = 'Consensus hash mismatch: expected {}, got {}'
-        log.error(msg.format(candidate_consensus_hash, consensus_hash))
-        return None
-
-    # In NAME_UPDATE, the consensus hash *at the time of the operation* is mixed with the name,
-    # truncated to 16 bytes, and appended after the opcode.
-    name_consensus_hash_mix = pybitcoin.hash.bin_sha256(
-        '{}{}'.format(fqname,candidate_consensus_hash)
-    )[0:16]
-
-    tx_name_consensus_hash_mix = payload[0:16]
-
-    if name_consensus_hash_mix == tx_name_consensus_hash_mix:
-        return candidate_consensus_hash
-
-    msg = 'NAME_UPDATE consensus hash mix mismatch: expected {} from {}, got {}'
-    log.error(msg.format(
-        name_consensus_hash_mix.encode('hex'),
-        candidate_consensus_hash,
-        tx_name_consensus_hash_mix.encode('hex')
-    ))
-
-    return None
-'''
-
-
-'''
-def get_name_creation_consensus_info(name, blockchain_record, bitcoind_proxy, proxy=None, serial_number=None):
-    """
-    Given the result of a call to get_name_blockchain_record,
-    obtain the creation consensus hash, type, and block number.
-    Verify them with SPV.
-
-    On success, return a dict with:
-    * type: if the name was preordered, then this is NAME_PREORDER.  If the name was instead
-        imported, then this is NAME_IMPORT.
-    * block_id: the block ID of the NAME_PREORDER or NAME_IMPORT
-    * anchor: an object containing:
-        * consensus_hash: if the name was preordered, then this is the consensus hash at the time
-            the preorder operation was issued.  Otherwise, if the name was imported, then this is
-            the consensus hash at the time the namespace preorder of the namespace into which the
-            was imported was issued.  Note that in both cases, this is the consensus hash
-            from the block *at the time of issue*--this is NOT the block at which the name
-            operation was incorporated into the blockchain.
-        * block_id: the block id from which the consensus hash was taken.  Note that this
-            is *not* the block at which the name operation was incorporated into the blockchain
-            (i.e. this block ID may *not* match the serial number).
-        * txid: the transaction ID that contains the consensus hash
-
-    'anchor' will not be given on NAMESPACE_PREORDER
-
-    On error, return a dict with 'error' defined as a key, mapped to an error message.
-    """
-    create_block_number, create_diff = get_create_diff(blockchain_record)
-    create_consensus_tx = None
-
-    # consensus info for when the name was created (NAMESPACE_PREORDER or NAME_PREORDER)
-    creation_consensus_hash = None
-    creation_consensus_type = str(create_diff['opcode'])
-
-    # find preorder consensus hash, if preordered
-    if creation_consensus_type == 'NAME_PREORDER':
-        creation_consensus_hash = create_diff['consensus_hash']
-
-        # transaction with the consensus hash comes from the NAME_PREORDER
-        preorder_serial_number = None
-        if serial_number is not None:
-            preorder_serial_number = serial_number
-        else:
-            preorder_serial_number = get_serial_number(blockchain_record)
-
-        create_consensus_tx = serial_number_to_tx(
-            preorder_serial_number, bitcoind_proxy, proxy=proxy
-        )
-
-        if create_consensus_tx is None:
-            msg = (
-                'Failed to verify name creation '
-                'consensus-bearing transaction against SPV headers'
-            )
-
-            return {'error': msg}
-
-        # we can trust that the consensus-bearing transaction is on the blockchain.
-        # now, what's the creation consensus hash's block number?
-        # (NOTE: this trusts Blockstack)
-        creation_consensus_block_id = get_block_from_consensus(
-            creation_consensus_hash, proxy=proxy
-        )
-
-        # BUG: undefined variables creation_consensus_hash_id and ret
-        if isinstance(creation_consensus_hash_id, dict) and 'error' in ret:
-            return ret
-
-        # verify that the given consensus hash is present in the trusted consensus-bearing transaction
-        tx_consensus_hash = verify_consensus_hash_from_tx(
-            create_consensus_tx, name, creation_consensus_hash
-        )
-
-        if tx_consensus_hash is None:
-            # !!! Blockstackd lied to us--we got the wrong consensus hash
-            return {'error': 'Blockstack consensus hash does not match the SPV block headers'}
-
-    creation_info = {
-        'type': creation_consensus_type,
-        'block_id': create_block_number,
-    }
-
-    if creation_consensus_type == 'NAME_PREORDER':
-        # have trust anchor
-        creation_info['anchor'] = {
-            'consensus_hash': creation_consensus_hash,
-            'block_id': creation_consensus_block_id,
-            'txid': create_consensus_tx['txid']
-        }
-
-    return creation_info
-'''
-
-
-'''
-def get_name_reveal_consensus_info(name, blockchain_record, bitcoind_proxy, proxy=None):
-    """
-    Given a name, its blockchain record, and a bitcoind proxy, get information
-    about the name's revelation (i.e. the Blockstack state transition that exposed
-    the name's plaintext).  That is, get information about a name's NAME_REGISTRATION,
-    or its NAME_IMPORT.
-
-    The transaction that performed the revelation will be fetched
-    from the underlying blockchain, and verified with SPV.
-
-    Return a dict with the following:
-    * type: either NAME_REGISTRATION or NAME_IMPORT
-    * block_id: the block ID of the name op that revealed the name
-    * txid: the transaction ID of the revelation
-    """
-
-    reveal_block_number, reveal_txid = get_reveal_txid(blockchain_record)
-
-    # get verified name revelation data
-    reveal_block_hash, reveal_block_data, reveal_tx = (
-        txid_to_block_data(reveal_txid, bitcoind_proxy, proxy=proxy)
-    )
-
-    if reveal_block_hash is None or reveal_block_data is None:
-        return {'error': 'Failed to look up name revelation information'}
-
-    reveal_op, reveal_payload = parse_tx_op_return(reveal_tx)
-    if reveal_op is None or reveal_payload is None:
-        return {'error': 'Transaction is not a valid Blockstack operation'}
-
-    if reveal_op not in [NAME_REGISTRATION, NAME_IMPORT]:
-        return {'error': 'Transaction is not a NAME_REGISTRATION or a NAME_IMPORT'}
-
-    if reveal_payload != name:
-        log.error('Reveal payload is "{}"; expected "{}"'.format(reveal_payload, name))
-        return {'error': 'Transaction does not reveal the given name'}
-
-    # NOTE: trusts Blockstack
-    if reveal_op == NAME_REGISTRATION:
-        reveal_op = 'NAME_REGISTRATION'
-    elif reveal_op == NAME_IMPORT:
-        reveal_op = 'NAME_IMPORT'
-    else:
-        return {'error': 'Unrecognized reveal opcode'}
-
-    ret = {
-        'type': reveal_op,
-        'block_id': reveal_block_number,
-        'txid': reveal_tx['txid']
-    }
-
-    return ret
-'''
-
-
-'''
-def find_last_historical_op(history, opcode):
-    """
-    Given the blockchain history of a name, and the desired opcode name,
-    find the last history record for the opcode.  This returns a dict of the
-    old values for the fields.
-
-    Return (block number, dict of records that changed at that block number) on success.
-      block number will be -1 if the dict of records is the oldest historical record, which
-      indicates that the caller should use the preorder_block_number field as the block to
-      which the history record applies.
-
-    Return (None, None) on error
-    """
-
-    prev_blocks = sorted(history.keys())[::-1] + [-1]
-    prev_opcode = None
-
-    for i in range(len(prev_blocks) - 1):
-        prev_block = prev_blocks[i]
-        prev_ops = history[prev_block]
-
-        for prev_op in reversed(prev_ops):
-            if 'opcode' in prev_op:
-                prev_opcode = str(prev_op['opcode'])
-
-            if prev_opcode == opcode:
-                return int(prev_blocks[i + 1]), prev_op
-
-    return None, None
-'''
-
-
-'''
-def get_name_update_consensus_info(name, blockchain_record, bitcoind_proxy, proxy=None):
-    """
-    Given the result of a call to get_name_blockchain_record (an untrusted database record for a name),
-    obtain the last-modification consensus hash, type, and block number.  Use SPV to verify that
-    (1) the consensus hash is in the blockchain,
-    (2)
-
-    On success, and the name was modified since it was registered, return a dict with:
-    * type: NAME_UPDATE
-    * anchor: an object with:
-        * consensus_hash: the consensus hash obtained from the NAME_UPDATE transaction.  Note
-            that this is the consensus hash *at the time of issue*--it is *not* guaranteed to
-            correspond to the block at which the NAME_UPDATE was incorporated into the blockchain.
-        * block_id: the block id at which the operation was issued (*not* the block ID
-            at which the NAME_UPDATE was incorporated into the blockchain).
-
-    If the name has never been updated, then return None.
-
-    On error, return a dict with 'error' defined as a key, mapped to an error message.
-    """
-
-    update_consensus_hash = None
-    update_record = None
-    update_block_id = None
-    update_consensus_block_id = None
-
-    # find the latest NAME_UPDATE
-    if str(blockchain_record['opcode']) == 'NAME_UPDATE':
-        update_consensus_hash = str(blockchain_record['consensus_hash'])
-        update_block_id, update_record = (
-            int(sorted(blockchain_record['history'].keys())[-1]), blockchain_record
-        )
-    else:
-        update_block_id, update_record = (
-            find_last_historical_op(blockchain_record['history'], 'NAME_UPDATE')
-        )
-
-        if update_record is not None:
-            update_consensus_hash = str(update_record['consensus_hash'])
-
-    if update_consensus_hash is None:
-        # never updated
-        return None
-
-    # get update tx data and verify it via SPV
-    update_serial = '{}-{}'.format(update_block_id, update_record['vtxindex'])
-    update_tx = serial_number_to_tx(update_serial, bitcoind_proxy, proxy=proxy)
-
-    # update_tx is now known to be on the main blockchain.
-    tx_consensus_hash = None
-
-    # the consensus hash will be between when we accepted the update
-    # (update_block_id), and up to BLOCKS_CONSENSUS_HASH_IS_VALID
-    # blocks in the past.
-    candidate_consensus_hashes = get_consensus_range(
-        update_block_id, update_block_id - virtualchain.lib.BLOCKS_CONSENSUS_HASH_IS_VALID
-    )
-
-    for i, cch in enumerate(candidate_consensus_hashes):
-        tx_consensus_hash = verify_consensus_hash_from_tx(update_tx, name, cch)
-        if tx_consensus_hash is not None:
-            # the update_tx contains the untrusted consensus hash.
-            # success!
-            update_consensus_block_id = update_block_id + i
-            break
-
-    if tx_consensus_hash is None:
-        # !!! Blockstackd lied to us--we got the wrong consensus hash
-        return {'error': 'Blockstack consensus hash does not match the SPV block headers'}
-
-    update_info = {
-        'type': 'NAME_UPDATE',
-        'block_id': update_block_id,
-        'anchor': {
-            'consensus_hash': update_consensus_hash,
-            'block_id': update_consensus_block_id,
-            'txid': update_tx['txid']
-        }
-    }
-
-
-    return update_info
-'''
-
-
->>>>>>> 93bb8dad
 def snv_get_nameops_at(current_block_id, current_consensus_hash, block_id, consensus_hash, proxy=None):
     """
     Simple name verification (snv) lookup:
@@ -955,14 +478,10 @@
     log.error('Not found at block {}: "{}"'.format(block_id, name))
     return {'error': 'Name not found'}
 
-<<<<<<< HEAD
-def snv_lookup(verify_name, verify_block_id, trusted_serial_number_or_txid_or_consensus_hash, proxy=None, trusted_txid=None):
-=======
 
 def snv_lookup(verify_name, verify_block_id,
                trusted_serial_number_or_txid_or_consensus_hash, proxy=None, trusted_txid=None):
 
->>>>>>> 93bb8dad
     """
     High-level call to simple name verification:
     Given a trusted serial number, txid, or consensus_hash, use it as a trust root to verify that
