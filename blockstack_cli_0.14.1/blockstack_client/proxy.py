--- conflicted
+++ resolved
@@ -765,7 +765,6 @@
             'status',
             'names',
         ],
-<<<<<<< HEAD
     }
 
     assert count <= 100, 'Page too big: {}'.format(count)
@@ -782,7 +781,6 @@
         # must be valid names
         for n in resp['names']:
             assert scripts.is_name_valid(str(n)), ('Invalid name "{}"'.format(str(n)))
-
     except ValidationError as e:
         log.exception(e)
         resp = json_traceback(resp.get('error'))
@@ -811,40 +809,21 @@
             'status',
             'count',
         ],
-=======
->>>>>>> 28179532
-    }
-
-    assert count <= 100, "Page too big: %s" % count
-
-    if proxy is None:
-        proxy = get_default_proxy()
+    }
+
+    proxy = get_default_proxy() if proxy is None else proxy
 
     resp = {}
     try:
-<<<<<<< HEAD
         resp = proxy.get_num_names()
         resp = json_validate(count_schema, resp)
         if json_is_error(resp):
             return resp
-
-=======
-        resp = proxy.get_all_names(offset, count)
-        resp = json_validate( schema, resp )
-        if json_is_error(resp):
-            return resp
-
-        # must be valid names
-        for n in resp['names']:
-            assert scripts.is_name_valid(str(n)), ("Invalid name '%s'" % str(n))
-
->>>>>>> 28179532
     except ValidationError as e:
         log.exception(e)
         resp = json_traceback(resp.get('error'))
         return resp
 
-<<<<<<< HEAD
     return resp['count']
 
 
@@ -865,9 +844,6 @@
             return count
 
         count -= offset
-=======
-    return resp['names']
->>>>>>> 28179532
 
     page_size = 100
     all_names = []
@@ -877,7 +853,6 @@
             # error
             return page
 
-<<<<<<< HEAD
         all_names += page
 
     return all_names
@@ -885,81 +860,6 @@
 
 def get_names_in_namespace_page(namespace_id, offset, count, proxy=None):
     """
-=======
-def get_num_names( proxy=None ):
-    """
-    Get the number of names
-    Return {'error': ...} on failure
-    """
-
-    count_schema = {
-        'type': 'object',
-        'properties': {
-            'status': {
-                'type': 'boolean',
-            },
-            'count': {
-                'type': 'integer',
-            },
-        },
-        'required': [
-            'status',
-            'count',
-        ],
-    }
-
-    if proxy is None:
-        proxy = get_default_proxy()
-
-    resp = {}
-    try:
-        resp = proxy.get_num_names()
-        resp = json_validate( count_schema, resp )
-        if json_is_error(resp):
-            return resp
-
-    except ValidationError as e:
-        log.exception(e)
-        resp = json_traceback(resp.get('error'))
-        return resp
-
-    return resp['count']
-
-
-def get_all_names( offset=None, count=None, proxy=None ):
-    """
-    Get all names within the given range.
-    Return the list of names on success
-    Return {'error': ...} on failure
-    """
-    offset = 0 if offset is None else offset
-    proxy = get_default_proxy() if proxy is None else proxy
-
-    if count is None:
-        # get all names after this offset
-        count = get_num_names( proxy=proxy )
-        if json_is_error(count):
-            # error
-            return count
-
-        count -= offset
-
-    page_size = 100
-    all_names = []
-    while len(all_names) < count:
-        page = get_all_names_page( offset + len(all_names), page_size, proxy=proxy )
-        if json_is_error(page):
-            # error
-            return page
-
-        all_names += page
-
-    return all_names
-
-
-def get_names_in_namespace_page(namespace_id, offset, count, proxy=None):
-    """
->>>>>>> 28179532
     Get a page of names in a namespace
     Returns the list of names on success
     Returns {'error': ...} on error
@@ -985,16 +885,9 @@
         ],
     }
 
-<<<<<<< HEAD
     assert count <= 100, 'Page too big: {}'.format(count)
 
     proxy = get_default_proxy() if proxy is None else proxy
-=======
-    assert count <= 100, "Page too big: %s" % count
-
-    if proxy is None:
-        proxy = get_default_proxy()
->>>>>>> 28179532
 
     resp = {}
     try:
@@ -1005,12 +898,7 @@
 
         # must be valid names
         for n in resp['names']:
-<<<<<<< HEAD
-            assert scripts.is_name_valid(str(n)), ("Invalid name {}".format(str(n)))
-=======
-            assert scripts.is_name_valid(str(n)), ("Invalid name %s" % str(n))
-
->>>>>>> 28179532
+            assert scripts.is_name_valid(str(n)), ('Invalid name {}'.format(str(n)))
     except (ValidationError, AssertionError) as e:
         log.exception(e)
         resp = json_traceback(resp.get('error'))
@@ -1019,11 +907,7 @@
     return resp['names']
 
 
-<<<<<<< HEAD
 def get_num_names_in_namespace(namespace_id, proxy=None):
-=======
-def get_num_names_in_namespace( namespace_id, proxy=None ):
->>>>>>> 28179532
     """
     Get the number of names in a namespace
     Returns the count on success
@@ -1041,11 +925,7 @@
             },
         },
         'required': [
-<<<<<<< HEAD
             'status',
-=======
-            'status', 
->>>>>>> 28179532
             'count',
         ],
     }
@@ -1055,13 +935,8 @@
 
     resp = {}
     try:
-<<<<<<< HEAD
         resp = proxy.get_num_names_in_namespace(namespace_id)
         resp = json_validate(schema, resp)
-=======
-        resp = proxy.get_num_names_in_namespace( namespace_id )
-        resp = json_validate( schema, resp )
->>>>>>> 28179532
         if json_is_error(resp):
             return resp
 
@@ -1073,11 +948,7 @@
     return resp['count']
 
 
-<<<<<<< HEAD
 def get_names_in_namespace(namespace_id, offset=None, count=None, proxy=None):
-=======
-def get_names_in_namespace( namespace_id, offset=None, count=None, proxy=None ):
->>>>>>> 28179532
     """
     Get all names in a namespace
     Returns the list of names on success
@@ -1095,11 +966,7 @@
     page_size = 100
     all_names = []
     while len(all_names) < count:
-<<<<<<< HEAD
         page = get_names_in_namespace_page(namespace_id, offset + len(all_names), page_size, proxy=proxy)
-=======
-        page = get_names_in_namespace_page( namespace_id, offset + len(all_names), page_size, proxy=proxy )
->>>>>>> 28179532
         if json_is_error(page):
             # error
             return page
@@ -1144,13 +1011,6 @@
         resp = json_validate(schema, resp)
         if json_is_error(resp):
             return resp
-<<<<<<< HEAD
-=======
-        
-        # names must be valid 
-        for n in resp['names']:
-            assert scripts.is_name_valid(str(n)), ("Invalid name '%s'" % str(n))
->>>>>>> 28179532
 
         # names must be valid
         for n in resp['names']:
@@ -1188,26 +1048,14 @@
         ],
     }
 
-<<<<<<< HEAD
-    proxy = get_default_proxy() if proxy is None else proxy
-=======
-    if proxy is None:
-        proxy = get_default_proxy()
->>>>>>> 28179532
+    proxy = get_default_proxy() if proxy is None else proxy
 
     resp = {}
     try:
         resp = proxy.get_consensus_at(block_height)
-<<<<<<< HEAD
         resp = json_validate(resp_schema, resp)
         if json_is_error(resp):
             return resp
-=======
-        resp = json_validate( resp_schema, resp )
-        if json_is_error(resp):
-            return resp
-
->>>>>>> 28179532
     except (ValidationError, AssertionError) as e:
         resp = json_traceback(resp.get('error'))
         return resp
@@ -1246,27 +1094,15 @@
             'consensus_hashes'
         ],
     }
-<<<<<<< HEAD
-
-    proxy = get_default_proxy() if proxy is None else proxy
-=======
-    
-    if proxy is None:
-        proxy = get_default_proxy()
->>>>>>> 28179532
+
+    proxy = get_default_proxy() if proxy is None else proxy
 
     resp = {}
     try:
         resp = proxy.get_consensus_hashes(block_heights)
-<<<<<<< HEAD
         resp = json_validate(resp_schema, resp)
         if json_is_error(resp):
             log.error('Failed to get consensus hashes for {}: {}'.format(block_heights, resp['error']))
-=======
-        resp = json_validate( resp_schema, resp )
-        if json_is_error(resp):
-            log.error("Failed to get consensus hashes for %s: %s" % (block_heights, resp['error']))
->>>>>>> 28179532
             return resp
     except ValidationError as e:
         resp = json_traceback(resp.get('error'))
@@ -1277,25 +1113,13 @@
     # hard to express as a JSON schema, but the format is thus:
     # { block_height (str): consensus_hash (str) }
     # need to convert all block heights to ints
-<<<<<<< HEAD
+
     try:
         ret = {int(k): v for k, v in consensus_hashes.items()}
         log.debug('consensus hashes: {}'.format(ret))
         return ret
     except ValueError:
         return {'error': 'Invalid data: expected int'}
-=======
-    ret = {}
-    for h in consensus_hashes.keys():
-        try:
-            hint = int(h)
-            ret[hint] = consensus_hashes[h]
-        except:
-            return {'error': 'Invalid data: expected int'}
-       
-    log.debug("consensus hashes: %s" % ret)
-    return ret
->>>>>>> 28179532
 
 
 def get_consensus_range(block_id_start, block_id_end, proxy=None):
@@ -1316,16 +1140,7 @@
     return ch_range
 
 
-<<<<<<< HEAD
 def get_name_history_blocks(name, proxy=None):
-    """
-    Get the list of blocks at which this name was affected.
-    Returns the list of blocks on success
-    Returns {'error': ...} on error
-    """
-    hist_schema = {
-=======
-def get_name_history_blocks( name, proxy=None ):
     """
     Get the list of blocks at which this name was affected.
     Returns the list of blocks on success
@@ -1355,101 +1170,6 @@
     if proxy is None:
         proxy = get_default_proxy()
 
-    resp = {}
-    try:
-        resp = proxy.get_name_history_blocks( name )
-        resp = json_validate( resp_schema, resp )
-        if json_is_error(resp):
-            return resp
-
-    except ValidationError as e:
-        resp = json_traceback(resp.get('error'))
-        return resp
-
-    return resp['history_blocks']
-
-
-def get_name_at( name, block_id, proxy=None ):
-    """
-    Get the name as it was at a particular height.
-    Returns the name record states on success (an array)
-    Returns {'error': ...} on error
-    """
-    namerec_schema = {
-        'type': 'object',
-        'properties': NAMEOP_SCHEMA_PROPERTIES,
-        'required': NAMEOP_SCHEMA_REQUIRED
-    }
-
-    resp_schema = {
-        'type': 'object',
-        'properties': {
-            'status': {
-                'type': 'boolean',
-            },
-            'records': {
-                'type': 'array',
-                'items': namerec_schema
-            },
-        },
-        'required': [
-            'status',
-            'records'
-        ],
-    }
-
-    if proxy is None:
-        proxy = get_default_proxy()
-
-    resp = {}
-    try:
-        resp = proxy.get_name_at( name, block_id )
-        resp = json_validate( resp_schema, resp )
-        if json_is_error(resp):
-            return resp
-
-    except ValidationError as e:
-        log.exception(e)
-        resp = json_traceback(resp.get('error'))
-        return resp
-
-    return resp['records']
-
-
-def get_name_blockchain_history(name, start_block, end_block, proxy=None):
-    """
-    Get the name's historical blockchain records.
-    Returns the list of states the name has been in on success, as a dict,
-    mapping {block_id: [states]}
-
-    Returns {'error': ...} on error
-    """
-    block_history_schema = {
->>>>>>> 28179532
-        'type': 'array',
-        'items': {
-            'type': 'integer',
-        },
-    }
-
-    resp_schema = {
-        'type': 'object',
-        'properties': {
-            'status': {
-                'type': 'boolean',
-            },
-            'history_blocks': hist_schema
-        },
-        'required': [
-            'status',
-            'history_blocks'
-        ],
-    }
-
-    if proxy is None:
-        proxy = get_default_proxy()
-
-<<<<<<< HEAD
     resp = {}
     try:
         resp = proxy.get_name_history_blocks(name)
@@ -1492,8 +1212,7 @@
         ],
     }
 
-    if proxy is None:
-        proxy = get_default_proxy()
+    proxy = get_default_proxy() if proxy is None else proxy
 
     resp = {}
     try:
@@ -1535,23 +1254,6 @@
             # error
             return name_at
 
-=======
-    history_blocks = get_name_history_blocks( name, proxy=proxy )
-    if json_is_error(history_blocks):
-        # error
-        return history_blocks
-
-    query_blocks = filter( lambda b: b >= start_block and b <= end_block, history_blocks )
-    query_blocks.sort()
-    ret = {}
-
-    for qb in query_blocks:
-        name_at = get_name_at( name, qb )
-        if json_is_error(name_at):
-            # error
-            return name_at
-
->>>>>>> 28179532
         ret[qb] = name_at
 
     return ret
@@ -1613,23 +1315,6 @@
             'status',
             'count'
         ],
-<<<<<<< HEAD
-=======
-    }
-
-    resp_schema = {
-        'type': 'object',
-        'properties': {
-            'status': {
-                'type': 'boolean',
-            },
-            'history_rows': history_schema
-        },
-        'required': [
-            'status',
-            'history_rows'
-        ]
->>>>>>> 28179532
     }
 
     resp_schema = {
@@ -1666,16 +1351,11 @@
         resp = {}
         try:
             resp = proxy.get_op_history_rows(name, len(history_rows), page_size)
-<<<<<<< HEAD
             resp = json_validate(resp_schema, resp)
-=======
-            resp = json_validate( resp_schema, resp )
->>>>>>> 28179532
             if json_is_error(resp):
                 return resp
 
             history_rows += resp['history_rows']
-<<<<<<< HEAD
 
             if BLOCKSTACK_TEST is not None:
                 if len(resp['history_rows']) == page_size:
@@ -1683,14 +1363,6 @@
 
                 if len(history_rows) == history_rows_count:
                     continue
-=======
-        
-            if os.environ.get("BLOCKSTACK_TEST", None) == "1":
-                if len(resp['history_rows']) != page_size:
-                    if len(history_rows) != history_rows_count:
-                        # something's wrong--we should have them all 
-                        raise Exception('Missing history rows: expected %s, got %s' % (history_rows_count, len(history_rows)))
->>>>>>> 28179532
 
                 # something's wrong--we should have them all
                 msg = 'Missing history rows: expected {}, got {}'
@@ -1776,16 +1448,11 @@
         resp = {}
         try:
             resp = proxy.get_nameops_affected_at(block_id, len(all_nameops), page_size)
-<<<<<<< HEAD
             resp = json_validate(nameop_schema, resp)
-=======
-            resp = json_validate( nameop_schema, resp )
->>>>>>> 28179532
             if json_is_error(resp):
                 return resp
 
             all_nameops += resp['nameops']
-<<<<<<< HEAD
 
             if BLOCKSTACK_TEST is not None:
                 if len(resp) == page_size:
@@ -1797,15 +1464,6 @@
                 # something's wrong--we should have them all
                 msg = 'Missing nameops: expected {}, got {}'
                 raise Exception(msg.format(num_nameops, len(all_nameops)))
-=======
-
-            if os.environ.get("BLOCKSTACK_TEST", None) == "1":
-                if len(resp['nameops']) != page_size:
-                    if len(all_nameops) != num_nameops:
-                        # something's wrong--we should have them all 
-                        raise Exception('Missing nameops: expected %s, got %s' % (num_nameops, len(all_nameops)))
-            
->>>>>>> 28179532
         except ValidationError as e:
             log.exception(e)
             resp = json_traceback(resp.get('error'))
@@ -1896,11 +1554,7 @@
     resp = {}
     try:
         resp = proxy.get_nameops_hash_at(block_id)
-<<<<<<< HEAD
         resp = json_validate(schema, resp)
-=======
-        resp = json_validate( schema, resp )
->>>>>>> 28179532
         if json_is_error(resp):
             return resp
     except ValidationError as e:
@@ -1937,13 +1591,7 @@
         ],
     }
 
-<<<<<<< HEAD
-    proxy = get_default_proxy() if proxy is None else proxy
-=======
-
-    if proxy is None:
-        proxy = get_default_proxy()
->>>>>>> 28179532
+    proxy = get_default_proxy() if proxy is None else proxy
 
     resp = {}
     try:
@@ -1951,10 +1599,6 @@
         resp = json_validate(resp_schema, resp)
         if json_is_error(resp):
             return resp
-<<<<<<< HEAD
-=======
-
->>>>>>> 28179532
     except ValidationError as e:
         log.exception(e)
         resp = json_traceback(resp.get('error'))
@@ -1987,14 +1631,7 @@
             'record',
         ],
     }
-<<<<<<< HEAD
-
-    proxy = get_default_proxy() if proxy is None else proxy
-=======
-            
-    if proxy is None:
-        proxy = get_default_proxy()
->>>>>>> 28179532
+    proxy = get_default_proxy() if proxy is None else proxy
 
     ret = {}
     try:
@@ -2003,13 +1640,7 @@
         if json_is_error(ret):
             return ret
 
-<<<<<<< HEAD
         ret = ret['record']
-=======
-        # this isn't needed
-        if 'opcode' in ret['record']:
-            del ret['record']['opcode']
->>>>>>> 28179532
 
         # this isn't needed
         ret['record'].pop('opcode', None)
@@ -2241,11 +1872,7 @@
             return zf_payload
 
         for zf_hash, zf_data in zf_payload['zonefiles'].items():
-<<<<<<< HEAD
             assert storage.verify_zonefile(zf_data, zf_hash), 'Zonefile data mismatch'
-=======
-            assert storage.verify_zonefile( zf_data, zf_hash ), "Zonefile data mismatch"
->>>>>>> 28179532
 
         zonefiles = zf_payload
     except AssertionError as ae:
